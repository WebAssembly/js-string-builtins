// Copyright 2016 the V8 project authors. All rights reserved.
// Use of this source code is governed by a BSD-style license that can be
// found in the LICENSE file.

// Used for encoding f32 and double constants to bits.
let byte_view = new Uint8Array(8);
let data_view = new DataView(byte_view.buffer);

// The bytes function receives one of
//  - several arguments, each of which is either a number or a string of length
//    1; if it's a string, the charcode of the contained character is used.
//  - a single array argument containing the actual arguments
//  - a single string; the returned buffer will contain the char codes of all
//    contained characters.
function bytes(...input) {
  if (input.length == 1 && typeof input[0] == 'array') input = input[0];
  if (input.length == 1 && typeof input[0] == 'string') {
    let len = input[0].length;
    let view = new Uint8Array(len);
    for (let i = 0; i < len; i++) view[i] = input[0].charCodeAt(i);
    return view.buffer;
  }
  let view = new Uint8Array(input.length);
  for (let i = 0; i < input.length; i++) {
    let val = input[i];
    if (typeof val == 'string') {
      assertEquals(1, val.length, 'string inputs must have length 1');
      val = val.charCodeAt(0);
    }
    view[i] = val | 0;
  }
  return view.buffer;
}

// Header declaration constants
var kWasmH0 = 0;
var kWasmH1 = 0x61;
var kWasmH2 = 0x73;
var kWasmH3 = 0x6d;

var kWasmV0 = 0x1;
var kWasmV1 = 0;
var kWasmV2 = 0;
var kWasmV3 = 0;

var kHeaderSize = 8;
var kPageSize = 65536;
var kSpecMaxPages = 65535;
var kMaxVarInt32Size = 5;
var kMaxVarInt64Size = 10;

let kDeclNoLocals = 0;

// Section declaration constants
let kUnknownSectionCode = 0;
let kTypeSectionCode = 1;        // Function signature declarations
let kImportSectionCode = 2;      // Import declarations
let kFunctionSectionCode = 3;    // Function declarations
let kTableSectionCode = 4;       // Indirect function table and other tables
let kMemorySectionCode = 5;      // Memory attributes
let kGlobalSectionCode = 6;      // Global declarations
let kExportSectionCode = 7;      // Exports
let kStartSectionCode = 8;       // Start function declaration
let kElementSectionCode = 9;     // Elements section
let kCodeSectionCode = 10;       // Function code
let kDataSectionCode = 11;       // Data segments
let kDataCountSectionCode = 12;  // Data segment count (between Element & Code)
let kTagSectionCode = 13;        // Tag section (between Memory & Global)

// Name section types
let kModuleNameCode = 0;
let kFunctionNamesCode = 1;
let kLocalNamesCode = 2;

let kWasmFunctionTypeForm = 0x60;
let kWasmAnyFunctionTypeForm = 0x70;
let kWasmStructTypeForm = 0x5f;
let kWasmArrayTypeForm = 0x5e;
let kWasmSubtypeForm = 0x50;
let kWasmSubtypeFinalForm = 0x4f;
let kWasmRecursiveTypeGroupForm = 0x4e;

let kNoSuperType = 0xFFFFFFFF;

let kHasMaximumFlag = 1;
let kSharedHasMaximumFlag = 3;

// Segment flags
let kActiveNoIndex = 0;
let kPassive = 1;
let kActiveWithIndex = 2;
let kPassiveWithElements = 5;

// Function declaration flags
let kDeclFunctionName   = 0x01;
let kDeclFunctionImport = 0x02;
let kDeclFunctionLocals = 0x04;
let kDeclFunctionExport = 0x08;

// Value types and related
let kWasmVoid = 0x40;
let kWasmI32 = 0x7f;
let kWasmI64 = 0x7e;
let kWasmF32 = 0x7d;
let kWasmF64 = 0x7c;
let kWasmS128 = 0x7b;

// These are defined as negative integers to distinguish them from positive type
// indices.
let kWasmNullFuncRef = -0x0d;
let kWasmNullExternRef = -0x0e;
let kWasmNullRef = -0x0f;
let kWasmFuncRef = -0x10;
let kWasmAnyFunc = kWasmFuncRef;  // Alias named as in the JS API spec
let kWasmExternRef = -0x11;
let kWasmAnyRef = -0x12;
<<<<<<< HEAD
<<<<<<< HEAD
=======
>>>>>>> 64fb8fd3
let kWasmEqRef = -0x13;
let kWasmI31Ref = -0x14;
let kWasmStructRef = -0x15;
let kWasmArrayRef = -0x16;
<<<<<<< HEAD
=======
let kWasmExnRef = -0x17;
let kWasmNullExnRef = -0x0c;
>>>>>>> exn/main
=======
let kWasmExnRef = -0x17;
let kWasmNullExnRef = -0x0c;
>>>>>>> 64fb8fd3

// Use the positive-byte versions inside function bodies.
let kLeb128Mask = 0x7f;
let kFuncRefCode = kWasmFuncRef & kLeb128Mask;
let kAnyFuncCode = kFuncRefCode;  // Alias named as in the JS API spec
let kExternRefCode = kWasmExternRef & kLeb128Mask;
<<<<<<< HEAD
let kAnyRefCode = kWasmAnyRef & kLeb128Mask;
<<<<<<< HEAD
=======
let kExnRefCode = kWasmExnRef & kLeb128Mask;
let kAnyRefCode = kWasmAnyRef & kLeb128Mask;
>>>>>>> 64fb8fd3
let kEqRefCode = kWasmEqRef & kLeb128Mask;
let kI31RefCode = kWasmI31Ref & kLeb128Mask;
let kNullExternRefCode = kWasmNullExternRef & kLeb128Mask;
let kNullFuncRefCode = kWasmNullFuncRef & kLeb128Mask;
<<<<<<< HEAD
let kStructRefCode = kWasmStructRef & kLeb128Mask;
let kArrayRefCode = kWasmArrayRef & kLeb128Mask;
=======
let kNullExternRefCode = kWasmNullExternRef & kLeb128Mask;
let kNullFuncRefCode = kWasmNullFuncRef & kLeb128Mask;
let kExnRefCode = kWasmExnRef & kLeb128Mask;
let kNullExnRefCode = kWasmNullExnRef & kLeb128Mask;
>>>>>>> exn/main
=======
let kNullExnRefCode = kWasmNullExnRef & kLeb128Mask;
let kStructRefCode = kWasmStructRef & kLeb128Mask;
let kArrayRefCode = kWasmArrayRef & kLeb128Mask;
>>>>>>> 64fb8fd3
let kNullRefCode = kWasmNullRef & kLeb128Mask;

let kWasmRefNull = 0x63;
let kWasmRef = 0x64;
<<<<<<< HEAD
<<<<<<< HEAD
function wasmRefNullType(heap_type) {
  return {opcode: kWasmRefNull, heap_type: heap_type};
}
function wasmRefType(heap_type) {
  return {opcode: kWasmRef, heap_type: heap_type};
=======
=======
>>>>>>> 64fb8fd3
function wasmRefNullType(heap_type, is_shared = false) {
  return {opcode: kWasmRefNull, heap_type: heap_type, is_shared: is_shared};
}
function wasmRefType(heap_type, is_shared = false) {
  return {opcode: kWasmRef, heap_type: heap_type, is_shared: is_shared};
<<<<<<< HEAD
>>>>>>> exn/main
=======
>>>>>>> 64fb8fd3
}

let kExternalFunction = 0;
let kExternalTable = 1;
let kExternalMemory = 2;
let kExternalGlobal = 3;
let kExternalTag = 4;

let kTableZero = 0;
let kMemoryZero = 0;
let kSegmentZero = 0;

let kExceptionAttribute = 0;

// Useful signatures
let kSig_i_i = makeSig([kWasmI32], [kWasmI32]);
let kSig_l_l = makeSig([kWasmI64], [kWasmI64]);
let kSig_i_l = makeSig([kWasmI64], [kWasmI32]);
let kSig_i_ii = makeSig([kWasmI32, kWasmI32], [kWasmI32]);
let kSig_i_iii = makeSig([kWasmI32, kWasmI32, kWasmI32], [kWasmI32]);
let kSig_v_iiii = makeSig([kWasmI32, kWasmI32, kWasmI32, kWasmI32], []);
let kSig_f_ff = makeSig([kWasmF32, kWasmF32], [kWasmF32]);
let kSig_d_dd = makeSig([kWasmF64, kWasmF64], [kWasmF64]);
let kSig_l_ll = makeSig([kWasmI64, kWasmI64], [kWasmI64]);
let kSig_i_dd = makeSig([kWasmF64, kWasmF64], [kWasmI32]);
let kSig_v_v = makeSig([], []);
let kSig_i_v = makeSig([], [kWasmI32]);
let kSig_l_v = makeSig([], [kWasmI64]);
let kSig_f_v = makeSig([], [kWasmF32]);
let kSig_d_v = makeSig([], [kWasmF64]);
let kSig_v_i = makeSig([kWasmI32], []);
let kSig_v_ii = makeSig([kWasmI32, kWasmI32], []);
let kSig_v_iii = makeSig([kWasmI32, kWasmI32, kWasmI32], []);
let kSig_v_l = makeSig([kWasmI64], []);
let kSig_v_d = makeSig([kWasmF64], []);
let kSig_v_dd = makeSig([kWasmF64, kWasmF64], []);
let kSig_v_ddi = makeSig([kWasmF64, kWasmF64, kWasmI32], []);
let kSig_ii_v = makeSig([], [kWasmI32, kWasmI32]);
let kSig_iii_v = makeSig([], [kWasmI32, kWasmI32, kWasmI32]);
let kSig_ii_i = makeSig([kWasmI32], [kWasmI32, kWasmI32]);
let kSig_iii_i = makeSig([kWasmI32], [kWasmI32, kWasmI32, kWasmI32]);
let kSig_ii_ii = makeSig([kWasmI32, kWasmI32], [kWasmI32, kWasmI32]);
let kSig_iii_ii = makeSig([kWasmI32, kWasmI32], [kWasmI32, kWasmI32, kWasmI32]);

let kSig_v_f = makeSig([kWasmF32], []);
let kSig_f_f = makeSig([kWasmF32], [kWasmF32]);
let kSig_f_d = makeSig([kWasmF64], [kWasmF32]);
let kSig_d_d = makeSig([kWasmF64], [kWasmF64]);
let kSig_r_r = makeSig([kWasmExternRef], [kWasmExternRef]);
let kSig_a_a = makeSig([kWasmAnyFunc], [kWasmAnyFunc]);
let kSig_i_r = makeSig([kWasmExternRef], [kWasmI32]);
let kSig_v_r = makeSig([kWasmExternRef], []);
let kSig_v_a = makeSig([kWasmAnyFunc], []);
let kSig_v_rr = makeSig([kWasmExternRef, kWasmExternRef], []);
let kSig_v_aa = makeSig([kWasmAnyFunc, kWasmAnyFunc], []);
let kSig_r_v = makeSig([], [kWasmExternRef]);
let kSig_a_v = makeSig([], [kWasmAnyFunc]);
let kSig_a_i = makeSig([kWasmI32], [kWasmAnyFunc]);

function makeSig(params, results) {
  return {params: params, results: results};
}

function makeSig_v_x(x) {
  return makeSig([x], []);
}

function makeSig_v_xx(x) {
  return makeSig([x, x], []);
}

function makeSig_r_v(r) {
  return makeSig([], [r]);
}

function makeSig_r_x(r, x) {
  return makeSig([x], [r]);
}

function makeSig_r_xx(r, x) {
  return makeSig([x, x], [r]);
}

// Opcodes
let kExprUnreachable = 0x00;
let kExprNop = 0x01;
let kExprBlock = 0x02;
let kExprLoop = 0x03;
let kExprIf = 0x04;
let kExprElse = 0x05;
let kExprTry = 0x06;
let kExprCatch = 0x07;
let kExprThrow = 0x08;
let kExprRethrow = 0x09;
let kExprThrowRef = 0x0a;
let kExprEnd = 0x0b;
let kExprBr = 0x0c;
let kExprBrIf = 0x0d;
let kExprBrTable = 0x0e;
let kExprReturn = 0x0f;
let kExprCallFunction = 0x10;
let kExprCallIndirect = 0x11;
let kExprReturnCall = 0x12;
let kExprReturnCallIndirect = 0x13;
let kExprCatchAll = 0x19;
let kExprDrop = 0x1a;
let kExprSelect = 0x1b;
let kExprTryTable = 0x1f;
let kExprLocalGet = 0x20;
let kExprLocalSet = 0x21;
let kExprLocalTee = 0x22;
let kExprGlobalGet = 0x23;
let kExprGlobalSet = 0x24;
let kExprTableGet = 0x25;
let kExprTableSet = 0x26;
let kExprI32LoadMem = 0x28;
let kExprI64LoadMem = 0x29;
let kExprF32LoadMem = 0x2a;
let kExprF64LoadMem = 0x2b;
let kExprI32LoadMem8S = 0x2c;
let kExprI32LoadMem8U = 0x2d;
let kExprI32LoadMem16S = 0x2e;
let kExprI32LoadMem16U = 0x2f;
let kExprI64LoadMem8S = 0x30;
let kExprI64LoadMem8U = 0x31;
let kExprI64LoadMem16S = 0x32;
let kExprI64LoadMem16U = 0x33;
let kExprI64LoadMem32S = 0x34;
let kExprI64LoadMem32U = 0x35;
let kExprI32StoreMem = 0x36;
let kExprI64StoreMem = 0x37;
let kExprF32StoreMem = 0x38;
let kExprF64StoreMem = 0x39;
let kExprI32StoreMem8 = 0x3a;
let kExprI32StoreMem16 = 0x3b;
let kExprI64StoreMem8 = 0x3c;
let kExprI64StoreMem16 = 0x3d;
let kExprI64StoreMem32 = 0x3e;
let kExprMemorySize = 0x3f;
let kExprMemoryGrow = 0x40;
let kExprI32Const = 0x41;
let kExprI64Const = 0x42;
let kExprF32Const = 0x43;
let kExprF64Const = 0x44;
let kExprI32Eqz = 0x45;
let kExprI32Eq = 0x46;
let kExprI32Ne = 0x47;
let kExprI32LtS = 0x48;
let kExprI32LtU = 0x49;
let kExprI32GtS = 0x4a;
let kExprI32GtU = 0x4b;
let kExprI32LeS = 0x4c;
let kExprI32LeU = 0x4d;
let kExprI32GeS = 0x4e;
let kExprI32GeU = 0x4f;
let kExprI64Eqz = 0x50;
let kExprI64Eq = 0x51;
let kExprI64Ne = 0x52;
let kExprI64LtS = 0x53;
let kExprI64LtU = 0x54;
let kExprI64GtS = 0x55;
let kExprI64GtU = 0x56;
let kExprI64LeS = 0x57;
let kExprI64LeU = 0x58;
let kExprI64GeS = 0x59;
let kExprI64GeU = 0x5a;
let kExprF32Eq = 0x5b;
let kExprF32Ne = 0x5c;
let kExprF32Lt = 0x5d;
let kExprF32Gt = 0x5e;
let kExprF32Le = 0x5f;
let kExprF32Ge = 0x60;
let kExprF64Eq = 0x61;
let kExprF64Ne = 0x62;
let kExprF64Lt = 0x63;
let kExprF64Gt = 0x64;
let kExprF64Le = 0x65;
let kExprF64Ge = 0x66;
let kExprI32Clz = 0x67;
let kExprI32Ctz = 0x68;
let kExprI32Popcnt = 0x69;
let kExprI32Add = 0x6a;
let kExprI32Sub = 0x6b;
let kExprI32Mul = 0x6c;
let kExprI32DivS = 0x6d;
let kExprI32DivU = 0x6e;
let kExprI32RemS = 0x6f;
let kExprI32RemU = 0x70;
let kExprI32And = 0x71;
let kExprI32Ior = 0x72;
let kExprI32Xor = 0x73;
let kExprI32Shl = 0x74;
let kExprI32ShrS = 0x75;
let kExprI32ShrU = 0x76;
let kExprI32Rol = 0x77;
let kExprI32Ror = 0x78;
let kExprI64Clz = 0x79;
let kExprI64Ctz = 0x7a;
let kExprI64Popcnt = 0x7b;
let kExprI64Add = 0x7c;
let kExprI64Sub = 0x7d;
let kExprI64Mul = 0x7e;
let kExprI64DivS = 0x7f;
let kExprI64DivU = 0x80;
let kExprI64RemS = 0x81;
let kExprI64RemU = 0x82;
let kExprI64And = 0x83;
let kExprI64Ior = 0x84;
let kExprI64Xor = 0x85;
let kExprI64Shl = 0x86;
let kExprI64ShrS = 0x87;
let kExprI64ShrU = 0x88;
let kExprI64Rol = 0x89;
let kExprI64Ror = 0x8a;
let kExprF32Abs = 0x8b;
let kExprF32Neg = 0x8c;
let kExprF32Ceil = 0x8d;
let kExprF32Floor = 0x8e;
let kExprF32Trunc = 0x8f;
let kExprF32NearestInt = 0x90;
let kExprF32Sqrt = 0x91;
let kExprF32Add = 0x92;
let kExprF32Sub = 0x93;
let kExprF32Mul = 0x94;
let kExprF32Div = 0x95;
let kExprF32Min = 0x96;
let kExprF32Max = 0x97;
let kExprF32CopySign = 0x98;
let kExprF64Abs = 0x99;
let kExprF64Neg = 0x9a;
let kExprF64Ceil = 0x9b;
let kExprF64Floor = 0x9c;
let kExprF64Trunc = 0x9d;
let kExprF64NearestInt = 0x9e;
let kExprF64Sqrt = 0x9f;
let kExprF64Add = 0xa0;
let kExprF64Sub = 0xa1;
let kExprF64Mul = 0xa2;
let kExprF64Div = 0xa3;
let kExprF64Min = 0xa4;
let kExprF64Max = 0xa5;
let kExprF64CopySign = 0xa6;
let kExprI32ConvertI64 = 0xa7;
let kExprI32SConvertF32 = 0xa8;
let kExprI32UConvertF32 = 0xa9;
let kExprI32SConvertF64 = 0xaa;
let kExprI32UConvertF64 = 0xab;
let kExprI64SConvertI32 = 0xac;
let kExprI64UConvertI32 = 0xad;
let kExprI64SConvertF32 = 0xae;
let kExprI64UConvertF32 = 0xaf;
let kExprI64SConvertF64 = 0xb0;
let kExprI64UConvertF64 = 0xb1;
let kExprF32SConvertI32 = 0xb2;
let kExprF32UConvertI32 = 0xb3;
let kExprF32SConvertI64 = 0xb4;
let kExprF32UConvertI64 = 0xb5;
let kExprF32ConvertF64 = 0xb6;
let kExprF64SConvertI32 = 0xb7;
let kExprF64UConvertI32 = 0xb8;
let kExprF64SConvertI64 = 0xb9;
let kExprF64UConvertI64 = 0xba;
let kExprF64ConvertF32 = 0xbb;
let kExprI32ReinterpretF32 = 0xbc;
let kExprI64ReinterpretF64 = 0xbd;
let kExprF32ReinterpretI32 = 0xbe;
let kExprF64ReinterpretI64 = 0xbf;
let kExprI32SExtendI8 = 0xc0;
let kExprI32SExtendI16 = 0xc1;
let kExprI64SExtendI8 = 0xc2;
let kExprI64SExtendI16 = 0xc3;
let kExprI64SExtendI32 = 0xc4;
let kExprRefNull = 0xd0;
let kExprRefIsNull = 0xd1;
let kExprRefFunc = 0xd2;

// Prefix opcodes
let kGCPrefix = 0xfb;
let kNumericPrefix = 0xfc;
let kSimdPrefix = 0xfd;
let kAtomicPrefix = 0xfe;

// Use these for multi-byte instructions (opcode > 0x7F needing two LEB bytes):
function GCInstr(opcode) {
  if (opcode <= 0x7F) return [kGCPrefix, opcode];
  return [kGCPrefix, 0x80 | (opcode & 0x7F), opcode >> 7];
}

// GC opcodes
let kExprStructNew = 0x00;
let kExprStructNewDefault = 0x01;
let kExprStructGet = 0x02;
let kExprStructGetS = 0x03;
let kExprStructGetU = 0x04;
let kExprStructSet = 0x05;
let kExprArrayNew = 0x06;
let kExprArrayNewDefault = 0x07;
let kExprArrayNewFixed = 0x08;
let kExprArrayNewData = 0x09;
let kExprArrayNewElem = 0x0a;
let kExprArrayGet = 0x0b;
let kExprArrayGetS = 0x0c;
let kExprArrayGetU = 0x0d;
let kExprArraySet = 0x0e;
let kExprArrayLen = 0x0f;
let kExprArrayFill = 0x10;
let kExprArrayCopy = 0x11;
let kExprArrayInitData = 0x12;
let kExprArrayInitElem = 0x13;
let kExprRefTest = 0x14;
let kExprRefTestNull = 0x15;
let kExprRefCast = 0x16;
let kExprRefCastNull = 0x17;
let kExprBrOnCast = 0x18;
let kExprBrOnCastFail = 0x19;
let kExprExternInternalize = 0x1a;
let kExprExternExternalize = 0x1b;
let kExprRefI31 = 0x1c;
let kExprI31GetS = 0x1d;
let kExprI31GetU = 0x1e;

// Numeric opcodes.
let kExprMemoryInit = 0x08;
let kExprDataDrop = 0x09;
let kExprMemoryCopy = 0x0a;
let kExprMemoryFill = 0x0b;
let kExprTableInit = 0x0c;
let kExprElemDrop = 0x0d;
let kExprTableCopy = 0x0e;
let kExprTableGrow = 0x0f;
let kExprTableSize = 0x10;
let kExprTableFill = 0x11;

// Atomic opcodes.
let kExprAtomicNotify = 0x00;
let kExprI32AtomicWait = 0x01;
let kExprI64AtomicWait = 0x02;
let kExprI32AtomicLoad = 0x10;
let kExprI32AtomicLoad8U = 0x12;
let kExprI32AtomicLoad16U = 0x13;
let kExprI32AtomicStore = 0x17;
let kExprI32AtomicStore8U = 0x19;
let kExprI32AtomicStore16U = 0x1a;
let kExprI32AtomicAdd = 0x1e;
let kExprI32AtomicAdd8U = 0x20;
let kExprI32AtomicAdd16U = 0x21;
let kExprI32AtomicSub = 0x25;
let kExprI32AtomicSub8U = 0x27;
let kExprI32AtomicSub16U = 0x28;
let kExprI32AtomicAnd = 0x2c;
let kExprI32AtomicAnd8U = 0x2e;
let kExprI32AtomicAnd16U = 0x2f;
let kExprI32AtomicOr = 0x33;
let kExprI32AtomicOr8U = 0x35;
let kExprI32AtomicOr16U = 0x36;
let kExprI32AtomicXor = 0x3a;
let kExprI32AtomicXor8U = 0x3c;
let kExprI32AtomicXor16U = 0x3d;
let kExprI32AtomicExchange = 0x41;
let kExprI32AtomicExchange8U = 0x43;
let kExprI32AtomicExchange16U = 0x44;
let kExprI32AtomicCompareExchange = 0x48;
let kExprI32AtomicCompareExchange8U = 0x4a;
let kExprI32AtomicCompareExchange16U = 0x4b;

let kExprI64AtomicLoad = 0x11;
let kExprI64AtomicLoad8U = 0x14;
let kExprI64AtomicLoad16U = 0x15;
let kExprI64AtomicLoad32U = 0x16;
let kExprI64AtomicStore = 0x18;
let kExprI64AtomicStore8U = 0x1b;
let kExprI64AtomicStore16U = 0x1c;
let kExprI64AtomicStore32U = 0x1d;
let kExprI64AtomicAdd = 0x1f;
let kExprI64AtomicAdd8U = 0x22;
let kExprI64AtomicAdd16U = 0x23;
let kExprI64AtomicAdd32U = 0x24;
let kExprI64AtomicSub = 0x26;
let kExprI64AtomicSub8U = 0x29;
let kExprI64AtomicSub16U = 0x2a;
let kExprI64AtomicSub32U = 0x2b;
let kExprI64AtomicAnd = 0x2d;
let kExprI64AtomicAnd8U = 0x30;
let kExprI64AtomicAnd16U = 0x31;
let kExprI64AtomicAnd32U = 0x32;
let kExprI64AtomicOr = 0x34;
let kExprI64AtomicOr8U = 0x37;
let kExprI64AtomicOr16U = 0x38;
let kExprI64AtomicOr32U = 0x39;
let kExprI64AtomicXor = 0x3b;
let kExprI64AtomicXor8U = 0x3e;
let kExprI64AtomicXor16U = 0x3f;
let kExprI64AtomicXor32U = 0x40;
let kExprI64AtomicExchange = 0x42;
let kExprI64AtomicExchange8U = 0x45;
let kExprI64AtomicExchange16U = 0x46;
let kExprI64AtomicExchange32U = 0x47;
let kExprI64AtomicCompareExchange = 0x49
let kExprI64AtomicCompareExchange8U = 0x4c;
let kExprI64AtomicCompareExchange16U = 0x4d;
let kExprI64AtomicCompareExchange32U = 0x4e;

// Simd opcodes.
let kExprS128LoadMem = 0x00;
let kExprS128StoreMem = 0x01;
let kExprI32x4Splat = 0x0c;
let kExprI32x4Eq = 0x2c;
let kExprS1x4AllTrue = 0x75;
let kExprF32x4Min = 0x9e;

// Exception handling with exnref.
let kCatchNoRef = 0x0;
let kCatchRef = 0x1;
let kCatchAllNoRef = 0x2;
let kCatchAllRef = 0x3;

class Binary {
  constructor() {
    this.length = 0;
    this.buffer = new Uint8Array(8192);
  }

  ensure_space(needed) {
    if (this.buffer.length - this.length >= needed) return;
    let new_capacity = this.buffer.length * 2;
    while (new_capacity - this.length < needed) new_capacity *= 2;
    let new_buffer = new Uint8Array(new_capacity);
    new_buffer.set(this.buffer);
    this.buffer = new_buffer;
  }

  trunc_buffer() {
    return new Uint8Array(this.buffer.buffer, 0, this.length);
  }

  reset() {
    this.length = 0;
  }

  emit_u8(val) {
    this.ensure_space(1);
    this.buffer[this.length++] = val;
  }

  emit_u16(val) {
    this.ensure_space(2);
    this.buffer[this.length++] = val;
    this.buffer[this.length++] = val >> 8;
  }

  emit_u32(val) {
    this.ensure_space(4);
    this.buffer[this.length++] = val;
    this.buffer[this.length++] = val >> 8;
    this.buffer[this.length++] = val >> 16;
    this.buffer[this.length++] = val >> 24;
  }

  emit_leb_u(val, max_len) {
    this.ensure_space(max_len);
    for (let i = 0; i < max_len; ++i) {
      let v = val & 0xff;
      val = val >>> 7;
      if (val == 0) {
        this.buffer[this.length++] = v;
        return;
      }
      this.buffer[this.length++] = v | 0x80;
    }
    throw new Error("Leb value exceeds maximum length of " + max_len);
  }

  emit_u32v(val) {
    this.emit_leb_u(val, kMaxVarInt32Size);
  }

  emit_u64v(val) {
    this.emit_leb_u(val, kMaxVarInt64Size);
  }

  emit_bytes(data) {
    this.ensure_space(data.length);
    this.buffer.set(data, this.length);
    this.length += data.length;
  }

  emit_string(string) {
    // When testing illegal names, we pass a byte array directly.
    if (string instanceof Array) {
      this.emit_u32v(string.length);
      this.emit_bytes(string);
      return;
    }

    // This is the hacky way to convert a JavaScript string to a UTF8 encoded
    // string only containing single-byte characters.
    let string_utf8 = unescape(encodeURIComponent(string));
    this.emit_u32v(string_utf8.length);
    for (let i = 0; i < string_utf8.length; i++) {
      this.emit_u8(string_utf8.charCodeAt(i));
    }
  }

<<<<<<< HEAD
<<<<<<< HEAD
=======
>>>>>>> 64fb8fd3
  emit_heap_type(heap_type) {
    this.emit_bytes(wasmSignedLeb(heap_type, kMaxVarInt32Size));
  }

<<<<<<< HEAD
=======
>>>>>>> exn/main
=======
>>>>>>> 64fb8fd3
  emit_type(type) {
    if ((typeof type) == 'number') {
      this.emit_u8(type >= 0 ? type : type & kLeb128Mask);
    } else {
      this.emit_u8(type.opcode);
      if ('depth' in type) this.emit_u8(type.depth);
      this.emit_heap_type(type.heap_type);
    }
  }

<<<<<<< HEAD
<<<<<<< HEAD
=======
>>>>>>> 64fb8fd3
  emit_init_expr(expr) {
    this.emit_bytes(expr);
    this.emit_u8(kExprEnd);
  }

<<<<<<< HEAD
=======
>>>>>>> exn/main
=======
>>>>>>> 64fb8fd3
  emit_header() {
    this.emit_bytes([
      kWasmH0, kWasmH1, kWasmH2, kWasmH3, kWasmV0, kWasmV1, kWasmV2, kWasmV3
    ]);
  }

  emit_section(section_code, content_generator) {
    // Emit section name.
    this.emit_u8(section_code);
    // Emit the section to a temporary buffer: its full length isn't know yet.
    const section = new Binary;
    content_generator(section);
    // Emit section length.
    this.emit_u32v(section.length);
    // Copy the temporary buffer.
    // Avoid spread because {section} can be huge.
    this.emit_bytes(section.trunc_buffer());
  }
}

class WasmFunctionBuilder {
  constructor(module, name, type_index) {
    this.module = module;
    this.name = name;
    this.type_index = type_index;
    this.body = [];
    this.locals = [];
    this.local_names = [];
  }

  numLocalNames() {
    let num_local_names = 0;
    for (let loc_name of this.local_names) {
      if (loc_name !== undefined) ++num_local_names;
    }
    return num_local_names;
  }

  exportAs(name) {
    this.module.addExport(name, this.index);
    return this;
  }

  exportFunc() {
    this.exportAs(this.name);
    return this;
  }

  addBody(body) {
    for (let b of body) {
      if (typeof b !== 'number' || (b & (~0xFF)) !== 0 )
        throw new Error('invalid body (entries must be 8 bit numbers): ' + body);
    }
    this.body = body.slice();
    // Automatically add the end for the function block to the body.
    this.body.push(kExprEnd);
    return this;
  }

  addBodyWithEnd(body) {
    this.body = body;
    return this;
  }

  getNumLocals() {
    let total_locals = 0;
    for (let l of this.locals) {
      for (let type of ["i32", "i64", "f32", "f64", "s128"]) {
        total_locals += l[type + "_count"] || 0;
      }
    }
    return total_locals;
  }

  addLocals(locals, names) {
    const old_num_locals = this.getNumLocals();
    this.locals.push(locals);
    if (names) {
      const missing_names = old_num_locals - this.local_names.length;
      this.local_names.push(...new Array(missing_names), ...names);
    }
    return this;
  }

  end() {
    return this.module;
  }
}

class WasmGlobalBuilder {
  constructor(module, type, mutable, init) {
    this.module = module;
    this.type = type;
    this.mutable = mutable;
    this.init = init;
  }

  exportAs(name) {
    this.module.exports.push({name: name, kind: kExternalGlobal,
                              index: this.index});
    return this;
  }
}

function checkExpr(expr) {
  for (let b of expr) {
    if (typeof b !== 'number' || (b & (~0xFF)) !== 0) {
      throw new Error(
          'invalid body (entries must be 8 bit numbers): ' + expr);
    }
  }
}

class WasmTableBuilder {
  constructor(module, type, initial_size, max_size, init_expr) {
    this.module = module;
    this.type = type;
    this.initial_size = initial_size;
    this.has_max = max_size != undefined;
    this.max_size = max_size;
    this.init_expr = init_expr;
    this.has_init = init_expr !== undefined;
  }

  exportAs(name) {
    this.module.exports.push({name: name, kind: kExternalTable,
                              index: this.index});
    return this;
  }
}

function makeField(type, mutability) {
  if ((typeof mutability) != 'boolean') {
    throw new Error('field mutability must be boolean');
  }
  return {type: type, mutability: mutability};
}

class WasmStruct {
  constructor(fields, is_final, supertype_idx) {
    if (!Array.isArray(fields)) {
      throw new Error('struct fields must be an array');
    }
    this.fields = fields;
    this.type_form = kWasmStructTypeForm;
    this.is_final = is_final;
    this.supertype = supertype_idx;
  }
}

class WasmArray {
  constructor(type, mutability, is_final, supertype_idx) {
    this.type = type;
    this.mutability = mutability;
    this.type_form = kWasmArrayTypeForm;
    this.is_final = is_final;
    this.supertype = supertype_idx;
  }
}

class WasmModuleBuilder {
  constructor() {
    this.types = [];
    this.imports = [];
    this.exports = [];
    this.globals = [];
    this.tables = [];
    this.tags = [];
    this.functions = [];
    this.element_segments = [];
    this.data_segments = [];
    this.explicit = [];
    this.rec_groups = [];
    this.num_imported_funcs = 0;
    this.num_imported_globals = 0;
    this.num_imported_tables = 0;
    this.num_imported_tags = 0;
    return this;
  }

  addStart(start_index) {
    this.start_index = start_index;
    return this;
  }

  addMemory(min, max, exp, shared) {
    this.memory = {min: min, max: max, exp: exp, shared: shared};
    return this;
  }

  addExplicitSection(bytes) {
    this.explicit.push(bytes);
    return this;
  }

  stringToBytes(name) {
    var result = new Binary();
    result.emit_string(name);
    return result.trunc_buffer()
  }

  createCustomSection(name, bytes) {
    name = this.stringToBytes(name);
    var section = new Binary();
    section.emit_u8(kUnknownSectionCode);
    section.emit_u32v(name.length + bytes.length);
    section.emit_bytes(name);
    section.emit_bytes(bytes);
    return section.trunc_buffer();
  }

  addCustomSection(name, bytes) {
    this.explicit.push(this.createCustomSection(name, bytes));
  }

  // We use {is_final = true} so that the MVP syntax is generated for
  // signatures.
  addType(type, supertype_idx = kNoSuperType, is_final = true) {
    var pl = type.params.length;   // should have params
    var rl = type.results.length;  // should have results
    var type_copy = {params: type.params, results: type.results,
                     is_final: is_final, supertype: supertype_idx};
    this.types.push(type_copy);
    return this.types.length - 1;
  }

  addStruct(fields, supertype_idx = kNoSuperType, is_final = false) {
    this.types.push(new WasmStruct(fields, is_final, supertype_idx));
    return this.types.length - 1;
  }

  addArray(type, mutability, supertype_idx = kNoSuperType, is_final = false) {
    this.types.push(new WasmArray(type, mutability, is_final, supertype_idx));
    return this.types.length - 1;
  }

  static defaultFor(type) {
    switch (type) {
      case kWasmI32:
        return wasmI32Const(0);
      case kWasmI64:
        return wasmI64Const(0);
      case kWasmF32:
        return wasmF32Const(0.0);
      case kWasmF64:
        return wasmF64Const(0.0);
      case kWasmS128:
        return [kSimdPrefix, kExprS128Const, ...(new Array(16).fill(0))];
      default:
        if ((typeof type) != 'number' && type.opcode != kWasmRefNull) {
          throw new Error("Non-defaultable type");
        }
        let heap_type = (typeof type) == 'number' ? type : type.heap_type;
        return [kExprRefNull, ...wasmSignedLeb(heap_type, kMaxVarInt32Size)];
    }
  }

  addGlobal(type, mutable, init) {
    if (init === undefined) init = WasmModuleBuilder.defaultFor(type);
    checkExpr(init);
    let glob = new WasmGlobalBuilder(this, type, mutable, init);
    glob.index = this.globals.length + this.num_imported_globals;
    this.globals.push(glob);
    return glob;
  }

  addTable(type, initial_size, max_size = undefined, init_expr = undefined) {
    if (type == kWasmI32 || type == kWasmI64 || type == kWasmF32 ||
        type == kWasmF64 || type == kWasmS128 || type == kWasmStmt) {
      throw new Error('Tables must be of a reference type');
    }
    if (init_expr != undefined) checkExpr(init_expr);
    let table = new WasmTableBuilder(
        this, type, initial_size, max_size, init_expr);
    table.index = this.tables.length + this.num_imported_tables;
    this.tables.push(table);
    return table;
  }

  addTag(type) {
    let type_index = (typeof type) == "number" ? type : this.addType(type);
    let tag_index = this.tags.length + this.num_imported_tags;
    this.tags.push(type_index);
    return tag_index;
  }

  addFunction(name, type) {
    let type_index = (typeof type) == "number" ? type : this.addType(type);
    let func = new WasmFunctionBuilder(this, name, type_index);
    func.index = this.functions.length + this.num_imported_funcs;
    this.functions.push(func);
    return func;
  }

  addImport(module, name, type) {
    if (this.functions.length != 0) {
      throw new Error('Imported functions must be declared before local ones');
    }
    let type_index = (typeof type) == "number" ? type : this.addType(type);
    this.imports.push({module: module, name: name, kind: kExternalFunction,
                       type: type_index});
    return this.num_imported_funcs++;
  }

  addImportedGlobal(module, name, type, mutable = false) {
    if (this.globals.length != 0) {
      throw new Error('Imported globals must be declared before local ones');
    }
    let o = {module: module, name: name, kind: kExternalGlobal, type: type,
             mutable: mutable};
    this.imports.push(o);
    return this.num_imported_globals++;
  }

  addImportedMemory(module, name, initial = 0, maximum, shared) {
    let o = {module: module, name: name, kind: kExternalMemory,
             initial: initial, maximum: maximum, shared: shared};
    this.imports.push(o);
    return this;
  }

  addImportedTable(module, name, initial, maximum, type) {
    if (this.tables.length != 0) {
      throw new Error('Imported tables must be declared before local ones');
    }
    let o = {module: module, name: name, kind: kExternalTable, initial: initial,
             maximum: maximum, type: type || kWasmAnyFunctionTypeForm};
    this.imports.push(o);
    return this.num_imported_tables++;
  }

  addImportedTag(module, name, type) {
    if (this.tags.length != 0) {
      throw new Error('Imported tags must be declared before local ones');
    }
    let type_index = (typeof type) == "number" ? type : this.addType(type);
    let o = {module: module, name: name, kind: kExternalTag, type: type_index};
    this.imports.push(o);
    return this.num_imported_tags++;
  }

  addExport(name, index) {
    this.exports.push({name: name, kind: kExternalFunction, index: index});
    return this;
  }

  addExportOfKind(name, kind, index) {
    this.exports.push({name: name, kind: kind, index: index});
    return this;
  }

  addDataSegment(addr, data, is_global = false) {
    this.data_segments.push(
        {addr: addr, data: data, is_global: is_global, is_active: true});
    return this.data_segments.length - 1;
  }

  addPassiveDataSegment(data) {
    this.data_segments.push({data: data, is_active: false});
    return this.data_segments.length - 1;
  }

  exportMemoryAs(name) {
    this.exports.push({name: name, kind: kExternalMemory, index: 0});
  }

  addElementSegment(table, base, is_global, array) {
    this.element_segments.push({table: table, base: base, is_global: is_global,
                                    array: array, is_active: true});
    return this;
  }

  addPassiveElementSegment(array, is_import = false) {
    this.element_segments.push({array: array, is_active: false});
    return this;
  }

  appendToTable(array) {
    for (let n of array) {
      if (typeof n != 'number')
        throw new Error('invalid table (entries have to be numbers): ' + array);
    }
    if (this.tables.length == 0) {
      this.addTable(kWasmAnyFunc, 0);
    }
    // Adjust the table to the correct size.
    let table = this.tables[0];
    const base = table.initial_size;
    const table_size = base + array.length;
    table.initial_size = table_size;
    if (table.has_max && table_size > table.max_size) {
      table.max_size = table_size;
    }
    return this.addElementSegment(0, base, false, array);
  }

  setTableBounds(min, max = undefined) {
    if (this.tables.length != 0) {
      throw new Error("The table bounds of table '0' have already been set.");
    }
    this.addTable(kWasmAnyFunc, min, max);
    return this;
  }

  startRecGroup() {
    this.rec_groups.push({start: this.types.length, size: 0});
  }

  endRecGroup() {
    if (this.rec_groups.length == 0) {
      throw new Error("Did not start a recursive group before ending one")
    }
    let last_element = this.rec_groups[this.rec_groups.length - 1]
    if (last_element.size != 0) {
      throw new Error("Did not start a recursive group before ending one")
    }
    last_element.size = this.types.length - last_element.start;
  }

  setName(name) {
    this.name = name;
    return this;
  }

  toBuffer(debug = false) {
    let binary = new Binary;
    let wasm = this;

    // Add header
    binary.emit_header();

    // Add type section
    if (wasm.types.length > 0) {
      if (debug) print('emitting types @ ' + binary.length);
      binary.emit_section(kTypeSectionCode, section => {
<<<<<<< HEAD
<<<<<<< HEAD
=======
>>>>>>> 64fb8fd3
        let length_with_groups = wasm.types.length;
        for (let group of wasm.rec_groups) {
          length_with_groups -= group.size - 1;
        }
        section.emit_u32v(length_with_groups);

        let rec_group_index = 0;

        for (let i = 0; i < wasm.types.length; i++) {
          if (rec_group_index < wasm.rec_groups.length &&
              wasm.rec_groups[rec_group_index].start == i) {
            section.emit_u8(kWasmRecursiveTypeGroupForm);
            section.emit_u32v(wasm.rec_groups[rec_group_index].size);
            rec_group_index++;
<<<<<<< HEAD
          }

          let type = wasm.types[i];
          if (type.supertype != kNoSuperType) {
            section.emit_u8(type.is_final ? kWasmSubtypeFinalForm
                                          : kWasmSubtypeForm);
            section.emit_u8(1);  // supertype count
            section.emit_u32v(type.supertype);
          } else if (!type.is_final) {
            section.emit_u8(kWasmSubtypeForm);
            section.emit_u8(0);  // no supertypes
          }
          if (type instanceof WasmStruct) {
            section.emit_u8(kWasmStructTypeForm);
            section.emit_u32v(type.fields.length);
            for (let field of type.fields) {
              section.emit_type(field.type);
              section.emit_u8(field.mutability ? 1 : 0);
            }
          } else if (type instanceof WasmArray) {
            section.emit_u8(kWasmArrayTypeForm);
            section.emit_type(type.type);
            section.emit_u8(type.mutability ? 1 : 0);
          } else {
            section.emit_u8(kWasmFunctionTypeForm);
            section.emit_u32v(type.params.length);
            for (let param of type.params) {
              section.emit_type(param);
            }
            section.emit_u32v(type.results.length);
            for (let result of type.results) {
              section.emit_type(result);
            }
=======
        section.emit_u32v(wasm.types.length);
        for (let type of wasm.types) {
          section.emit_u8(kWasmFunctionTypeForm);
          section.emit_u32v(type.params.length);
          for (let param of type.params) {
            section.emit_type(param);
          }
          section.emit_u32v(type.results.length);
          for (let result of type.results) {
            section.emit_type(result);
>>>>>>> exn/main
=======
          }

          let type = wasm.types[i];
          if (type.supertype != kNoSuperType) {
            section.emit_u8(type.is_final ? kWasmSubtypeFinalForm
                                          : kWasmSubtypeForm);
            section.emit_u8(1);  // supertype count
            section.emit_u32v(type.supertype);
          } else if (!type.is_final) {
            section.emit_u8(kWasmSubtypeForm);
            section.emit_u8(0);  // no supertypes
          }
          if (type instanceof WasmStruct) {
            section.emit_u8(kWasmStructTypeForm);
            section.emit_u32v(type.fields.length);
            for (let field of type.fields) {
              section.emit_type(field.type);
              section.emit_u8(field.mutability ? 1 : 0);
            }
          } else if (type instanceof WasmArray) {
            section.emit_u8(kWasmArrayTypeForm);
            section.emit_type(type.type);
            section.emit_u8(type.mutability ? 1 : 0);
          } else {
            section.emit_u8(kWasmFunctionTypeForm);
            section.emit_u32v(type.params.length);
            for (let param of type.params) {
              section.emit_type(param);
            }
            section.emit_u32v(type.results.length);
            for (let result of type.results) {
              section.emit_type(result);
            }
>>>>>>> 64fb8fd3
          }
        }
      });
    }

    // Add imports section
    if (wasm.imports.length > 0) {
      if (debug) print("emitting imports @ " + binary.length);
      binary.emit_section(kImportSectionCode, section => {
        section.emit_u32v(wasm.imports.length);
        for (let imp of wasm.imports) {
          section.emit_string(imp.module);
          section.emit_string(imp.name || '');
          section.emit_u8(imp.kind);
          if (imp.kind == kExternalFunction) {
            section.emit_u32v(imp.type_index);
          } else if (imp.kind == kExternalGlobal) {
            section.emit_type(imp.type);
            section.emit_u8(imp.mutable);
          } else if (imp.kind == kExternalMemory) {
            var has_max = (typeof imp.maximum) != "undefined";
            var is_shared = (typeof imp.shared) != "undefined";
            if (is_shared) {
              section.emit_u8(has_max ? 3 : 2); // flags
            } else {
              section.emit_u8(has_max ? 1 : 0); // flags
            }
            section.emit_u32v(imp.initial); // initial
            if (has_max) section.emit_u32v(imp.maximum); // maximum
          } else if (imp.kind == kExternalTable) {
            section.emit_type(imp.type);
            var has_max = (typeof imp.maximum) != "undefined";
            section.emit_u8(has_max ? 1 : 0); // flags
            section.emit_u32v(imp.initial); // initial
            if (has_max) section.emit_u32v(imp.maximum); // maximum
          } else if (imp.kind == kExternalTag) {
            section.emit_u32v(kExceptionAttribute);
            section.emit_u32v(imp.type);
          } else {
            throw new Error("unknown/unsupported import kind " + imp.kind);
          }
        }
      });
    }

    // Add functions declarations
    if (wasm.functions.length > 0) {
      if (debug) print("emitting function decls @ " + binary.length);
      binary.emit_section(kFunctionSectionCode, section => {
        section.emit_u32v(wasm.functions.length);
        for (let func of wasm.functions) {
          section.emit_u32v(func.type_index);
        }
      });
    }

    // Add table section
    if (wasm.tables.length > 0) {
      if (debug) print ("emitting tables @ " + binary.length);
      binary.emit_section(kTableSectionCode, section => {
        section.emit_u32v(wasm.tables.length);
        for (let table of wasm.tables) {
          if (table.has_init) {
            section.emit_u8(0x40);  // "has initializer"
            section.emit_u8(0x00);  // Reserved byte.
          }
          section.emit_type(table.type);
          section.emit_u8(table.has_max);
          section.emit_u32v(table.initial_size);
          if (table.has_max) section.emit_u32v(table.max_size);
          if (table.has_init) section.emit_init_expr(table.init_expr);
        }
      });
    }

    // Add memory section
    if (wasm.memory !== undefined) {
      if (debug) print("emitting memory @ " + binary.length);
      binary.emit_section(kMemorySectionCode, section => {
        section.emit_u8(1);  // one memory entry
        const has_max = wasm.memory.max !== undefined;
        const is_shared = wasm.memory.shared !== undefined;
        // Emit flags (bit 0: reszeable max, bit 1: shared memory)
        if (is_shared) {
          section.emit_u8(has_max ? kSharedHasMaximumFlag : 2);
        } else {
          section.emit_u8(has_max ? kHasMaximumFlag : 0);
        }
        section.emit_u32v(wasm.memory.min);
        if (has_max) section.emit_u32v(wasm.memory.max);
      });
    }

    // Add global section.
    if (wasm.globals.length > 0) {
      if (debug) print ("emitting globals @ " + binary.length);
      binary.emit_section(kGlobalSectionCode, section => {
        section.emit_u32v(wasm.globals.length);
        for (let global of wasm.globals) {
          section.emit_type(global.type);
          section.emit_u8(global.mutable);
          section.emit_init_expr(global.init);
        }
      });
    }

    // Add tags.
    if (wasm.tags.length > 0) {
      if (debug) print("emitting tags @ " + binary.length);
      binary.emit_section(kTagSectionCode, section => {
        section.emit_u32v(wasm.tags.length);
        for (let type of wasm.tags) {
          section.emit_u32v(kExceptionAttribute);
          section.emit_u32v(type);
        }
      });
    }

    // Add export table.
    var mem_export = (wasm.memory !== undefined && wasm.memory.exp);
    var exports_count = wasm.exports.length + (mem_export ? 1 : 0);
    if (exports_count > 0) {
      if (debug) print("emitting exports @ " + binary.length);
      binary.emit_section(kExportSectionCode, section => {
        section.emit_u32v(exports_count);
        for (let exp of wasm.exports) {
          section.emit_string(exp.name);
          section.emit_u8(exp.kind);
          section.emit_u32v(exp.index);
        }
        if (mem_export) {
          section.emit_string("memory");
          section.emit_u8(kExternalMemory);
          section.emit_u8(0);
        }
      });
    }

    // Add start function section.
    if (wasm.start_index !== undefined) {
      if (debug) print("emitting start function @ " + binary.length);
      binary.emit_section(kStartSectionCode, section => {
        section.emit_u32v(wasm.start_index);
      });
    }

    // Add element segments
    if (wasm.element_segments.length > 0) {
      if (debug) print("emitting element segments @ " + binary.length);
      binary.emit_section(kElementSectionCode, section => {
        var inits = wasm.element_segments;
        section.emit_u32v(inits.length);

        for (let init of inits) {
          if (init.is_active) {
            // Active segment.
            if (init.table == 0) {
              section.emit_u32v(kActiveNoIndex);
            } else {
              section.emit_u32v(kActiveWithIndex);
              section.emit_u32v(init.table);
            }
            if (init.is_global) {
              section.emit_u8(kExprGlobalGet);
            } else {
              section.emit_u8(kExprI32Const);
            }
            section.emit_u32v(init.base);
            section.emit_u8(kExprEnd);
            if (init.table != 0) {
              section.emit_u8(kExternalFunction);
            }
            section.emit_u32v(init.array.length);
            for (let index of init.array) {
              section.emit_u32v(index);
            }
          } else {
            // Passive segment.
            section.emit_u8(kPassiveWithElements);  // flags
            section.emit_u8(kWasmAnyFunc);
            section.emit_u32v(init.array.length);
            for (let index of init.array) {
              if (index === null) {
                section.emit_u8(kExprRefNull);
                section.emit_u8(kExprEnd);
              } else {
                section.emit_u8(kExprRefFunc);
                section.emit_u32v(index);
                section.emit_u8(kExprEnd);
              }
            }
          }
        }
      });
    }

    // If there are any passive data segments, add the DataCount section.
    if (wasm.data_segments.some(seg => !seg.is_active)) {
      binary.emit_section(kDataCountSectionCode, section => {
        section.emit_u32v(wasm.data_segments.length);
      });
    }

    // Add function bodies.
    if (wasm.functions.length > 0) {
      // emit function bodies
      if (debug) print("emitting code @ " + binary.length);
      binary.emit_section(kCodeSectionCode, section => {
        section.emit_u32v(wasm.functions.length);
        let header = new Binary;
        for (let func of wasm.functions) {
          header.reset();
          // Function body length will be patched later.
          let local_decls = [];
          for (let l of func.locals || []) {
            if (l.i32_count > 0) {
              local_decls.push({count: l.i32_count, type: kWasmI32});
            }
            if (l.i64_count > 0) {
              local_decls.push({count: l.i64_count, type: kWasmI64});
            }
            if (l.f32_count > 0) {
              local_decls.push({count: l.f32_count, type: kWasmF32});
            }
            if (l.f64_count > 0) {
              local_decls.push({count: l.f64_count, type: kWasmF64});
            }
            if (l.s128_count > 0) {
              local_decls.push({count: l.s128_count, type: kWasmS128});
            }
            if (l.anyref_count > 0) {
              local_decls.push({count: l.anyref_count, type: kWasmExternRef});
            }
            if (l.anyfunc_count > 0) {
              local_decls.push({count: l.anyfunc_count, type: kWasmAnyFunc});
            }
          }

          header.emit_u32v(local_decls.length);
          for (let decl of local_decls) {
            header.emit_u32v(decl.count);
            header.emit_type(decl.type);
          }

          section.emit_u32v(header.length + func.body.length);
          section.emit_bytes(header.trunc_buffer());
          section.emit_bytes(func.body);
        }
      });
    }

    // Add data segments.
    if (wasm.data_segments.length > 0) {
      if (debug) print("emitting data segments @ " + binary.length);
      binary.emit_section(kDataSectionCode, section => {
        section.emit_u32v(wasm.data_segments.length);
        for (let seg of wasm.data_segments) {
          if (seg.is_active) {
            section.emit_u8(0);  // linear memory index 0 / flags
            if (seg.is_global) {
              // initializer is a global variable
              section.emit_u8(kExprGlobalGet);
              section.emit_u32v(seg.addr);
            } else {
              // initializer is a constant
              section.emit_u8(kExprI32Const);
              section.emit_u32v(seg.addr);
            }
            section.emit_u8(kExprEnd);
          } else {
            section.emit_u8(kPassive);  // flags
          }
          section.emit_u32v(seg.data.length);
          section.emit_bytes(seg.data);
        }
      });
    }

    // Add any explicitly added sections
    for (let exp of wasm.explicit) {
      if (debug) print("emitting explicit @ " + binary.length);
      binary.emit_bytes(exp);
    }

    // Add names.
    let num_function_names = 0;
    let num_functions_with_local_names = 0;
    for (let func of wasm.functions) {
      if (func.name !== undefined) ++num_function_names;
      if (func.numLocalNames() > 0) ++num_functions_with_local_names;
    }
    if (num_function_names > 0 || num_functions_with_local_names > 0 ||
        wasm.name !== undefined) {
      if (debug) print('emitting names @ ' + binary.length);
      binary.emit_section(kUnknownSectionCode, section => {
        section.emit_string('name');
        // Emit module name.
        if (wasm.name !== undefined) {
          section.emit_section(kModuleNameCode, name_section => {
            name_section.emit_string(wasm.name);
          });
        }
        // Emit function names.
        if (num_function_names > 0) {
          section.emit_section(kFunctionNamesCode, name_section => {
            name_section.emit_u32v(num_function_names);
            for (let func of wasm.functions) {
              if (func.name === undefined) continue;
              name_section.emit_u32v(func.index);
              name_section.emit_string(func.name);
            }
          });
        }
        // Emit local names.
        if (num_functions_with_local_names > 0) {
          section.emit_section(kLocalNamesCode, name_section => {
            name_section.emit_u32v(num_functions_with_local_names);
            for (let func of wasm.functions) {
              if (func.numLocalNames() == 0) continue;
              name_section.emit_u32v(func.index);
              name_section.emit_u32v(func.numLocalNames());
              for (let i = 0; i < func.local_names.length; ++i) {
                if (func.local_names[i] === undefined) continue;
                name_section.emit_u32v(i);
                name_section.emit_string(func.local_names[i]);
              }
            }
          });
        }
      });
    }

    return binary.trunc_buffer();
  }

  toArray(debug = false) {
    return Array.from(this.toBuffer(debug));
  }

  instantiate(ffi) {
    let module = this.toModule();
    let instance = new WebAssembly.Instance(module, ffi);
    return instance;
  }

  asyncInstantiate(ffi) {
    return WebAssembly.instantiate(this.toBuffer(), ffi)
        .then(({module, instance}) => instance);
  }

  toModule(debug = false) {
    return new WebAssembly.Module(this.toBuffer(debug));
  }
}

function wasmSignedLeb(val, max_len = 5) {
  let res = [];
  for (let i = 0; i < max_len; ++i) {
    let v = val & 0x7f;
    // If {v} sign-extended from 7 to 32 bits is equal to val, we are done.
    if (((v << 25) >> 25) == val) {
      res.push(v);
      return res;
    }
    res.push(v | 0x80);
    val = val >> 7;
  }
  throw new Error(
      'Leb value <' + val + '> exceeds maximum length of ' + max_len);
}

function wasmI32Const(val) {
  return [kExprI32Const, ...wasmSignedLeb(val, 5)];
}

function wasmF32Const(f) {
  // Write in little-endian order at offset 0.
  data_view.setFloat32(0, f, true);
  return [
    kExprF32Const, byte_view[0], byte_view[1], byte_view[2], byte_view[3]
  ];
}

function wasmF64Const(f) {
  // Write in little-endian order at offset 0.
  data_view.setFloat64(0, f, true);
  return [
    kExprF64Const, byte_view[0], byte_view[1], byte_view[2],
    byte_view[3], byte_view[4], byte_view[5], byte_view[6], byte_view[7]
  ];
}<|MERGE_RESOLUTION|>--- conflicted
+++ resolved
@@ -114,77 +114,36 @@
 let kWasmAnyFunc = kWasmFuncRef;  // Alias named as in the JS API spec
 let kWasmExternRef = -0x11;
 let kWasmAnyRef = -0x12;
-<<<<<<< HEAD
-<<<<<<< HEAD
-=======
->>>>>>> 64fb8fd3
 let kWasmEqRef = -0x13;
 let kWasmI31Ref = -0x14;
 let kWasmStructRef = -0x15;
 let kWasmArrayRef = -0x16;
-<<<<<<< HEAD
-=======
 let kWasmExnRef = -0x17;
 let kWasmNullExnRef = -0x0c;
->>>>>>> exn/main
-=======
-let kWasmExnRef = -0x17;
-let kWasmNullExnRef = -0x0c;
->>>>>>> 64fb8fd3
 
 // Use the positive-byte versions inside function bodies.
 let kLeb128Mask = 0x7f;
 let kFuncRefCode = kWasmFuncRef & kLeb128Mask;
 let kAnyFuncCode = kFuncRefCode;  // Alias named as in the JS API spec
 let kExternRefCode = kWasmExternRef & kLeb128Mask;
-<<<<<<< HEAD
-let kAnyRefCode = kWasmAnyRef & kLeb128Mask;
-<<<<<<< HEAD
-=======
 let kExnRefCode = kWasmExnRef & kLeb128Mask;
 let kAnyRefCode = kWasmAnyRef & kLeb128Mask;
->>>>>>> 64fb8fd3
 let kEqRefCode = kWasmEqRef & kLeb128Mask;
 let kI31RefCode = kWasmI31Ref & kLeb128Mask;
 let kNullExternRefCode = kWasmNullExternRef & kLeb128Mask;
 let kNullFuncRefCode = kWasmNullFuncRef & kLeb128Mask;
-<<<<<<< HEAD
-let kStructRefCode = kWasmStructRef & kLeb128Mask;
-let kArrayRefCode = kWasmArrayRef & kLeb128Mask;
-=======
-let kNullExternRefCode = kWasmNullExternRef & kLeb128Mask;
-let kNullFuncRefCode = kWasmNullFuncRef & kLeb128Mask;
-let kExnRefCode = kWasmExnRef & kLeb128Mask;
-let kNullExnRefCode = kWasmNullExnRef & kLeb128Mask;
->>>>>>> exn/main
-=======
 let kNullExnRefCode = kWasmNullExnRef & kLeb128Mask;
 let kStructRefCode = kWasmStructRef & kLeb128Mask;
 let kArrayRefCode = kWasmArrayRef & kLeb128Mask;
->>>>>>> 64fb8fd3
 let kNullRefCode = kWasmNullRef & kLeb128Mask;
 
 let kWasmRefNull = 0x63;
 let kWasmRef = 0x64;
-<<<<<<< HEAD
-<<<<<<< HEAD
-function wasmRefNullType(heap_type) {
-  return {opcode: kWasmRefNull, heap_type: heap_type};
-}
-function wasmRefType(heap_type) {
-  return {opcode: kWasmRef, heap_type: heap_type};
-=======
-=======
->>>>>>> 64fb8fd3
 function wasmRefNullType(heap_type, is_shared = false) {
   return {opcode: kWasmRefNull, heap_type: heap_type, is_shared: is_shared};
 }
 function wasmRefType(heap_type, is_shared = false) {
   return {opcode: kWasmRef, heap_type: heap_type, is_shared: is_shared};
-<<<<<<< HEAD
->>>>>>> exn/main
-=======
->>>>>>> 64fb8fd3
 }
 
 let kExternalFunction = 0;
@@ -688,19 +647,10 @@
     }
   }
 
-<<<<<<< HEAD
-<<<<<<< HEAD
-=======
->>>>>>> 64fb8fd3
   emit_heap_type(heap_type) {
     this.emit_bytes(wasmSignedLeb(heap_type, kMaxVarInt32Size));
   }
 
-<<<<<<< HEAD
-=======
->>>>>>> exn/main
-=======
->>>>>>> 64fb8fd3
   emit_type(type) {
     if ((typeof type) == 'number') {
       this.emit_u8(type >= 0 ? type : type & kLeb128Mask);
@@ -711,20 +661,11 @@
     }
   }
 
-<<<<<<< HEAD
-<<<<<<< HEAD
-=======
->>>>>>> 64fb8fd3
   emit_init_expr(expr) {
     this.emit_bytes(expr);
     this.emit_u8(kExprEnd);
   }
 
-<<<<<<< HEAD
-=======
->>>>>>> exn/main
-=======
->>>>>>> 64fb8fd3
   emit_header() {
     this.emit_bytes([
       kWasmH0, kWasmH1, kWasmH2, kWasmH3, kWasmV0, kWasmV1, kWasmV2, kWasmV3
@@ -1160,10 +1101,6 @@
     if (wasm.types.length > 0) {
       if (debug) print('emitting types @ ' + binary.length);
       binary.emit_section(kTypeSectionCode, section => {
-<<<<<<< HEAD
-<<<<<<< HEAD
-=======
->>>>>>> 64fb8fd3
         let length_with_groups = wasm.types.length;
         for (let group of wasm.rec_groups) {
           length_with_groups -= group.size - 1;
@@ -1178,7 +1115,6 @@
             section.emit_u8(kWasmRecursiveTypeGroupForm);
             section.emit_u32v(wasm.rec_groups[rec_group_index].size);
             rec_group_index++;
-<<<<<<< HEAD
           }
 
           let type = wasm.types[i];
@@ -1212,53 +1148,6 @@
             for (let result of type.results) {
               section.emit_type(result);
             }
-=======
-        section.emit_u32v(wasm.types.length);
-        for (let type of wasm.types) {
-          section.emit_u8(kWasmFunctionTypeForm);
-          section.emit_u32v(type.params.length);
-          for (let param of type.params) {
-            section.emit_type(param);
-          }
-          section.emit_u32v(type.results.length);
-          for (let result of type.results) {
-            section.emit_type(result);
->>>>>>> exn/main
-=======
-          }
-
-          let type = wasm.types[i];
-          if (type.supertype != kNoSuperType) {
-            section.emit_u8(type.is_final ? kWasmSubtypeFinalForm
-                                          : kWasmSubtypeForm);
-            section.emit_u8(1);  // supertype count
-            section.emit_u32v(type.supertype);
-          } else if (!type.is_final) {
-            section.emit_u8(kWasmSubtypeForm);
-            section.emit_u8(0);  // no supertypes
-          }
-          if (type instanceof WasmStruct) {
-            section.emit_u8(kWasmStructTypeForm);
-            section.emit_u32v(type.fields.length);
-            for (let field of type.fields) {
-              section.emit_type(field.type);
-              section.emit_u8(field.mutability ? 1 : 0);
-            }
-          } else if (type instanceof WasmArray) {
-            section.emit_u8(kWasmArrayTypeForm);
-            section.emit_type(type.type);
-            section.emit_u8(type.mutability ? 1 : 0);
-          } else {
-            section.emit_u8(kWasmFunctionTypeForm);
-            section.emit_u32v(type.params.length);
-            for (let param of type.params) {
-              section.emit_type(param);
-            }
-            section.emit_u32v(type.results.length);
-            for (let result of type.results) {
-              section.emit_type(result);
-            }
->>>>>>> 64fb8fd3
           }
         }
       });
