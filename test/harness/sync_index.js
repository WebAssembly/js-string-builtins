/*
 * Copyright 2017 WebAssembly Community Group participants
 *
 * Licensed under the Apache License, Version 2.0 (the "License");
 * you may not use this file except in compliance with the License.
 * You may obtain a copy of the License at
 *
 *     http://www.apache.org/licenses/LICENSE-2.0
 *
 * Unless required by applicable law or agreed to in writing, software
 * distributed under the License is distributed on an "AS IS" BASIS,
 * WITHOUT WARRANTIES OR CONDITIONS OF ANY KIND, either express or implied.
 * See the License for the specific language governing permissions and
 * limitations under the License.
*/

'use strict';

let testNum = (function() {
    let count = 1;
    return function() {
        return `#${count++} `;
    }
})();

// WPT's assert_throw uses a list of predefined, hardcoded known errors. Since
// it is not aware of the WebAssembly error types (yet), implement our own
// version.
function assertThrows(func, err) {
    let caught = false;
    try {
        func();
    } catch(e) {
        assert_true(e instanceof err, `expected ${err.name}, observed ${e.constructor.name}`);
        caught = true;
    }
    assert_true(caught, testNum() + "assertThrows must catch any error.")
}

/******************************************************************************
***************************** WAST HARNESS ************************************
******************************************************************************/

// For assertions internal to our test harness.
function _assert(x) {
    if (!x) {
        throw new Error(`Assertion failure: ${x}`);
    }
}

// A simple sum type that can either be a valid Value or an Error.
function Result(type, maybeValue) {
    this.value = maybeValue;
    this.type = type;
};

Result.VALUE = 'VALUE';
Result.ERROR = 'ERROR';

function ValueResult(val) { return new Result(Result.VALUE, val); }
function ErrorResult(err) { return new Result(Result.ERROR, err); }

Result.prototype.isError = function() { return this.type === Result.ERROR; }

const EXPECT_INVALID = false;

/* DATA **********************************************************************/

let externrefs = {};
let externsym = Symbol("externref");
function externref(s) {
  if (! (s in externrefs)) externrefs[s] = {[externsym]: s};
  return externrefs[s];
}
function is_externref(x) {
  return (x !== null && externsym in x) ? 1 : 0;
}
function is_funcref(x) {
  return typeof x === "function" ? 1 : 0;
}
function eq_externref(x, y) {
  return x === y ? 1 : 0;
}
function eq_funcref(x, y) {
  return x === y ? 1 : 0;
}

let $$;

// Default imports.
var registry = {};

// Resets the registry between two different WPT tests.
function reinitializeRegistry() {
    if (typeof WebAssembly === 'undefined')
        return;

    let spectest = {
        externref: externref,
        is_externref: is_externref,
        is_funcref: is_funcref,
        eq_externref: eq_externref,
        eq_funcref: eq_funcref,
        print: console.log.bind(console),
        print_i32: console.log.bind(console),
        print_i32_f32: console.log.bind(console),
        print_f64_f64: console.log.bind(console),
        print_f32: console.log.bind(console),
        print_f64: console.log.bind(console),
        global_i32: 666,
        global_f32: 666,
        global_f64: 666,
        table: new WebAssembly.Table({initial: 10, maximum: 20, element: 'anyfunc'}),
        memory: new WebAssembly.Memory({initial: 1, maximum: 2})
    };
    let handler = {
        get(target, prop) {
        return (prop in target) ?  target[prop] : {};
      }
    };
    registry = new Proxy({spectest}, handler);
}

reinitializeRegistry();

/* WAST POLYFILL *************************************************************/

function binary(bytes) {
    let buffer = new ArrayBuffer(bytes.length);
    let view = new Uint8Array(buffer);
    for (let i = 0; i < bytes.length; ++i) {
        view[i] = bytes.charCodeAt(i);
    }
    return buffer;
}

/**
 * Returns a compiled module, or throws if there was an error at compilation.
 */
function module(bytes, valid = true) {
    let buffer = binary(bytes);
    let validated;

    try {
        validated = WebAssembly.validate(buffer);
    } catch (e) {
        throw new Error(`WebAssembly.validate throws ${typeof e}: ${e}${e.stack}`);
    }

    if (validated !== valid) {
        // Try to get a more precise error message from the WebAssembly.CompileError.
        try {
            new WebAssembly.Module(buffer);
        } catch (e) {
            if (e instanceof WebAssembly.CompileError)
                throw new WebAssembly.CompileError(`WebAssembly.validate error: ${e.toString()}${e.stack}\n`);
            else
                throw new Error(`WebAssembly.validate throws ${typeof e}: ${e}${e.stack}`);
        }
        throw new Error(`WebAssembly.validate was expected to fail, but didn't`);
    }

    let module;
    try {
        module = new WebAssembly.Module(buffer);
    } catch(e) {
        if (valid)
            throw new Error('WebAssembly.Module ctor unexpectedly throws ${typeof e}: ${e}${e.stack}');
        throw e;
    }

    return module;
}

function uniqueTest(func, desc) {
    test(func, testNum() + desc);
}

function assert_invalid(bytes) {
    uniqueTest(() => {
        try {
            module(bytes, /* valid */ false);
            throw new Error('did not fail');
        } catch(e) {
            assert_true(e instanceof WebAssembly.CompileError, "expected invalid failure:");
        }
    }, "A wast module that should be invalid or malformed.");
}

const assert_malformed = assert_invalid;

function instance(bytes, imports = registry, valid = true) {
    if (imports instanceof Result) {
        if (imports.isError())
            return imports;
        imports = imports.value;
    }

    let err = null;

    let m, i;
    try {
        let m = module(bytes);
        i = new WebAssembly.Instance(m, imports);
    } catch(e) {
        err = e;
    }

    if (valid) {
        uniqueTest(() => {
            let instantiated = err === null;
            assert_true(instantiated, err);
        }, "module successfully instantiated");
    }

    return err !== null ? ErrorResult(err) : ValueResult(i);
}

function register(name, instance) {
    _assert(instance instanceof Result);

    if (instance.isError())
        return;

    registry[name] = instance.value.exports;
}

function call(instance, name, args) {
    _assert(instance instanceof Result);

    if (instance.isError())
        return instance;

    let err = null;
    let result;
    try {
        result = instance.value.exports[name](...args);
    } catch(e) {
        err = e;
    }

    return err !== null ? ErrorResult(err) : ValueResult(result);
};

function get(instance, name) {
    _assert(instance instanceof Result);

    if (instance.isError())
        return instance;

    let v = instance.value.exports[name];
    return ValueResult((v instanceof WebAssembly.Global) ? v.value : v);
}

function exports(instance) {
    _assert(instance instanceof Result);

    if (instance.isError())
        return instance;

    return ValueResult({ module: instance.value.exports, spectest: registry.spectest });
}

function run(action) {
    let result = action();

    _assert(result instanceof Result);

    uniqueTest(() => {
        if (result.isError())
            throw result.value;
    }, "A wast test that runs without any special assertion.");
}

function assert_unlinkable(bytes) {
    let result = instance(bytes, registry, EXPECT_INVALID);

    _assert(result instanceof Result);

    uniqueTest(() => {
        assert_true(result.isError(), 'expected error result');
        if (result.isError()) {
            let e = result.value;
            assert_true(e instanceof WebAssembly.LinkError, `expected link error, observed ${e}:`);
        }
    }, "A wast module that is unlinkable.");
}

function assert_uninstantiable(bytes) {
    let result = instance(bytes, registry, EXPECT_INVALID);

    _assert(result instanceof Result);

    uniqueTest(() => {
        assert_true(result.isError(), 'expected error result');
        if (result.isError()) {
            let e = result.value;
            assert_true(e instanceof WebAssembly.RuntimeError, `expected runtime error, observed ${e}:`);
        }
    }, "A wast module that is uninstantiable.");
}

function assert_trap(action) {
    let result = action();

    _assert(result instanceof Result);

    uniqueTest(() => {
        assert_true(result.isError(), 'expected error result');
        if (result.isError()) {
            let e = result.value;
            assert_true(e instanceof WebAssembly.RuntimeError, `expected runtime error, observed ${e}:`);
        }
    }, "A wast module that must trap at runtime.");
}

let StackOverflow;
try { (function f() { 1 + f() })() } catch (e) { StackOverflow = e.constructor }

function assert_exhaustion(action) {
    let result = action();

    _assert(result instanceof Result);

    uniqueTest(() => {
        assert_true(result.isError(), 'expected error result');
        if (result.isError()) {
            let e = result.value;
            assert_true(e instanceof StackOverflow, `expected stack overflow error, observed ${e}:`);
        }
    }, "A wast module that must exhaust the stack space.");
}

function assert_return(action, ...expected) {
    let result = action();
    _assert(result instanceof Result);

    uniqueTest(() => {
        assert_true(!result.isError(), `expected success result, got: ${result.value}.`);
<<<<<<< HEAD
        let actual = result.value;
        switch (expected) {
        case "nan:canonical":
        case "nan:arithmetic":
            // Note that JS can't reliably distinguish different NaN values,
            // so there's no good way to test that it's a canonical NaN.
            assert_true(Number.isNaN(actual), `expected NaN, observed ${actual}.`);
            return;
        case "ref.func":
            assert_true(typeof actual === "function", `expected Wasm function, got ${actual}`);
            return;
        case "ref.any":
            assert_true(actual !== null, `expected Wasm reference, got ${actual}`);
            return;
        default:
            assert_equals(actual, expected);
        }

=======

        let actual = result.value;
        if (actual === undefined) {
            actual = [];
        } else if (!Array.isArray(actual)) {
            actual = [actual];
        }
        if (actual.length !== expected.length) {
            throw new Error(expected.length + " value(s) expected, got " + actual.length);
        }

        for (let i = 0; i < actual.length; ++i) {
            if (expected[i] instanceof Result) {
                if (expected[i].isError())
                    return;
                expected[i] = expected[i].value;
            }
            assert_equals(actual[i], expected[i]);
        }
>>>>>>> 6330e5b5
    }, "A wast module that must return a particular value.");
}

function assert_return_nan(action) {
    let result = action();

    _assert(result instanceof Result);

    uniqueTest(() => {
        assert_true(!result.isError(), 'expected success result');
        if (!result.isError()) {
            assert_true(Number.isNaN(result.value), `expected NaN, observed ${result.value}.`);
        };
    }, "A wast module that must return NaN.");
}<|MERGE_RESOLUTION|>--- conflicted
+++ resolved
@@ -337,27 +337,6 @@
 
     uniqueTest(() => {
         assert_true(!result.isError(), `expected success result, got: ${result.value}.`);
-<<<<<<< HEAD
-        let actual = result.value;
-        switch (expected) {
-        case "nan:canonical":
-        case "nan:arithmetic":
-            // Note that JS can't reliably distinguish different NaN values,
-            // so there's no good way to test that it's a canonical NaN.
-            assert_true(Number.isNaN(actual), `expected NaN, observed ${actual}.`);
-            return;
-        case "ref.func":
-            assert_true(typeof actual === "function", `expected Wasm function, got ${actual}`);
-            return;
-        case "ref.any":
-            assert_true(actual !== null, `expected Wasm reference, got ${actual}`);
-            return;
-        default:
-            assert_equals(actual, expected);
-        }
-
-=======
-
         let actual = result.value;
         if (actual === undefined) {
             actual = [];
@@ -367,16 +346,30 @@
         if (actual.length !== expected.length) {
             throw new Error(expected.length + " value(s) expected, got " + actual.length);
         }
-
         for (let i = 0; i < actual.length; ++i) {
             if (expected[i] instanceof Result) {
                 if (expected[i].isError())
                     return;
                 expected[i] = expected[i].value;
             }
-            assert_equals(actual[i], expected[i]);
-        }
->>>>>>> 6330e5b5
+            switch (expected[i]) {
+                case "nan:canonical":
+                case "nan:arithmetic":
+                case "nan:any":
+                    // Note that JS can't reliably distinguish different NaN values,
+                    // so there's no good way to test that it's a canonical NaN.
+                    assert_true(Number.isNaN(actual[i]), `expected NaN, observed ${actual[i]}.`);
+                    return;
+                case "ref.func":
+                    assert_true(typeof actual[i] === "function", `expected Wasm function, got ${actual[i]}`);
+                    return;
+                case "ref.extern":
+                    assert_true(actual[i] !== null, `expected Wasm reference, got ${actual[i]}`);
+                    return;
+                default:
+                    assert_equals(actual[i], expected[i]);
+            }
+        }
     }, "A wast module that must return a particular value.");
 }
 
