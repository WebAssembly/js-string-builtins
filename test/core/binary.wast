--- conflicted
+++ resolved
@@ -118,11 +118,7 @@
     ;; Missing end marker here
     "\0a\04\01\02\00\0b"       ;; Code section: 1 function
   )
-<<<<<<< HEAD
   "unexpected end of section or function"
-=======
-  "illegal opcode"
->>>>>>> 73784346
 )
 
 ;; Local number is unsigned 32 bit
