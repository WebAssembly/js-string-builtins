(module binary "\00asm\01\00\00\00")
(module binary "\00asm" "\01\00\00\00")
(module $M1 binary "\00asm\01\00\00\00")
(module $M2 binary "\00asm" "\01\00\00\00")

(assert_malformed (module binary "") "unexpected end")
(assert_malformed (module binary "\01") "unexpected end")
(assert_malformed (module binary "\00as") "unexpected end")
(assert_malformed (module binary "asm\00") "magic header not detected")
(assert_malformed (module binary "msa\00") "magic header not detected")
(assert_malformed (module binary "msa\00\01\00\00\00") "magic header not detected")
(assert_malformed (module binary "msa\00\00\00\00\01") "magic header not detected")
(assert_malformed (module binary "asm\01\00\00\00\00") "magic header not detected")
(assert_malformed (module binary "wasm\01\00\00\00") "magic header not detected")
(assert_malformed (module binary "\7fasm\01\00\00\00") "magic header not detected")
(assert_malformed (module binary "\80asm\01\00\00\00") "magic header not detected")
(assert_malformed (module binary "\82asm\01\00\00\00") "magic header not detected")
(assert_malformed (module binary "\ffasm\01\00\00\00") "magic header not detected")

;; 8-byte endian-reversed.
(assert_malformed (module binary "\00\00\00\01msa\00") "magic header not detected")

;; Middle-endian byte orderings.
(assert_malformed (module binary "a\00ms\00\01\00\00") "magic header not detected")
(assert_malformed (module binary "sm\00a\00\00\01\00") "magic header not detected")

;; Upper-cased.
(assert_malformed (module binary "\00ASM\01\00\00\00") "magic header not detected")

;; EBCDIC-encoded magic.
(assert_malformed (module binary "\00\81\a2\94\01\00\00\00") "magic header not detected")

;; Leading UTF-8 BOM.
(assert_malformed (module binary "\ef\bb\bf\00asm\01\00\00\00") "magic header not detected")

;; Malformed binary version.
(assert_malformed (module binary "\00asm") "unexpected end")
(assert_malformed (module binary "\00asm\01") "unexpected end")
(assert_malformed (module binary "\00asm\01\00\00") "unexpected end")
(assert_malformed (module binary "\00asm\00\00\00\00") "unknown binary version")
(assert_malformed (module binary "\00asm\0d\00\00\00") "unknown binary version")
(assert_malformed (module binary "\00asm\0e\00\00\00") "unknown binary version")
(assert_malformed (module binary "\00asm\00\01\00\00") "unknown binary version")
(assert_malformed (module binary "\00asm\00\00\01\00") "unknown binary version")
(assert_malformed (module binary "\00asm\00\00\00\01") "unknown binary version")

;; Invalid section id.
(assert_malformed (module binary "\00asm" "\01\00\00\00" "\0d\00") "malformed section id")
(assert_malformed (module binary "\00asm" "\01\00\00\00" "\7f\00") "malformed section id")
(assert_malformed (module binary "\00asm" "\01\00\00\00" "\80\00\01\00") "malformed section id")
(assert_malformed (module binary "\00asm" "\01\00\00\00" "\81\00\01\00") "malformed section id")
(assert_malformed (module binary "\00asm" "\01\00\00\00" "\ff\00\01\00") "malformed section id")

;; Unsigned LEB128 can have non-minimal length
(module binary
  "\00asm" "\01\00\00\00"
  "\05\04\01"                          ;; Memory section with 1 entry
  "\00\82\00"                          ;; no max, minimum 2
)
(module binary
  "\00asm" "\01\00\00\00"
  "\05\07\01"                          ;; Memory section with 1 entry
  "\00\82\80\80\80\00"                 ;; no max, minimum 2
)

;; Signed LEB128 can have non-minimal length
(module binary
  "\00asm" "\01\00\00\00"
  "\06\07\01"                          ;; Global section with 1 entry
  "\7f\00"                             ;; i32, immutable
  "\41\80\00"                          ;; i32.const 0
  "\0b"                                ;; end
)
(module binary
  "\00asm" "\01\00\00\00"
  "\06\07\01"                          ;; Global section with 1 entry
  "\7f\00"                             ;; i32, immutable
  "\41\ff\7f"                          ;; i32.const -1
  "\0b"                                ;; end
)
(module binary
  "\00asm" "\01\00\00\00"
  "\06\0a\01"                          ;; Global section with 1 entry
  "\7f\00"                             ;; i32, immutable
  "\41\80\80\80\80\00"                 ;; i32.const 0
  "\0b"                                ;; end
)
(module binary
  "\00asm" "\01\00\00\00"
  "\06\0a\01"                          ;; Global section with 1 entry
  "\7f\00"                             ;; i32, immutable
  "\41\ff\ff\ff\ff\7f"                 ;; i32.const -1
  "\0b"                                ;; end
)

(module binary
  "\00asm" "\01\00\00\00"
  "\06\07\01"                          ;; Global section with 1 entry
  "\7e\00"                             ;; i64, immutable
  "\42\80\00"                          ;; i64.const 0 with unused bits set
  "\0b"                                ;; end
)
(module binary
  "\00asm" "\01\00\00\00"
  "\06\07\01"                          ;; Global section with 1 entry
  "\7e\00"                             ;; i64, immutable
  "\42\ff\7f"                          ;; i64.const -1 with unused bits unset
  "\0b"                                ;; end
)
(module binary
  "\00asm" "\01\00\00\00"
  "\06\0f\01"                          ;; Global section with 1 entry
  "\7e\00"                             ;; i64, immutable
  "\42\80\80\80\80\80\80\80\80\80\00"  ;; i64.const 0 with unused bits set
  "\0b"                                ;; end
)
(module binary
  "\00asm" "\01\00\00\00"
  "\06\0f\01"                          ;; Global section with 1 entry
  "\7e\00"                             ;; i64, immutable
  "\42\ff\ff\ff\ff\ff\ff\ff\ff\ff\7f"  ;; i64.const -1 with unused bits unset
  "\0b"                                ;; end
)

(module binary
  "\00asm" "\01\00\00\00"
  "\05\03\01"                          ;; Memory section with 1 entry
  "\00\00"                             ;; no max, minimum 0
  "\0b\06\01"                          ;; Data section with 1 entry
  "\00"                                ;; Memory index 0
  "\41\00\0b\00"                       ;; (i32.const 0) with contents ""
)

(module binary
  "\00asm" "\01\00\00\00"
  "\04\04\01"                          ;; Table section with 1 entry
  "\70\00\00"                          ;; no max, minimum 0, funcref
  "\09\06\01"                          ;; Element section with 1 entry
  "\00"                                ;; Table index 0
  "\41\00\0b\00"                       ;; (i32.const 0) with no elements
)

;; Data segment tags and memory index can have non-minimal length
(module binary
  "\00asm" "\01\00\00\00"
  "\05\03\01"                          ;; Memory section with 1 entry
  "\00\00"                             ;; no max, minimum 0
  "\0b\07\01"                          ;; Data section with 1 entry
  "\80\00"                             ;; Active segment, encoded with 2 bytes
  "\41\00\0b\00"                       ;; (i32.const 0) with contents ""
)
(module binary
  "\00asm" "\01\00\00\00"
  "\05\03\01"                          ;; Memory section with 1 entry
  "\00\00"                             ;; no max, minimum 0
  "\0b\08\01"                          ;; Data section with 1 entry
  "\82\00"                             ;; Active segment, encoded with 2 bytes
  "\00"                                ;; explicit memory index
  "\41\00\0b\00"                       ;; (i32.const 0) with contents ""
)
(module binary
  "\00asm" "\01\00\00\00"
  "\05\03\01"                          ;; Memory section with 1 entry
  "\00\00"                             ;; no max, minimum 0
  "\0b\09\01"                          ;; Data section with 1 entry
  "\82\00"                             ;; Active segment, encoded with 2 bytes
  "\80\00"                             ;; explicit memory index, encoded with 2 bytes
  "\41\00\0b\00"                       ;; (i32.const 0) with contents ""
)

;; Element segment tags and table index can have non-minimal length
(module binary
  "\00asm" "\01\00\00\00"
  "\04\04\01"                          ;; Table section with 1 entry
  "\70\00\00"                          ;; no max, minimum 0, funcref
  "\09\07\01"                          ;; Element section with 1 entry
  "\80\00"                             ;; Active segment
  "\41\00\0b\00"                       ;; (i32.const 0) with no elements
)
(module binary
  "\00asm" "\01\00\00\00"
  "\04\04\01"                          ;; Table section with 1 entry
  "\70\00\00"                          ;; no max, minimum 0, funcref
  "\09\09\01"                          ;; Element section with 1 entry
  "\02"                                ;; Active segment
  "\80\00"                             ;; explicit table index, encoded with 2 bytes
  "\41\00\0b\00\00"                    ;; (i32.const 0) with no elements
)
(module binary
  "\00asm" "\01\00\00\00"
  "\04\04\01"                          ;; Table section with 1 entry
  "\70\00\00"                          ;; no max, minimum 0, funcref
  "\09\09\01"                          ;; Element section with 1 entry
  "\82\00"                             ;; Active segment, encoded with 2 bytes
  "\00"                                ;; explicit table index
  "\41\00\0b\00\00"                    ;; (i32.const 0) with no elements
)
(module binary
  "\00asm" "\01\00\00\00"
  "\04\04\01"                          ;; Table section with 1 entry
  "\70\00\00"                          ;; no max, minimum 0, funcref
  "\09\0a\01"                          ;; Element section with 1 entry
  "\82\00"                             ;; Active segment, encoded with 2 bytes
  "\80\00"                             ;; explicit table index, encoded with 2 bytes
  "\41\00\0b\00\00"                    ;; (i32.const 0) with no elements
)

;; Type section with signed LEB128 encoded type
(assert_malformed
  (module binary
    "\00asm" "\01\00\00\00"
    "\01"                     ;; Type section id
    "\05"                     ;; Type section length
    "\01"                     ;; Types vector length
    "\e0\7f"                  ;; Malformed functype, -0x20 in signed LEB128 encoding
    "\00\00"
  )
  "integer representation too long"
)

;; Unsigned LEB128 must not be overlong
(assert_malformed
  (module binary
    "\00asm" "\01\00\00\00"
    "\05\08\01"                          ;; Memory section with 1 entry
    "\00\82\80\80\80\80\00"              ;; no max, minimum 2 with one byte too many
  )
  "integer representation too long"
)

;; Signed LEB128 must not be overlong
(assert_malformed
  (module binary
    "\00asm" "\01\00\00\00"
    "\06\0b\01"                          ;; Global section with 1 entry
    "\7f\00"                             ;; i32, immutable
    "\41\80\80\80\80\80\00"              ;; i32.const 0 with one byte too many
    "\0b"                                ;; end
  )
  "integer representation too long"
)
(assert_malformed
  (module binary
    "\00asm" "\01\00\00\00"
    "\06\0b\01"                          ;; Global section with 1 entry
    "\7f\00"                             ;; i32, immutable
    "\41\ff\ff\ff\ff\ff\7f"              ;; i32.const -1 with one byte too many
    "\0b"                                ;; end
  )
  "integer representation too long"
)

(assert_malformed
  (module binary
    "\00asm" "\01\00\00\00"
    "\06\10\01"                          ;; Global section with 1 entry
    "\7e\00"                             ;; i64, immutable
    "\42\80\80\80\80\80\80\80\80\80\80\00"  ;; i64.const 0 with one byte too many
    "\0b"                                ;; end
  )
  "integer representation too long"
)
(assert_malformed
  (module binary
    "\00asm" "\01\00\00\00"
    "\06\10\01"                          ;; Global section with 1 entry
    "\7e\00"                             ;; i64, immutable
    "\42\ff\ff\ff\ff\ff\ff\ff\ff\ff\ff\7f"  ;; i64.const -1 with one byte too many
    "\0b"                                ;; end
  )
  "integer representation too long"
)

;; Unsigned LEB128s zero-extend
(assert_malformed
  (module binary
    "\00asm" "\01\00\00\00"
    "\05\07\01"                          ;; Memory section with 1 entry
    "\00\82\80\80\80\70"                 ;; no max, minimum 2 with unused bits set
  )
  "integer too large"
)
(assert_malformed
  (module binary
    "\00asm" "\01\00\00\00"
    "\05\07\01"                          ;; Memory section with 1 entry
    "\00\82\80\80\80\40"                 ;; no max, minimum 2 with some unused bits set
  )
  "integer too large"
)

;; Signed LEB128s sign-extend
(assert_malformed
  (module binary
    "\00asm" "\01\00\00\00"
    "\06\0a\01"                          ;; Global section with 1 entry
    "\7f\00"                             ;; i32, immutable
    "\41\80\80\80\80\70"                 ;; i32.const 0 with unused bits set
    "\0b"                                ;; end
  )
  "integer too large"
)
(assert_malformed
  (module binary
    "\00asm" "\01\00\00\00"
    "\06\0a\01"                          ;; Global section with 1 entry
    "\7f\00"                             ;; i32, immutable
    "\41\ff\ff\ff\ff\0f"                 ;; i32.const -1 with unused bits unset
    "\0b"                                ;; end
  )
  "integer too large"
)
(assert_malformed
  (module binary
    "\00asm" "\01\00\00\00"
    "\06\0a\01"                          ;; Global section with 1 entry
    "\7f\00"                             ;; i32, immutable
    "\41\80\80\80\80\1f"                 ;; i32.const 0 with some unused bits set
    "\0b"                                ;; end
  )
  "integer too large"
)
(assert_malformed
  (module binary
    "\00asm" "\01\00\00\00"
    "\06\0a\01"                          ;; Global section with 1 entry
    "\7f\00"                             ;; i32, immutable
    "\41\ff\ff\ff\ff\4f"                 ;; i32.const -1 with some unused bits unset
    "\0b"                                ;; end
  )
  "integer too large"
)

(assert_malformed
  (module binary
    "\00asm" "\01\00\00\00"
    "\06\0f\01"                          ;; Global section with 1 entry
    "\7e\00"                             ;; i64, immutable
    "\42\80\80\80\80\80\80\80\80\80\7e"  ;; i64.const 0 with unused bits set
    "\0b"                                ;; end
  )
  "integer too large"
)
(assert_malformed
  (module binary
    "\00asm" "\01\00\00\00"
    "\06\0f\01"                          ;; Global section with 1 entry
    "\7e\00"                             ;; i64, immutable
    "\42\ff\ff\ff\ff\ff\ff\ff\ff\ff\01"  ;; i64.const -1 with unused bits unset
    "\0b"                                ;; end
  )
  "integer too large"
)
(assert_malformed
  (module binary
    "\00asm" "\01\00\00\00"
    "\06\0f\01"                          ;; Global section with 1 entry
    "\7e\00"                             ;; i64, immutable
    "\42\80\80\80\80\80\80\80\80\80\02"  ;; i64.const 0 with some unused bits set
    "\0b"                                ;; end
  )
  "integer too large"
)
(assert_malformed
  (module binary
    "\00asm" "\01\00\00\00"
    "\06\0f\01"                          ;; Global section with 1 entry
    "\7e\00"                             ;; i64, immutable
    "\42\ff\ff\ff\ff\ff\ff\ff\ff\ff\41"  ;; i64.const -1 with some unused bits unset
    "\0b"                                ;; end
  )
  "integer too large"
)

(assert_malformed
  (module binary
    "\00asm" "\01\00\00\00"
    "\06\0f\01"                          ;; Global section with 1 entry
    "\7e\00"                             ;; i64, immutable
    "\42\80\80\80\80\80\80\80\80\80\7e"  ;; i64.const 0 with unused bits set
    "\0b"                                ;; end
  )
  "integer too large"
)
(assert_malformed
  (module binary
    "\00asm" "\01\00\00\00"
    "\06\0f\01"                          ;; Global section with 1 entry
    "\7e\00"                             ;; i64, immutable
    "\42\ff\ff\ff\ff\ff\ff\ff\ff\ff\01"  ;; i64.const -1 with unused bits unset
    "\0b"                                ;; end
  )
  "integer too large"
)
(assert_malformed
  (module binary
    "\00asm" "\01\00\00\00"
    "\06\0f\01"                          ;; Global section with 1 entry
    "\7e\00"                             ;; i64, immutable
    "\42\80\80\80\80\80\80\80\80\80\02"  ;; i64.const 0 with some unused bits set
    "\0b"                                ;; end
  )
  "integer too large"
)
(assert_malformed
  (module binary
    "\00asm" "\01\00\00\00"
    "\06\0f\01"                          ;; Global section with 1 entry
    "\7e\00"                             ;; i64, immutable
    "\42\ff\ff\ff\ff\ff\ff\ff\ff\ff\41"  ;; i64.const -1 with some unused bits unset
    "\0b"                                ;; end
  )
  "integer too large"
)

;; Function with missing end marker (between two functions)
(assert_malformed
  (module binary
    "\00asm" "\01\00\00\00"
    "\01\04\01\60\00\00"       ;; Type section: 1 type
    "\03\03\02\00\00"          ;; Function section: 2 functions
    "\0a\0c\02"                ;; Code section: 2 functions
    ;; function 0
    "\04\00"                   ;; Function size and local type count
    "\41\01"                   ;; i32.const 1
    "\1a"                      ;; drop
    ;; Missing end marker here
    ;; function 1
    "\05\00"                   ;; Function size and local type count
    "\41\01"                   ;; i32.const 1
    "\1a"                      ;; drop
    "\0b"                      ;; end
  )
  "END opcode expected"
)

;; Function with missing end marker (at EOF)
(assert_malformed
  (module binary
    "\00asm" "\01\00\00\00"
    "\01\04\01\60\00\00"       ;; Type section: 1 type
    "\03\02\01\00"             ;; Function section: 1 function
    "\0a\06\01"                ;; Code section: 1 function
    ;; function 0
    "\04\00"                   ;; Function size and local type count
    "\41\01"                   ;; i32.const 1
    "\1a"                      ;; drop
    ;; Missing end marker here
  )
  "unexpected end of section or function"
)

;; Function with missing end marker (at end of code sections)
(assert_malformed
  (module binary
    "\00asm" "\01\00\00\00"
    "\01\04\01\60\00\00"       ;; Type section: 1 type
    "\03\02\01\00"             ;; Function section: 1 function
    "\0a\06\01"                ;; Code section: 1 function
    ;; function 0
    "\04\00"                   ;; Function size and local type count
    "\41\01"                   ;; i32.const 1
    "\1a"                      ;; drop
    ;; Missing end marker here
    "\0b\03\01\01\00"          ;; Data section
  )
  ;; The spec interpreter consumes the `\0b` (data section start) as an
  ;; END instruction (also happens to be `\0b`) and reports the code section as
  ;; being larger than declared.
  "section size mismatch"
)

;; Unsigned LEB128 must not be overlong
(assert_malformed
  (module binary
    "\00asm" "\01\00\00\00"
    "\05\08\01"                          ;; Memory section with 1 entry
    "\00\82\80\80\80\80\00"              ;; no max, minimum 2 with one byte too many
  )
  "integer representation too long"
)
(assert_malformed
  (module binary
    "\00asm" "\01\00\00\00"
    "\01\04\01\60\00\00"       ;; Type section
    "\03\02\01\00"             ;; Function section
    "\05\03\01\00\01"          ;; Memory section
    "\0a\11\01"                ;; Code section
    ;; function 0
    "\0f\01\01"                ;; local type count
    "\7f"                      ;; i32
    "\41\00"                   ;; i32.const 0
    "\28"                      ;; i32.load
    "\02"                      ;; alignment 2
    "\82\80\80\80\80\00"       ;; offset 2 with one byte too many
    "\1a"                      ;; drop
    "\0b"                      ;; end
  )
  "integer representation too long"
)
(assert_malformed
  (module binary
    "\00asm" "\01\00\00\00"
    "\01\04\01\60\00\00"       ;; Type section
    "\03\02\01\00"             ;; Function section
    "\05\03\01\00\01"          ;; Memory section
    "\0a\11\01"                ;; Code section
    ;; function 0
    "\0f\01\01"                ;; local type count
    "\7f"                      ;; i32
    "\41\00"                   ;; i32.const 0
    "\28"                      ;; i32.load
    "\82\80\80\80\80\00"       ;; alignment 2 with one byte too many
    "\00"                      ;; offset 0
    "\1a"                      ;; drop
    "\0b"                      ;; end
  )
  "integer representation too long"
)
(assert_malformed
  (module binary
    "\00asm" "\01\00\00\00"
    "\01\04\01\60\00\00"       ;; Type section
    "\03\02\01\00"             ;; Function section
    "\05\03\01\00\01"          ;; Memory section
    "\0a\12\01"                ;; Code section
    ;; function 0
    "\10\01\01"                ;; local type count
    "\7f"                      ;; i32
    "\41\00"                   ;; i32.const 0
    "\41\03"                   ;; i32.const 3
    "\36"                      ;; i32.store
    "\82\80\80\80\80\00"       ;; alignment 2 with one byte too many
    "\03"                      ;; offset 3
    "\0b"                      ;; end
  )
  "integer representation too long"
)
(assert_malformed
  (module binary
    "\00asm" "\01\00\00\00"
    "\01\04\01\60\00\00"       ;; Type section
    "\03\02\01\00"             ;; Function section
    "\05\03\01\00\01"          ;; Memory section
    "\0a\12\01"                ;; Code section
    ;; function 0
    "\10\01\01"                ;; local type count
    "\7f"                      ;; i32
    "\41\00"                   ;; i32.const 0
    "\41\03"                   ;; i32.const 3
    "\36"                      ;; i32.store
    "\02"                      ;; alignment 2
    "\82\80\80\80\80\00"       ;; offset 2 with one byte too many
    "\0b"                      ;; end
  )
  "integer representation too long"
)

;; Signed LEB128 must not be overlong
(assert_malformed
  (module binary
    "\00asm" "\01\00\00\00"
    "\06\0b\01"                          ;; Global section with 1 entry
    "\7f\00"                             ;; i32, immutable
    "\41\80\80\80\80\80\00"              ;; i32.const 0 with one byte too many
    "\0b"                                ;; end
  )
  "integer representation too long"
)
(assert_malformed
  (module binary
    "\00asm" "\01\00\00\00"
    "\06\0b\01"                          ;; Global section with 1 entry
    "\7f\00"                             ;; i32, immutable
    "\41\ff\ff\ff\ff\ff\7f"              ;; i32.const -1 with one byte too many
    "\0b"                                ;; end
  )
  "integer representation too long"
)

(assert_malformed
  (module binary
    "\00asm" "\01\00\00\00"
    "\06\10\01"                          ;; Global section with 1 entry
    "\7e\00"                             ;; i64, immutable
    "\42\80\80\80\80\80\80\80\80\80\80\00"  ;; i64.const 0 with one byte too many
    "\0b"                                ;; end
  )
  "integer representation too long"
)
(assert_malformed
  (module binary
    "\00asm" "\01\00\00\00"
    "\06\10\01"                          ;; Global section with 1 entry
    "\7e\00"                             ;; i64, immutable
    "\42\ff\ff\ff\ff\ff\ff\ff\ff\ff\ff\7f"  ;; i64.const -1 with one byte too many
    "\0b"                                ;; end
  )
  "integer representation too long"
)

;; Unsigned LEB128s zero-extend
(assert_malformed
  (module binary
    "\00asm" "\01\00\00\00"
    "\05\07\01"                          ;; Memory section with 1 entry
    "\00\82\80\80\80\70"                 ;; no max, minimum 2 with unused bits set
  )
  "integer too large"
)
(assert_malformed
  (module binary
    "\00asm" "\01\00\00\00"
    "\05\07\01"                          ;; Memory section with 1 entry
    "\00\82\80\80\80\40"                 ;; no max, minimum 2 with some unused bits set
  )
  "integer too large"
)
(assert_malformed
  (module binary
    "\00asm" "\01\00\00\00"
    "\01\04\01\60\00\00"       ;; Type section
    "\03\02\01\00"             ;; Function section
    "\05\03\01\00\01"          ;; Memory section
    "\0a\10\01"                ;; Code section
    ;; function 0
    "\0e\01\01"                ;; local type count
    "\7f"                      ;; i32
    "\41\00"                   ;; i32.const 0
    "\28"                      ;; i32.load
    "\02"                      ;; alignment 2
    "\82\80\80\80\10"          ;; offset 2 with unused bits set
    "\1a"                      ;; drop
    "\0b"                      ;; end
  )
  "integer too large"
)
(assert_malformed
  (module binary
    "\00asm" "\01\00\00\00"
    "\01\04\01\60\00\00"       ;; Type section
    "\03\02\01\00"             ;; Function section
    "\05\03\01\00\01"          ;; Memory section
    "\0a\10\01"                ;; Code section
    ;; function 0
    "\0e\01\01"                ;; local type count
    "\7f"                      ;; i32
    "\41\00"                   ;; i32.const 0
    "\28"                      ;; i32.load
    "\02"                      ;; alignment 2
    "\82\80\80\80\40"          ;; offset 2 with some unused bits set
    "\1a"                      ;; drop
    "\0b"                      ;; end
  )
  "integer too large"
)
(assert_malformed
  (module binary
    "\00asm" "\01\00\00\00"
    "\01\04\01\60\00\00"       ;; Type section
    "\03\02\01\00"             ;; Function section
    "\05\03\01\00\01"          ;; Memory section
    "\0a\10\01"                ;; Code section
    "\0e\01\01"                ;; local type count
    "\7f"                      ;; i32
    "\41\00"                   ;; i32.const 0
    "\28"                      ;; i32.load
    "\82\80\80\80\10"          ;; alignment 2 with unused bits set
    "\00"                      ;; offset 0
    "\1a"                      ;; drop
    "\0b"                      ;; end
  )
  "integer too large"
)
(assert_malformed
  (module binary
    "\00asm" "\01\00\00\00"
    "\01\04\01\60\00\00"       ;; Type section
    "\03\02\01\00"             ;; Function section
    "\05\03\01\00\01"          ;; Memory section
    "\0a\10\01"                ;; Code section
    ;; function 0
    "\0e\01\01"                ;; local type count
    "\7f"                      ;; i32
    "\41\00"                   ;; i32.const 0
    "\28"                      ;; i32.load
    "\82\80\80\80\40"          ;; alignment 2 with some unused bits set
    "\00"                      ;; offset 0
    "\1a"                      ;; drop
    "\0b"                      ;; end
  )
  "integer too large"
)
(assert_malformed
  (module binary
    "\00asm" "\01\00\00\00"
    "\01\04\01\60\00\00"       ;; Type section
    "\03\02\01\00"             ;; Function section
    "\05\03\01\00\01"          ;; Memory section
    "\0a\11\01"                ;; Code section
    ;; function 0
    "\0f\01\01"                ;; local type count
    "\7f"                      ;; i32
    "\41\00"                   ;; i32.const 0
    "\41\03"                   ;; i32.const 3
    "\36"                      ;; i32.store
    "\82\80\80\80\10"          ;; alignment 2 with unused bits set
    "\03"                      ;; offset 3
    "\0b"                      ;; end
  )
  "integer too large"
)
(assert_malformed
  (module binary
    "\00asm" "\01\00\00\00"
    "\01\04\01\60\00\00"       ;; Type section
    "\03\02\01\00"             ;; Function section
    "\05\03\01\00\01"          ;; Memory section
    "\0a\11\01"                ;; Code section
    ;; function 0
    "\0f\01\01"                ;; local type count
    "\7f"                      ;; i32
    "\41\00"                   ;; i32.const 0
    "\41\03"                   ;; i32.const 3
    "\36"                      ;; i32.store
    "\82\80\80\80\40"          ;; alignment 2 with some unused bits set
    "\03"                      ;; offset 3
    "\0b"                      ;; end
  )
  "integer too large"
)
(assert_malformed
  (module binary
    "\00asm" "\01\00\00\00"
    "\01\04\01\60\00\00"       ;; Type section
    "\03\02\01\00"             ;; Function section
    "\05\03\01\00\01"          ;; Memory section
    "\0a\11\01"                ;; Code section
    ;; function 0
    "\0f\01\01"                ;; local type count
    "\7f"                      ;; i32
    "\41\00"                   ;; i32.const 0
    "\41\03"                   ;; i32.const 3
    "\36"                      ;; i32.store
    "\02"                      ;; alignment 2
    "\82\80\80\80\10"          ;; offset 2 with unused bits set
    "\0b"                      ;; end
  )
  "integer too large"
)
(assert_malformed
  (module binary
    "\00asm" "\01\00\00\00"
    "\01\04\01\60\00\00"       ;; Type section
    "\03\02\01\00"             ;; Function section
    "\05\03\01\00\01"          ;; Memory section
    "\0a\11\01"                ;; Code section

    ;; function 0
    "\0f\01\01"                ;; local type count
    "\7f"                      ;; i32
    "\41\00"                   ;; i32.const 0
    "\41\03"                   ;; i32.const 3
    "\36"                      ;; i32.store
    "\02"                      ;; alignment 2
    "\82\80\80\80\40"          ;; offset 2 with some unused bits set
    "\0b"                      ;; end
  )
  "integer too large"
)

;; Signed LEB128s sign-extend
(assert_malformed
  (module binary
    "\00asm" "\01\00\00\00"
    "\06\0a\01"                          ;; Global section with 1 entry
    "\7f\00"                             ;; i32, immutable
    "\41\80\80\80\80\70"                 ;; i32.const 0 with unused bits set
    "\0b"                                ;; end
  )
  "integer too large"
)
(assert_malformed
  (module binary
    "\00asm" "\01\00\00\00"
    "\06\0a\01"                          ;; Global section with 1 entry
    "\7f\00"                             ;; i32, immutable
    "\41\ff\ff\ff\ff\0f"                 ;; i32.const -1 with unused bits unset
    "\0b"                                ;; end
  )
  "integer too large"
)
(assert_malformed
  (module binary
    "\00asm" "\01\00\00\00"
    "\06\0a\01"                          ;; Global section with 1 entry
    "\7f\00"                             ;; i32, immutable
    "\41\80\80\80\80\1f"                 ;; i32.const 0 with some unused bits set
    "\0b"                                ;; end
  )
  "integer too large"
)
(assert_malformed
  (module binary
    "\00asm" "\01\00\00\00"
    "\06\0a\01"                          ;; Global section with 1 entry
    "\7f\00"                             ;; i32, immutable
    "\41\ff\ff\ff\ff\4f"                 ;; i32.const -1 with some unused bits unset
    "\0b"                                ;; end
  )
  "integer too large"
)

(assert_malformed
  (module binary
    "\00asm" "\01\00\00\00"
    "\06\0f\01"                          ;; Global section with 1 entry
    "\7e\00"                             ;; i64, immutable
    "\42\80\80\80\80\80\80\80\80\80\7e"  ;; i64.const 0 with unused bits set
    "\0b"                                ;; end
  )
  "integer too large"
)
(assert_malformed
  (module binary
    "\00asm" "\01\00\00\00"
    "\06\0f\01"                          ;; Global section with 1 entry
    "\7e\00"                             ;; i64, immutable
    "\42\ff\ff\ff\ff\ff\ff\ff\ff\ff\01"  ;; i64.const -1 with unused bits unset
    "\0b"                                ;; end
  )
  "integer too large"
)
(assert_malformed
  (module binary
    "\00asm" "\01\00\00\00"
    "\06\0f\01"                          ;; Global section with 1 entry
    "\7e\00"                             ;; i64, immutable
    "\42\80\80\80\80\80\80\80\80\80\02"  ;; i64.const 0 with some unused bits set
    "\0b"                                ;; end
  )
  "integer too large"
)
(assert_malformed
  (module binary
    "\00asm" "\01\00\00\00"
    "\06\0f\01"                          ;; Global section with 1 entry
    "\7e\00"                             ;; i64, immutable
    "\42\ff\ff\ff\ff\ff\ff\ff\ff\ff\41"  ;; i64.const -1 with some unused bits unset
    "\0b"                                ;; end
  )
  "integer too large"
)

;; memory.grow reserved byte equal to zero.
(assert_malformed
  (module binary
    "\00asm" "\01\00\00\00"
    "\01\04\01\60\00\00"       ;; Type section
    "\03\02\01\00"             ;; Function section
    "\05\03\01\00\00"          ;; Memory section
    "\0a\09\01"                ;; Code section

    ;; function 0
    "\07\00"
    "\41\00"                   ;; i32.const 0
    "\40"                      ;; memory.grow
    "\01"                      ;; memory.grow reserved byte is not equal to zero!
    "\1a"                      ;; drop
    "\0b"                      ;; end
  )
  "zero byte expected"
)

;; memory.grow reserved byte should not be a "long" LEB128 zero.
(assert_malformed
  (module binary
    "\00asm" "\01\00\00\00"
    "\01\04\01\60\00\00"       ;; Type section
    "\03\02\01\00"             ;; Function section
    "\05\03\01\00\00"          ;; Memory section
    "\0a\0a\01"                ;; Code section

    ;; function 0
    "\08\00"
    "\41\00"                   ;; i32.const 0
    "\40"                      ;; memory.grow
    "\80\00"                   ;; memory.grow reserved byte
    "\1a"                      ;; drop
    "\0b"                      ;; end
  )
  "zero byte expected"
)

;; Same as above for 3, 4, and 5-byte zero encodings.
(assert_malformed
  (module binary
    "\00asm" "\01\00\00\00"
    "\01\04\01\60\00\00"       ;; Type section
    "\03\02\01\00"             ;; Function section
    "\05\03\01\00\00"          ;; Memory section
    "\0a\0b\01"                ;; Code section

    ;; function 0
    "\09\00"
    "\41\00"                   ;; i32.const 0
    "\40"                      ;; memory.grow
    "\80\80\00"                ;; memory.grow reserved byte
    "\1a"                      ;; drop
    "\0b"                      ;; end
  )
  "zero byte expected"
)

(assert_malformed
  (module binary
    "\00asm" "\01\00\00\00"
    "\01\04\01\60\00\00"       ;; Type section
    "\03\02\01\00"             ;; Function section
    "\05\03\01\00\00"          ;; Memory section
    "\0a\0c\01"                ;; Code section

    ;; function 0
    "\0a\00"
    "\41\00"                   ;; i32.const 0
    "\40"                      ;; memory.grow
    "\80\80\80\00"             ;; memory.grow reserved byte
    "\1a"                      ;; drop
    "\0b"                      ;; end
  )
  "zero byte expected"
)

(assert_malformed
  (module binary
    "\00asm" "\01\00\00\00"
    "\01\04\01\60\00\00"       ;; Type section
    "\03\02\01\00"             ;; Function section
    "\05\03\01\00\00"          ;; Memory section
    "\0a\0d\01"                ;; Code section

    ;; function 0
    "\0b\00"
    "\41\00"                   ;; i32.const 0
    "\40"                      ;; memory.grow
    "\80\80\80\80\00"          ;; memory.grow reserved byte
    "\1a"                      ;; drop
    "\0b"                      ;; end
  )
  "zero byte expected"
)

;; memory.size reserved byte equal to zero.
(assert_malformed
  (module binary
    "\00asm" "\01\00\00\00"
    "\01\04\01\60\00\00"       ;; Type section
    "\03\02\01\00"             ;; Function section
    "\05\03\01\00\00"          ;; Memory section
    "\0a\07\01"                ;; Code section

    ;; function 0
    "\05\00"
    "\3f"                      ;; memory.size
    "\01"                      ;; memory.size reserved byte is not equal to zero!
    "\1a"                      ;; drop
    "\0b"                      ;; end
  )
  "zero byte expected"
)

;; memory.size reserved byte should not be a "long" LEB128 zero.
(assert_malformed
  (module binary
    "\00asm" "\01\00\00\00"
    "\01\04\01\60\00\00"       ;; Type section
    "\03\02\01\00"             ;; Function section
    "\05\03\01\00\00"          ;; Memory section
    "\0a\08\01"                ;; Code section

    ;; function 0
    "\06\00"
    "\3f"                      ;; memory.size
    "\80\00"                   ;; memory.size reserved byte
    "\1a"                      ;; drop
    "\0b"                      ;; end
  )
  "zero byte expected"
)

;; Same as above for 3, 4, and 5-byte zero encodings.
(assert_malformed
  (module binary
    "\00asm" "\01\00\00\00"
    "\01\04\01\60\00\00"       ;; Type section
    "\03\02\01\00"             ;; Function section
    "\05\03\01\00\00"          ;; Memory section
    "\0a\09\01"                ;; Code section

    ;; function 0
    "\07\00"
    "\3f"                      ;; memory.size
    "\80\80\00"                ;; memory.size reserved byte
    "\1a"                      ;; drop
    "\0b"                      ;; end
  )
  "zero byte expected"
)

(assert_malformed
  (module binary
    "\00asm" "\01\00\00\00"
    "\01\04\01\60\00\00"       ;; Type section
    "\03\02\01\00"             ;; Function section
    "\05\03\01\00\00"          ;; Memory section
    "\0a\0a\01"                ;; Code section

    ;; function 0
    "\08\00"
    "\3f"                      ;; memory.size
    "\80\80\80\00"             ;; memory.size reserved byte
    "\1a"                      ;; drop
    "\0b"                      ;; end
  )
  "zero byte expected"
)

(assert_malformed
  (module binary
    "\00asm" "\01\00\00\00"
    "\01\04\01\60\00\00"       ;; Type section
    "\03\02\01\00"             ;; Function section
    "\05\03\01\00\00"          ;; Memory section
    "\0a\0b\01"                ;; Code section

    ;; function 0
    "\09\00"
    "\3f"                      ;; memory.size
    "\80\80\80\80\00"          ;; memory.size reserved byte
    "\1a"                      ;; drop
    "\0b"                      ;; end
  )
  "zero byte expected"
)

;; Local number is unsigned 32 bit
(assert_malformed
  (module binary
    "\00asm" "\01\00\00\00"
    "\01\04\01\60\00\00"       ;; Type section
    "\03\02\01\00"             ;; Function section
    "\0a\0c\01"                ;; Code section

    ;; function 0
    "\0a\02"
    "\80\80\80\80\10\7f"       ;; 0x100000000 i32
    "\02\7e"                   ;; 0x00000002 i64
    "\0b"                      ;; end
  )
  "integer too large"
)

;; Local number is unsigned 32 bit
(assert_malformed
  (module binary
    "\00asm" "\01\00\00\00"
    "\01\04\01\60\00\00"       ;; Type section
    "\03\02\01\00"             ;; Function section
    "\0a\0c\01"                ;; Code section

    ;; function 0
    "\0a\02"
    "\80\80\80\80\10\7f"       ;; 0x100000000 i32
    "\02\7e"                   ;; 0x00000002 i64
    "\0b"                      ;; end
  )
  "integer too large"
)

;; No more than 2^32-1 locals.
(assert_malformed
  (module binary
    "\00asm" "\01\00\00\00"
    "\01\04\01\60\00\00"       ;; Type section
    "\03\02\01\00"             ;; Function section
    "\0a\0c\01"                ;; Code section

    ;; function 0
    "\0a\02"
    "\ff\ff\ff\ff\0f\7f"       ;; 0xFFFFFFFF i32
    "\02\7e"                   ;; 0x00000002 i64
    "\0b"                      ;; end
  )
  "too many locals"
)

(assert_malformed
  (module binary
    "\00asm" "\01\00\00\00"
    "\01\06\01\60\02\7f\7f\00" ;; Type section: (param i32 i32)
    "\03\02\01\00"             ;; Function section
    "\0a\1c\01"                ;; Code section

    ;; function 0
    "\1a\04"
    "\80\80\80\80\04\7f"       ;; 0x40000000 i32
    "\80\80\80\80\04\7e"       ;; 0x40000000 i64
    "\80\80\80\80\04\7d"       ;; 0x40000000 f32
    "\80\80\80\80\04\7c"       ;; 0x40000000 f64
    "\0b"                      ;; end
  )
  "too many locals"
)

;; Local count can be 0.
(module binary
  "\00asm" "\01\00\00\00"
  "\01\04\01\60\00\00"     ;; Type section
  "\03\02\01\00"           ;; Function section
  "\0a\0a\01"              ;; Code section

  ;; function 0
  "\08\03"
  "\00\7f"                 ;; 0 i32
  "\00\7e"                 ;; 0 i64
  "\02\7d"                 ;; 2 f32
  "\0b"                    ;; end
)

;; Function section has non-zero count, but code section is absent.
(assert_malformed
  (module binary
    "\00asm" "\01\00\00\00"
    "\01\04\01\60\00\00"  ;; Type section
    "\03\03\02\00\00"     ;; Function section with 2 functions
  )
  "function and code section have inconsistent lengths"
)

;; Code section has non-zero count, but function section is absent.
(assert_malformed
  (module binary
    "\00asm" "\01\00\00\00"
    "\0a\04\01\02\00\0b"  ;; Code section with 1 empty function
  )
  "function and code section have inconsistent lengths"
)

;; Function section count > code section count
(assert_malformed
  (module binary
    "\00asm" "\01\00\00\00"
    "\01\04\01\60\00\00"  ;; Type section
    "\03\03\02\00\00"     ;; Function section with 2 functions
    "\0a\04\01\02\00\0b"  ;; Code section with 1 empty function
  )
  "function and code section have inconsistent lengths"
)

;; Function section count < code section count
(assert_malformed
  (module binary
    "\00asm" "\01\00\00\00"
    "\01\04\01\60\00\00"           ;; Type section
    "\03\02\01\00"                 ;; Function section with 1 function
    "\0a\07\02\02\00\0b\02\00\0b"  ;; Code section with 2 empty functions
  )
  "function and code section have inconsistent lengths"
)

;; Function section has zero count, and code section is absent.
(module binary
  "\00asm" "\01\00\00\00"
  "\03\01\00"  ;; Function section with 0 functions
)

;; Code section has zero count, and function section is absent.
(module binary
  "\00asm" "\01\00\00\00"
  "\0a\01\00"  ;; Code section with 0 functions
)

;; Fewer passive segments than datacount
(assert_malformed
  (module binary
    "\00asm" "\01\00\00\00"
    "\0c\01\03"                   ;; Datacount section with value "3"
    "\0b\05\02"                   ;; Data section with two entries
    "\01\00"                      ;; Passive data section
    "\01\00")                     ;; Passive data section
  "data count and data section have inconsistent lengths")

;; More passive segments than datacount
(assert_malformed
  (module binary
    "\00asm" "\01\00\00\00"
    "\0c\01\01"                   ;; Datacount section with value "1"
    "\0b\05\02"                   ;; Data section with two entries
    "\01\00"                      ;; Passive data section
    "\01\00")                     ;; Passive data section
  "data count and data section have inconsistent lengths")

;; memory.init requires a datacount section
(assert_malformed
  (module binary
    "\00asm" "\01\00\00\00"

    "\01\04\01\60\00\00"       ;; Type section
    "\03\02\01\00"             ;; Function section
    "\05\03\01\00\00"          ;; Memory section
    "\0a\0e\01"                ;; Code section

    ;; function 0
    "\0c\00"
    "\41\00"                   ;; zero args
    "\41\00"
    "\41\00"
    "\fc\08\00\00"             ;; memory.init
    "\0b"

    "\0b\03\01\01\00"          ;; Data section
  )                            ;; end
  "data count section required")

;; data.drop requires a datacount section
(assert_malformed
  (module binary
    "\00asm" "\01\00\00\00"

    "\01\04\01\60\00\00"       ;; Type section
    "\03\02\01\00"             ;; Function section
    "\05\03\01\00\00"          ;; Memory section
    "\0a\07\01"                ;; Code section

    ;; function 0
    "\05\00"
    "\fc\09\00"                ;; data.drop
    "\0b"

    "\0b\03\01\01\00"          ;; Data section
  )                            ;; end
  "data count section required")

;; passive element segment containing illegal opcode
(assert_malformed
  (module binary
    "\00asm" "\01\00\00\00"

    "\01\04\01\60\00\00"       ;; Type section

    "\03\02\01\00"             ;; Function section

    "\04\04\01"                ;; Table section with 1 entry
    "\70\00\00"                ;; no max, minimum 0, funcref

    "\05\03\01\00\00"          ;; Memory section

    "\09\07\01"                ;; Element section with one segment
    "\05\70"                   ;; Passive, funcref
    "\01"                      ;; 1 element
<<<<<<< HEAD
    "\ff\00\0b"                ;; bad opcode, index 0, end
=======
    "\f3\00\0b"                ;; bad opcode, index 0, end
>>>>>>> 571c299a

    "\0a\04\01"                ;; Code section

    ;; function 0
    "\02\00"
    "\0b")                     ;; end
  "illegal opcode")

;; passive element segment containing type other than funcref
(assert_malformed
  (module binary
    "\00asm" "\01\00\00\00"

    "\01\04\01\60\00\00"       ;; Type section

    "\03\02\01\00"             ;; Function section

    "\04\04\01"                ;; Table section with 1 entry
    "\70\00\00"                ;; no max, minimum 0, funcref

    "\05\03\01\00\00"          ;; Memory section

    "\09\07\01"                ;; Element section with one segment
    "\05\7f"                   ;; Passive, i32
    "\01"                      ;; 1 element
    "\d2\00\0b"                ;; ref.func, index 0, end

    "\0a\04\01"                ;; Code section

    ;; function 0
    "\02\00"
    "\0b")                     ;; end
  "malformed reference type")

;; passive element segment containing opcode ref.func
(module binary
  "\00asm" "\01\00\00\00"

  "\01\04\01\60\00\00"       ;; Type section

  "\03\02\01\00"             ;; Function section

  "\04\04\01"                ;; Table section with 1 entry
  "\70\00\00"                ;; no max, minimum 0, funcref

  "\05\03\01\00\00"          ;; Memory section

  "\09\07\01"                ;; Element section with one segment
  "\05\70"                   ;; Passive, funcref
  "\01"                      ;; 1 element
  "\d2\00\0b"                ;; ref.func, index 0, end

  "\0a\04\01"                ;; Code section

  ;; function 0
  "\02\00"
  "\0b")                     ;; end

;; passive element segment containing opcode ref.null
(module binary
  "\00asm" "\01\00\00\00"

  "\01\04\01\60\00\00"       ;; Type section

  "\03\02\01\00"             ;; Function section

  "\04\04\01"                ;; Table section with 1 entry
  "\70\00\00"                ;; no max, minimum 0, funcref

  "\05\03\01\00\00"          ;; Memory section

  "\09\07\01"                ;; Element section with one segment
  "\05\70"                   ;; Passive, funcref
  "\01"                      ;; 1 element
  "\d0\70\0b"                ;; ref.null, end

  "\0a\04\01"                ;; Code section

  ;; function 0
  "\02\00"
  "\0b")                     ;; end


;; Type count can be zero
(module binary
  "\00asm" "\01\00\00\00"
  "\01\01\00"                               ;; type count can be zero
)

;; 2 type declared, 1 given
(assert_malformed
  (module binary
    "\00asm" "\01\00\00\00"
    "\01\07\02"                             ;; type section with inconsistent count (2 declared, 1 given)
    "\60\00\00"                             ;; 1st type
    ;; "\60\00\00"                          ;; 2nd type (missed)
  )
  "length out of bounds"
)

;; 1 type declared, 2 given
(assert_malformed
  (module binary
    "\00asm" "\01\00\00\00"
    "\01\07\01"                             ;; type section with inconsistent count (1 declared, 2 given)
    "\60\00\00"                             ;; 1st type
    "\60\00\00"                             ;; 2nd type (redundant)
  )
  "section size mismatch"
)

;; Import count can be zero
(module binary
    "\00asm" "\01\00\00\00"
    "\01\05\01"                             ;; type section
    "\60\01\7f\00"                          ;; type 0
    "\02\01\00"                             ;; import count can be zero
)

;; Malformed import kind
(assert_malformed
  (module binary
      "\00asm" "\01\00\00\00"
      "\02\04\01"                           ;; import section with single entry
      "\00"                                 ;; string length 0
      "\00"                                 ;; string length 0
      "\04"                                 ;; malformed import kind
  )
  "malformed import kind"
)
(assert_malformed
  (module binary
      "\00asm" "\01\00\00\00"
      "\02\05\01"                           ;; import section with single entry
      "\00"                                 ;; string length 0
      "\00"                                 ;; string length 0
      "\04"                                 ;; malformed import kind
      "\00"                                 ;; dummy byte
  )
  "malformed import kind"
)
(assert_malformed
  (module binary
      "\00asm" "\01\00\00\00"
      "\02\04\01"                           ;; import section with single entry
      "\00"                                 ;; string length 0
      "\00"                                 ;; string length 0
      "\05"                                 ;; malformed import kind
  )
  "malformed import kind"
)
(assert_malformed
  (module binary
      "\00asm" "\01\00\00\00"
      "\02\05\01"                           ;; import section with single entry
      "\00"                                 ;; string length 0
      "\00"                                 ;; string length 0
      "\05"                                 ;; malformed import kind
      "\00"                                 ;; dummy byte
  )
  "malformed import kind"
)
(assert_malformed
  (module binary
      "\00asm" "\01\00\00\00"
      "\02\04\01"                           ;; import section with single entry
      "\00"                                 ;; string length 0
      "\00"                                 ;; string length 0
      "\80"                                 ;; malformed import kind
  )
  "malformed import kind"
)
(assert_malformed
  (module binary
      "\00asm" "\01\00\00\00"
      "\02\05\01"                           ;; import section with single entry
      "\00"                                 ;; string length 0
      "\00"                                 ;; string length 0
      "\80"                                 ;; malformed import kind
      "\00"                                 ;; dummy byte
  )
  "malformed import kind"
)

;; 2 import declared, 1 given
(assert_malformed
  (module binary
      "\00asm" "\01\00\00\00"
      "\01\05\01"                           ;; type section
      "\60\01\7f\00"                        ;; type 0
      "\02\16\02"                           ;; import section with inconsistent count (2 declared, 1 given)
      ;; 1st import
      "\08"                                 ;; string length
      "\73\70\65\63\74\65\73\74"            ;; spectest
      "\09"                                 ;; string length
      "\70\72\69\6e\74\5f\69\33\32"         ;; print_i32
      "\00\00"                              ;; import kind, import signature index
      ;; 2nd import
      ;; (missed)
  )
  "unexpected end of section or function"
)

;; 1 import declared, 2 given
(assert_malformed
  (module binary
      "\00asm" "\01\00\00\00"
      "\01\09\02"                           ;; type section
      "\60\01\7f\00"                        ;; type 0
      "\60\01\7d\00"                        ;; type 1
      "\02\2b\01"                           ;; import section with inconsistent count (1 declared, 2 given)
      ;; 1st import
      "\08"                                 ;; string length
      "\73\70\65\63\74\65\73\74"            ;; spectest
      "\09"                                 ;; string length
      "\70\72\69\6e\74\5f\69\33\32"         ;; print_i32
      "\00\00"                              ;; import kind, import signature index
      ;; 2nd import
      ;; (redundant)
      "\08"                                 ;; string length
      "\73\70\65\63\74\65\73\74"            ;; spectest
      "\09"                                 ;; string length
      "\70\72\69\6e\74\5f\66\33\32"         ;; print_f32
      "\00\01"                              ;; import kind, import signature index
  )
  "section size mismatch"
)

;; Table count can be zero
(module binary
    "\00asm" "\01\00\00\00"
    "\04\01\00"                             ;; table count can be zero
)

;; 1 table declared, 0 given
(assert_malformed
  (module binary
      "\00asm" "\01\00\00\00"
      "\04\01\01"                           ;; table section with inconsistent count (1 declared, 0 given)
      ;; "\70\01\00\00"                     ;; table entity
  )
  "unexpected end of section or function"
)

;; Malformed table limits flag
(assert_malformed
  (module binary
      "\00asm" "\01\00\00\00"
      "\04\03\01"                           ;; table section with one entry
      "\70"                                 ;; anyfunc
      "\02"                                 ;; malformed table limits flag
  )
  "integer too large"
)
(assert_malformed
  (module binary
      "\00asm" "\01\00\00\00"
      "\04\04\01"                           ;; table section with one entry
      "\70"                                 ;; anyfunc
      "\02"                                 ;; malformed table limits flag
      "\00"                                 ;; dummy byte
  )
  "integer too large"
)
(assert_malformed
  (module binary
      "\00asm" "\01\00\00\00"
      "\04\06\01"                           ;; table section with one entry
      "\70"                                 ;; anyfunc
      "\81\00"                              ;; malformed table limits flag as LEB128
      "\00\00"                              ;; dummy bytes
  )
  "integer representation too long"
)

;; Memory count can be zero
(module binary
    "\00asm" "\01\00\00\00"
    "\05\01\00"                             ;; memory count can be zero
)

;; 1 memory declared, 0 given
(assert_malformed
  (module binary
      "\00asm" "\01\00\00\00"
      "\05\01\01"                           ;; memory section with inconsistent count (1 declared, 0 given)
      ;; "\00\00"                           ;; memory 0 (missed)
  )
  "unexpected end of section or function"
)

;; Malformed memory limits flag
(assert_malformed
  (module binary
      "\00asm" "\01\00\00\00"
      "\05\02\01"                           ;; memory section with one entry
      "\02"                                 ;; malformed memory limits flag
  )
  "integer too large"
)
(assert_malformed
  (module binary
      "\00asm" "\01\00\00\00"
      "\05\03\01"                           ;; memory section with one entry
      "\02"                                 ;; malformed memory limits flag
      "\00"                                 ;; dummy byte
  )
  "integer too large"
)
(assert_malformed
  (module binary
      "\00asm" "\01\00\00\00"
      "\05\05\01"                           ;; memory section with one entry
      "\81\00"                              ;; malformed memory limits flag as LEB128
      "\00\00"                              ;; dummy bytes
  )
  "integer representation too long"
)
(assert_malformed
  (module binary
      "\00asm" "\01\00\00\00"
      "\05\05\01"                           ;; memory section with one entry
      "\81\01"                              ;; malformed memory limits flag as LEB128
      "\00\00"                              ;; dummy bytes
  )
  "integer representation too long"
)

;; Global count can be zero
(module binary
  "\00asm" "\01\00\00\00"
  "\06\01\00"                               ;; global count can be zero
)

;; 2 global declared, 1 given
(assert_malformed
  (module binary
    "\00asm" "\01\00\00\00"
    "\06\06\02"                             ;; global section with inconsistent count (2 declared, 1 given)
    "\7f\00\41\00\0b"                       ;; global 0
    ;; "\7f\00\41\00\0b"                    ;; global 1 (missed)
  )
  "unexpected end of section or function"
)

;; 1 global declared, 2 given
(assert_malformed
  (module binary
    "\00asm" "\01\00\00\00"
    "\06\0b\01"                             ;; global section with inconsistent count (1 declared, 2 given)
    "\7f\00\41\00\0b"                       ;; global 0
    "\7f\00\41\00\0b"                       ;; global 1 (redundant)
  )
  "section size mismatch"
)

;; Export count can be 0
(module binary
  "\00asm" "\01\00\00\00"
  "\01\04\01"                               ;; type section
  "\60\00\00"                               ;; type 0
  "\03\03\02\00\00"                         ;; func section
  "\07\01\00"                               ;; export count can be zero
  "\0a\07\02"                               ;; code section
  "\02\00\0b"                               ;; function body 0
  "\02\00\0b"                               ;; function body 1
)

;; 2 export declared, 1 given
(assert_malformed
  (module binary
    "\00asm" "\01\00\00\00"
    "\01\04\01"                             ;; type section
    "\60\00\00"                             ;; type 0
    "\03\03\02\00\00"                       ;; func section
    "\07\06\02"                             ;; export section with inconsistent count (2 declared, 1 given)
    "\02"                                   ;; export 0
    "\66\31"                                ;; export name
    "\00\00"                                ;; export kind, export func index
    ;; "\02"                                ;; export 1 (missed)
    ;; "\66\32"                             ;; export name
    ;; "\00\01"                             ;; export kind, export func index
    "\0a\07\02"                             ;; code section
    "\02\00\0b"                             ;; function body 0
    "\02\00\0b"                             ;; function body 1
  )
  "length out of bounds"
)

;; 1 export declared, 2 given
(assert_malformed
  (module binary
    "\00asm" "\01\00\00\00"
    "\01\04\01"                             ;; type section
    "\60\00\00"                             ;; type 0
    "\03\03\02\00\00"                       ;; func section
    "\07\0b\01"                             ;; export section with inconsistent count (1 declared, 2 given)
    "\02"                                   ;; export 0
    "\66\31"                                ;; export name
    "\00\00"                                ;; export kind, export func index
    "\02"                                   ;; export 1 (redundant)
    "\66\32"                                ;; export name
    "\00\01"                                ;; export kind, export func index
    "\0a\07\02"                             ;; code section
    "\02\00\0b"                             ;; function body 0
    "\02\00\0b"                             ;; function body 1
  )
  "section size mismatch"
)

;; elem segment count can be zero
(module binary
  "\00asm" "\01\00\00\00"
  "\01\04\01"                               ;; type section
  "\60\00\00"                               ;; type 0
  "\03\02\01\00"                            ;; func section
  "\04\04\01"                               ;; table section
  "\70\00\01"                               ;; table 0
  "\09\01\00"                               ;; elem segment count can be zero
  "\0a\04\01"                               ;; code section
  "\02\00\0b"                               ;; function body
)

;; 2 elem segment declared, 1 given
(assert_malformed
  (module binary
    "\00asm" "\01\00\00\00"
    "\01\04\01"                             ;; type section
    "\60\00\00"                             ;; type 0
    "\03\02\01\00"                          ;; func section
    "\04\04\01"                             ;; table section
    "\70\00\01"                             ;; table 0
    "\09\07\02"                             ;; elem with inconsistent segment count (2 declared, 1 given)
    "\00\41\00\0b\01\00"                    ;; elem 0
    ;; "\00\41\00\0b\01\00"                 ;; elem 1 (missed)
  )
  "unexpected end"
)

;; 2 elem segment declared, 1.5 given
(assert_malformed
  (module binary
    "\00asm" "\01\00\00\00"
    "\01\04\01"                             ;; type section
    "\60\00\00"                             ;; type 0
    "\03\02\01\00"                          ;; func section
    "\04\04\01"                             ;; table section
    "\70\00\01"                             ;; table 0
    "\09\0a\02"                             ;; elem with inconsistent segment count (2 declared, 1 given)
    "\00\41\00\0b\01\00"                    ;; elem 0
    "\00\41\00"                             ;; elem 1 (partial)
    ;; "\0b\01\00"                          ;; elem 1 (missing part)
  )
  "unexpected end"
)

;; 1 elem segment declared, 2 given
(assert_malformed
  (module binary
    "\00asm" "\01\00\00\00"
    "\01\04\01"                             ;; type section
    "\60\00\00"                             ;; type 0
    "\03\02\01\00"                          ;; func section
    "\04\04\01"                             ;; table section
    "\70\00\01"                             ;; table 0
    "\09\0d\01"                             ;; elem with inconsistent segment count (1 declared, 2 given)
    "\00\41\00\0b\01\00"                    ;; elem 0
    "\00\41\00\0b\01\00"                    ;; elem 1 (redundant)
    "\0a\04\01"                             ;; code section
    "\02\00\0b"                             ;; function body
  )
  "section size mismatch"
)

;; data segment count can be zero
(module binary
  "\00asm" "\01\00\00\00"
  "\05\03\01"                               ;; memory section
  "\00\01"                                  ;; memory 0
  "\0b\01\00"                               ;; data segment count can be zero
)

;; 2 data segment declared, 1 given
(assert_malformed
  (module binary
    "\00asm" "\01\00\00\00"
    "\05\03\01"                             ;; memory section
    "\00\01"                                ;; memory 0
    "\0b\07\02"                             ;; data with inconsistent segment count (2 declared, 1 given)
    "\00\41\00\0b\01\61"                    ;; data 0
    ;; "\00\41\01\0b\01\62"                 ;; data 1 (missed)
  )
  "unexpected end of section or function"
)

;; 1 data segment declared, 2 given
(assert_malformed
  (module binary
    "\00asm" "\01\00\00\00"
    "\05\03\01"                             ;; memory section
    "\00\01"                                ;; memory 0
    "\0b\0d\01"                             ;; data with inconsistent segment count (1 declared, 2 given)
    "\00\41\00\0b\01\61"                    ;; data 0
    "\00\41\01\0b\01\62"                    ;; data 1 (redundant)
  )
  "section size mismatch"
)

;; data segment has 7 bytes declared, but 6 bytes given
(assert_malformed
  (module binary
    "\00asm" "\01\00\00\00"
    "\05\03\01"                             ;; memory section
    "\00\01"                                ;; memory 0
    "\0b\0c\01"                             ;; data section
    "\00\41\03\0b"                          ;; data segment 0
    "\07"                                   ;; data segment size with inconsistent lengths (7 declared, 6 given)
    "\61\62\63\64\65\66"                    ;; 6 bytes given
  )
  "unexpected end of section or function"
)

;; data segment has 5 bytes declared, but 6 bytes given
(assert_malformed
  (module binary
    "\00asm" "\01\00\00\00"
    "\05\03\01"                             ;; memory section
    "\00\01"                                ;; memory 0
    "\0b\0c\01"                             ;; data section
    "\00\41\00\0b"                          ;; data segment 0
    "\05"                                   ;; data segment size with inconsistent lengths (5 declared, 6 given)
    "\61\62\63\64\65\66"                    ;; 6 bytes given
  )
  "section size mismatch"
)

;; br_table target count can be zero
(module binary
  "\00asm" "\01\00\00\00"
  "\01\04\01"                               ;; type section
  "\60\00\00"                               ;; type 0
  "\03\02\01\00"                            ;; func section
  "\0a\11\01"                               ;; code section
  "\0f\00"                                  ;; func 0
  "\02\40"                                  ;; block 0
  "\41\01"                                  ;; condition of if 0
  "\04\40"                                  ;; if 0
  "\41\01"                                  ;; index of br_table element
  "\0e\00"                                  ;; br_table target count can be zero
  "\02"                                     ;; break depth for default
  "\0b\0b\0b"                               ;; end
)

;; 1 br_table target declared, 2 given
(assert_malformed
  (module binary
    "\00asm" "\01\00\00\00"
    "\01\04\01"                             ;; type section
    "\60\00\00"                             ;; type 0
    "\03\02\01\00"                          ;; func section
    "\0a\13\01"                             ;; code section
    "\11\00"                                ;; func 0
    "\02\40"                                ;; block 0
    "\41\01"                                ;; condition of if 0
    "\04\40"                                ;; if 0
    "\41\01"                                ;; index of br_table element
    "\0e\01"                                ;; br_table with inconsistent target count (1 declared, 2 given)
    "\00"                                   ;; break depth 0
    "\01"                                   ;; break depth 1
    "\02"                                   ;; break depth for default
    "\0b\0b\0b"                             ;; end
  )
  "unexpected end of section or function"
)

;; Start section
(module binary
  "\00asm" "\01\00\00\00"
  "\01\04\01\60\00\00"       ;; Type section
  "\03\02\01\00"             ;; Function section
  "\08\01\00"                ;; Start section: function 0

  "\0a\04\01"                ;; Code section
  ;; function 0
  "\02\00"
  "\0b"                      ;; end
)

;; Multiple start sections
(assert_malformed
  (module binary
    "\00asm" "\01\00\00\00"
    "\01\04\01\60\00\00"       ;; Type section
    "\03\02\01\00"             ;; Function section
    "\08\01\00"                ;; Start section: function 0
    "\08\01\00"                ;; Start section: function 0

    "\0a\04\01"                ;; Code section
    ;; function 0
    "\02\00"
    "\0b"                      ;; end
  )
  "unexpected content after last section"
)
<|MERGE_RESOLUTION|>--- conflicted
+++ resolved
@@ -1258,11 +1258,7 @@
     "\09\07\01"                ;; Element section with one segment
     "\05\70"                   ;; Passive, funcref
     "\01"                      ;; 1 element
-<<<<<<< HEAD
-    "\ff\00\0b"                ;; bad opcode, index 0, end
-=======
     "\f3\00\0b"                ;; bad opcode, index 0, end
->>>>>>> 571c299a
 
     "\0a\04\01"                ;; Code section
 
