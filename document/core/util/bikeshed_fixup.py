--- conflicted
+++ resolved
@@ -30,11 +30,8 @@
       'Validation Algorithm',
       'Custom Sections',
       'Soundness',
-<<<<<<< HEAD
-      'Changes',
-=======
+      'Type System Properties',
       'Change History',
->>>>>>> 268a03da
       'Index of Types',
       'Index of Instructions',
       'Index of Semantic Rules']:
