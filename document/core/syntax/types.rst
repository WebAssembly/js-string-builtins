.. index:: ! type, validation, instantiation, execution
   pair: abstract syntax; type
.. _syntax-type:

Types
-----

Various entities in WebAssembly are classified by types.
Types are checked during :ref:`validation <valid>`, :ref:`instantiation <exec-instantiation>`, and possibly :ref:`execution <syntax-call_indirect>`.


.. index:: ! number type, integer, floating-point, IEEE 754, bit width, memory
   pair: abstract syntax; number type
   pair: number; type
.. _syntax-numtype:

Number Types
~~~~~~~~~~~~

*Number types* classify numeric values.

.. math::
   \begin{array}{llll}
   \production{number type} & \numtype &::=&
     \I32 ~|~ \I64 ~|~ \F32 ~|~ \F64 \\
   \end{array}

The types |I32| and |I64| classify 32 and 64 bit integers, respectively.
Integers are not inherently signed or unsigned, their interpretation is determined by individual operations.

The types |F32| and |F64| classify 32 and 64 bit floating-point data, respectively.
They correspond to the respective binary floating-point representations, also known as *single* and *double* precision, as defined by the |IEEE754|_ standard (Section 3.3).

Number types are *transparent*, meaning that their bit patterns can be observed.
Values of number type can be stored in :ref:`memories <syntax-mem>`.

.. _bitwidth:

Conventions
...........

* The notation :math:`|t|` denotes the *bit width* of a number type :math:`t`.
  That is, :math:`|\I32| = |\F32| = 32` and :math:`|\I64| = |\F64| = 64`.


<<<<<<< HEAD
.. index:: ! reference type, reference, table, function, function type, exception, exception type, null
=======
.. index:: ! vector type, integer, floating-point, IEEE 754, bit width, memory, SIMD
   pair: abstract syntax; number type
   pair: number; type
.. _syntax-vectype:

Vector Types
~~~~~~~~~~~~

*Vector types* classify vectors of :ref:`numeric <syntax-numtype>` values processed by vector instructions (also known as *SIMD* instructions, single instruction multiple data).

.. math::
   \begin{array}{llll}
   \production{vector type} & \vectype &::=&
     \V128 \\
   \end{array}

The type |V128| corresponds to a 128 bit vector of packed integer or floating-point data. The packed data
can be interpreted as signed or unsigned integers, single or double precision floating-point
values, or a single 128 bit type. The interpretation is determined by individual operations.

Vector types, like :ref:`number types <syntax-numtype>` are *transparent*, meaning that their bit patterns can be observed.
Values of vector type can be stored in :ref:`memories <syntax-mem>`.

Conventions
...........

* The notation :math:`|t|` for :ref:`bit width <bitwidth>` extends to vector types as well, that is, :math:`|\V128| = 128`.


.. index:: ! reference type, reference, table, function, function type, null
>>>>>>> f2086a49
   pair: abstract syntax; reference type
   pair: reference; type
.. _syntax-reftype:

Reference Types
~~~~~~~~~~~~~~~

*Reference types* classify first-class references to objects in the runtime :ref:`store <store>`.

.. math::
   \begin{array}{llll}
   \production{reference type} & \reftype &::=&
     \FUNCREF ~|~ \EXNREF ~|~ \EXTERNREF \\
   \end{array}

The type |FUNCREF| denotes the infinite union of all references to :ref:`functions <syntax-func>`, regardless of their :ref:`function types <syntax-functype>`.

The type |EXNREF| denotes a caught :ref:`exception <syntax-exn>`.

The type |EXTERNREF| denotes the infinite union of all references to objects owned by the :ref:`embedder <embedder>` and that can be passed into WebAssembly under this type.

Reference types are *opaque*, meaning that neither their size nor their bit pattern can be observed.
Values of reference type can be stored in :ref:`tables <syntax-table>`.


.. index:: ! value type, number type, vector type, reference type
   pair: abstract syntax; value type
   pair: value; type
.. _syntax-valtype:

Value Types
~~~~~~~~~~~

*Value types* classify the individual values that WebAssembly code can compute with and the values that a variable accepts.
They are either :ref:`number types <syntax-numtype>`, :ref:`vector types <syntax-vectype>`, or :ref:`reference types <syntax-reftype>`.

.. math::
   \begin{array}{llll}
   \production{value type} & \valtype &::=&
     \numtype ~|~ \vectype ~|~ \reftype \\
   \end{array}

Conventions
...........

* The meta variable :math:`t` ranges over value types or subclasses thereof where clear from context.


.. index:: ! result type, value type, instruction, execution, function
   pair: abstract syntax; result type
   pair: result; type
.. _syntax-resulttype:

Result Types
~~~~~~~~~~~~

*Result types* classify the result of :ref:`executing <exec-instr>` :ref:`instructions <syntax-instr>` or :ref:`functions <syntax-func>`,
which is a sequence of values, written with brackets.

.. math::
   \begin{array}{llll}
   \production{result type} & \resulttype &::=&
     [\vec(\valtype)] \\
   \end{array}


.. index:: ! function type, value type, vector, function, parameter, result, result type
   pair: abstract syntax; function type
   pair: function; type
.. _syntax-functype:

Function Types
~~~~~~~~~~~~~~

*Function types* classify the signature of :ref:`functions <syntax-func>`,
mapping a vector of parameters to a vector of results.
They are also used to classify the inputs and outputs of :ref:`instructions <syntax-instr>`.

.. math::
   \begin{array}{llll}
   \production{function type} & \functype &::=&
     \resulttype \to \resulttype \\
   \end{array}


.. index:: ! limits, memory type, table type
   pair: abstract syntax; limits
   single: memory; limits
   single: table; limits
.. _syntax-limits:

Limits
~~~~~~

*Limits* classify the size range of resizeable storage associated with :ref:`memory types <syntax-memtype>` and :ref:`table types <syntax-tabletype>`.

.. math::
   \begin{array}{llll}
   \production{limits} & \limits &::=&
     \{ \LMIN~\u32, \LMAX~\u32^? \} \\
   \end{array}

If no maximum is given, the respective storage can grow to any size.


.. index:: ! memory type, limits, page size, memory
   pair: abstract syntax; memory type
   pair: memory; type
   pair: memory; limits
.. _syntax-memtype:

Memory Types
~~~~~~~~~~~~

*Memory types* classify linear :ref:`memories <syntax-mem>` and their size range.

.. math::
   \begin{array}{llll}
   \production{memory type} & \memtype &::=&
     \limits \\
   \end{array}

The limits constrain the minimum and optionally the maximum size of a memory.
The limits are given in units of :ref:`page size <page-size>`.


.. index:: ! table type, reference type, limits, table, element
   pair: abstract syntax; table type
   pair: table; type
   pair: table; limits
.. _syntax-tabletype:

Table Types
~~~~~~~~~~~

*Table types* classify :ref:`tables <syntax-table>` over elements of :ref:`reference type <syntax-reftype>` within a size range.

.. math::
   \begin{array}{llll}
   \production{table type} & \tabletype &::=&
     \limits~\reftype \\
   \end{array}

Like memories, tables are constrained by limits for their minimum and optionally maximum size.
The limits are given in numbers of entries.

.. note::
   In future versions of WebAssembly, additional element types may be introduced.


.. index:: ! exception, exception type, function type
   pair: abstract syntax; exception
   single: exception; type
.. _syntax-exntype:

Exception Types
~~~~~~~~~~~~~~~

*Exception types* classify the signature of :ref:`exceptions <syntax-exn>` with a function type.

.. math::
   \begin{array}{llll}
   \production{exception type} &\exntype &::=& \functype \\
   \end{array}

The parameters of |functype| define the list of values associated with the exception.
Furthermore, it is an invariant of the semantics that every |functype| in a :ref:`valid <valid-exntype>` exception type has an empty result type.

.. note::
   Future versions of WebAssembly may allow non-empty result types in exceptions.


.. index:: ! global type, ! mutability, value type, global, mutability
   pair: abstract syntax; global type
   pair: abstract syntax; mutability
   pair: global; type
   pair: global; mutability
.. _syntax-mut:
.. _syntax-globaltype:

Global Types
~~~~~~~~~~~~

*Global types* classify :ref:`global <syntax-global>` variables, which hold a value and can either be mutable or immutable.

.. math::
   \begin{array}{llll}
   \production{global type} & \globaltype &::=&
     \mut~\valtype \\
   \production{mutability} & \mut &::=&
     \MCONST ~|~
     \MVAR \\
   \end{array}


.. index:: ! external type, function type, table type, memory type, exception type, global type, import, external value
   pair: abstract syntax; external type
   pair: external; type
.. _syntax-externtype:

External Types
~~~~~~~~~~~~~~

*External types* classify :ref:`imports <syntax-import>` and :ref:`external values <syntax-externval>` with their respective types.

.. math::
   \begin{array}{llll}
   \production{external types} & \externtype &::=&
     \ETFUNC~\functype ~|~
     \ETTABLE~\tabletype ~|~
     \ETMEM~\memtype ~|~
     \ETEXN~\exntype ~|~
     \ETGLOBAL~\globaltype \\
   \end{array}


Conventions
...........

The following auxiliary notation is defined for sequences of external types.
It filters out entries of a specific kind in an order-preserving fashion:

* :math:`\etfuncs(\externtype^\ast) = [\functype ~|~ (\ETFUNC~\functype) \in \externtype^\ast]`

* :math:`\ettables(\externtype^\ast) = [\tabletype ~|~ (\ETTABLE~\tabletype) \in \externtype^\ast]`

* :math:`\etmems(\externtype^\ast) = [\memtype ~|~ (\ETMEM~\memtype) \in \externtype^\ast]`

* :math:`\etexns(\externtype^\ast) = [\exntype ~|~ (\ETEXN~\exntype) \in \externtype^\ast]`

* :math:`\etglobals(\externtype^\ast) = [\globaltype ~|~ (\ETGLOBAL~\globaltype) \in \externtype^\ast]`<|MERGE_RESOLUTION|>--- conflicted
+++ resolved
@@ -43,9 +43,6 @@
   That is, :math:`|\I32| = |\F32| = 32` and :math:`|\I64| = |\F64| = 64`.
 
 
-<<<<<<< HEAD
-.. index:: ! reference type, reference, table, function, function type, exception, exception type, null
-=======
 .. index:: ! vector type, integer, floating-point, IEEE 754, bit width, memory, SIMD
    pair: abstract syntax; number type
    pair: number; type
@@ -75,8 +72,7 @@
 * The notation :math:`|t|` for :ref:`bit width <bitwidth>` extends to vector types as well, that is, :math:`|\V128| = 128`.
 
 
-.. index:: ! reference type, reference, table, function, function type, null
->>>>>>> f2086a49
+.. index:: ! reference type, reference, table, function, function type, exception, exception type, null
    pair: abstract syntax; reference type
    pair: reference; type
 .. _syntax-reftype:
