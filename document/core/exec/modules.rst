--- conflicted
+++ resolved
@@ -315,13 +315,9 @@
 
 3. If :math:`\X{len}` is larger than or equal to :math:`2^{32}`, then fail.
 
-<<<<<<< HEAD
 4. Let :math:`\limits~t` be the structure of :ref:`table type <syntax-tabletype>` :math:`\tableinst.\TITYPE`.
 
 5. Let :math:`\limits'` be :math:`\limits` with :math:`\LMIN` updated to :math:`\X{len}`.
-=======
-4. If :math:`\tableinst.\TIMAX` is not empty and its value is smaller than :math:`\X{len}`, then fail.
->>>>>>> c663194c
 
 6. If :math:`\limits'` is not :ref:`valid <valid-limits>`, then fail.
 
@@ -335,15 +331,10 @@
      && (
        \begin{array}[t]{@{}r@{~}l@{}}
        \iff & \X{len} = n + |\tableinst.\TIELEM| \\
-<<<<<<< HEAD
-       \wedge & \X{len} \leq 2^{32} \\
+       \wedge & \X{len} < 2^{32} \\
        \wedge & \limits~t = \tableinst.\TITYPE \\
        \wedge & \limits' = \limits \with \LMIN = \X{len} \\
        \wedge & \vdashlimits \limits' \ok \\
-=======
-       \wedge & \X{len} < 2^{32} \\
-       \wedge & (\tableinst.\TIMAX = \epsilon \vee \X{len} \leq \tableinst.\TIMAX)) \\
->>>>>>> c663194c
        \end{array} \\
    \end{array}
 
