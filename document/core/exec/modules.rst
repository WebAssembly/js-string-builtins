Modules
-------

For modules, the execution semantics primarily defines :ref:`instantiation <exec-instantiation>`, which :ref:`allocates <alloc>` instances for a module and its contained definitions, initializes :ref:`tables <syntax-table>` and :ref:`memories <syntax-mem>` from contained :ref:`element <syntax-elem>` and :ref:`data <syntax-data>` segments, and invokes the :ref:`start function <syntax-start>` if present. It also includes :ref:`invocation <exec-invocation>` of exported functions.


.. index:: ! allocation, store, address
.. _alloc:

Allocation
~~~~~~~~~~

New instances of :ref:`functions <syntax-funcinst>`, :ref:`tables <syntax-tableinst>`, :ref:`memories <syntax-meminst>`, and :ref:`globals <syntax-globalinst>` are *allocated* in a :ref:`store <syntax-store>` :math:`S`, as defined by the following auxiliary functions.


.. index:: function, function instance, function address, module instance, function type
.. _alloc-func:

:ref:`Functions <syntax-funcinst>`
..................................

1. Let :math:`\func` be the :ref:`function <syntax-func>` to allocate and :math:`\moduleinst` its :ref:`module instance <syntax-moduleinst>`.

2. Let :math:`\functype` be the :ref:`function type <syntax-functype>` :math:`\moduleinst.\MITYPES[\func.\FTYPE]`.

3. Let :math:`a` be the first free :ref:`function address <syntax-funcaddr>` in :math:`S`.

4. Let :math:`\funcinst` be the :ref:`function instance <syntax-funcinst>` :math:`\{ \FITYPE~\functype, \FIMODULE~\moduleinst, \FICODE~\func \}`.

6. Append :math:`\funcinst` to the |SFUNCS| of :math:`S`.

7. Return :math:`a`.

.. math::
   ~\\[-1ex]
   \begin{array}{rlll}
   \allocfunc(S, \func, \moduleinst) &=& S', \funcaddr \\[1ex]
   \mbox{where:} \hfill \\
   \functype &=& \moduleinst.\MITYPES[\func.\FTYPE] \\
   \funcaddr &=& |S.\SFUNCS| \\
   \funcinst &=& \{ \FITYPE~\functype, \FIMODULE~\moduleinst, \FICODE~\func \} \\
   S' &=& S \compose \{\SFUNCS~\funcinst\} \\
   \end{array}


.. index:: host function, function instance, function address, function type
.. _alloc-hostfunc:

:ref:`Host Functions <syntax-hostfunc>`
.......................................

1. Let :math:`\hostfunc` be the :ref:`host function <syntax-hostfunc>` to allocate and :math:`\functype` its :ref:`function type <syntax-functype>`.

2. Let :math:`a` be the first free :ref:`function address <syntax-funcaddr>` in :math:`S`.

3. Let :math:`\funcinst` be the :ref:`function instance <syntax-funcinst>` :math:`\{ \FITYPE~\functype, \FIHOSTCODE~\hostfunc \}`.

4. Append :math:`\funcinst` to the |SFUNCS| of :math:`S`.

5. Return :math:`a`.

.. math::
   ~\\[-1ex]
   \begin{array}{rlll}
   \allochostfunc(S, \functype, \hostfunc) &=& S', \funcaddr \\[1ex]
   \mbox{where:} \hfill \\
   \funcaddr &=& |S.\SFUNCS| \\
   \funcinst &=& \{ \FITYPE~\functype, \FIHOSTCODE~\hostfunc \} \\
   S' &=& S \compose \{\SFUNCS~\funcinst\} \\
   \end{array}

.. note::
   Host functions are never allocated by the WebAssembly semantics itself,
   but may be allocated by the :ref:`embedder <embedder>`.


.. index:: table, table instance, table address, table type, limits
.. _alloc-table:

:ref:`Tables <syntax-tableinst>`
................................

1. Let :math:`\tabletype` be the :ref:`table type <syntax-tabletype>` of the table to allocate and :math:`\reff` the initialization value.

2. Let :math:`(\{\LMIN~n, \LMAX~m^?\}~\reftype)` be the structure of :ref:`table type <syntax-tabletype>` :math:`\tabletype`.

3. Let :math:`a` be the first free :ref:`table address <syntax-tableaddr>` in :math:`S`.

4. Let :math:`\tableinst` be the :ref:`table instance <syntax-tableinst>` :math:`\{ \TITYPE~\tabletype', \TIELEM~\reff^n \}` with :math:`n` elements set to :math:`\reff`.

5. Append :math:`\tableinst` to the |STABLES| of :math:`S`.

6. Return :math:`a`.

.. math::
   \begin{array}{rlll}
   \alloctable(S, \tabletype, \reff) &=& S', \tableaddr \\[1ex]
   \mbox{where:} \hfill \\
   \tabletype &=& \{\LMIN~n, \LMAX~m^?\}~\reftype \\
   \tableaddr &=& |S.\STABLES| \\
   \tableinst &=& \{ \TITYPE~\tabletype, \TIELEM~\reff^n \} \\
   S' &=& S \compose \{\STABLES~\tableinst\} \\
   \end{array}


.. index:: memory, memory instance, memory address, memory type, limits, byte
.. _alloc-mem:

:ref:`Memories <syntax-meminst>`
................................

1. Let :math:`\memtype` be the :ref:`memory type <syntax-memtype>` of the memory to allocate.

2. Let :math:`\{\LMIN~n, \LMAX~m^?\}` be the structure of :ref:`memory type <syntax-memtype>` :math:`\memtype`.

3. Let :math:`a` be the first free :ref:`memory address <syntax-memaddr>` in :math:`S`.

4. Let :math:`\meminst` be the :ref:`memory instance <syntax-meminst>` :math:`\{ \MITYPE~\memtype, \MIDATA~(\hex{00})^{n \cdot 64\,\F{Ki}} \}` that contains :math:`n` pages of zeroed :ref:`bytes <syntax-byte>`.

5. Append :math:`\meminst` to the |SMEMS| of :math:`S`.

6. Return :math:`a`.

.. math::
   \begin{array}{rlll}
   \allocmem(S, \memtype) &=& S', \memaddr \\[1ex]
   \mbox{where:} \hfill \\
   \memtype &=& \{\LMIN~n, \LMAX~m^?\} \\
   \memaddr &=& |S.\SMEMS| \\
   \meminst &=& \{ \MITYPE~\memtype, \MIDATA~(\hex{00})^{n \cdot 64\,\F{Ki}} \} \\
   S' &=& S \compose \{\SMEMS~\meminst\} \\
   \end{array}


.. index:: global, global instance, global address, global type, value type, mutability, value
.. _alloc-global:

:ref:`Globals <syntax-globalinst>`
..................................

1. Let :math:`\globaltype` be the :ref:`global type <syntax-globaltype>` of the global to allocate and :math:`\val` its initialization :ref:`value <syntax-val>`.

2. Let :math:`a` be the first free :ref:`global address <syntax-globaladdr>` in :math:`S`.

3. Let :math:`\globalinst` be the :ref:`global instance <syntax-globalinst>` :math:`\{ \GITYPE~\globaltype, \GIVALUE~\val \}`.

4. Append :math:`\globalinst` to the |SGLOBALS| of :math:`S`.

5. Return :math:`a`.

.. math::
   \begin{array}{rlll}
   \allocglobal(S, \globaltype, \val) &=& S', \globaladdr \\[1ex]
   \mbox{where:} \hfill \\
   \globaladdr &=& |S.\SGLOBALS| \\
   \globalinst &=& \{ \GITYPE~\globaltype, \GIVALUE~\val \} \\
   S' &=& S \compose \{\SGLOBALS~\globalinst\} \\
   \end{array}


.. index:: element, element instance, element address
.. _alloc-elem:

:ref:`Element segments <syntax-eleminst>`
.........................................

1. Let :math:`\reftype` be the elements' type and :math:`\reff^\ast` the vector of :ref:`references <syntax-ref>` to allocate.

2. Let :math:`a` be the first free :ref:`element address <syntax-elemaddr>` in :math:`S`.

3. Let :math:`\eleminst` be the :ref:`element instance <syntax-eleminst>` :math:`\{ \EITYPE~\reftype, \EIELEM~\reff^\ast \}`.

4. Append :math:`\eleminst` to the |SELEMS| of :math:`S`.

5. Return :math:`a`.

.. math::
  \begin{array}{rlll}
  \allocelem(S, \reftype, \reff^\ast) &=& S', \elemaddr \\[1ex]
  \mbox{where:} \hfill \\
  \elemaddr &=& |S.\SELEMS| \\
  \eleminst &=& \{ \EITYPE~\reftype, \EIELEM~\reff^\ast \} \\
  S' &=& S \compose \{\SELEMS~\eleminst\} \\
  \end{array}


.. index:: data, data instance, data address
.. _alloc-data:

:ref:`Data segments <syntax-datainst>`
......................................

1. Let :math:`b^\ast` be the vector of :ref:`bytes <syntax-byte>` to allocate.

2. Let :math:`a` be the first free :ref:`data address <syntax-dataaddr>` in :math:`S`.

3. Let :math:`\datainst` be the :ref:`data instance <syntax-datainst>` :math:`\{ \DIDATA~b^\ast \}`.

4. Append :math:`\datainst` to the |SDATAS| of :math:`S`.

5. Return :math:`a`.

.. math::
  \begin{array}{rlll}
  \allocdata(S, b^\ast) &=& S', \dataaddr \\[1ex]
  \mbox{where:} \hfill \\
  \dataaddr &=& |S.\SDATAS| \\
  \datainst &=& \{ \DIDATA~b^\ast \} \\
  S' &=& S \compose \{\SDATAS~\datainst\} \\
  \end{array}


.. index:: table, table instance, table address, grow, limits
.. _grow-table:

Growing :ref:`tables <syntax-tableinst>`
........................................

1. Let :math:`\tableinst` be the :ref:`table instance <syntax-tableinst>` to grow, :math:`n` the number of elements by which to grow it, and :math:`\reff` the initialization value.

2. Let :math:`\X{len}` be :math:`n` added to the length of :math:`\tableinst.\TIELEM`.

3. If :math:`\X{len}` is larger than or equal to :math:`2^{32}`, then fail.

4. Let :math:`\limits~t` be the structure of :ref:`table type <syntax-tabletype>` :math:`\tableinst.\TITYPE`.

5. Let :math:`\limits'` be :math:`\limits` with :math:`\LMIN` updated to :math:`\X{len}`.

6. If :math:`\limits'` is not :ref:`valid <valid-limits>`, then fail.

7. Append :math:`\reff^n` to :math:`\tableinst.\TIELEM`.

8. Set :math:`\tableinst.\TITYPE` to the :ref:`table type <syntax-tabletype>` :math:`\limits'~t`.

.. math::
   \begin{array}{rllll}
   \growtable(\tableinst, n, \reff) &=& \tableinst \with \TITYPE = \limits'~t \with \TIELEM = \tableinst.\TIELEM~\reff^n \\
     && (
       \begin{array}[t]{@{}r@{~}l@{}}
       \iff & \X{len} = n + |\tableinst.\TIELEM| \\
       \wedge & \X{len} < 2^{32} \\
       \wedge & \limits~t = \tableinst.\TITYPE \\
       \wedge & \limits' = \limits \with \LMIN = \X{len} \\
       \wedge & \vdashlimits \limits' \ok) \\
       \end{array} \\
   \end{array}


.. index:: memory, memory instance, memory address, grow, limits
.. _grow-mem:

Growing :ref:`memories <syntax-meminst>`
........................................

1. Let :math:`\meminst` be the :ref:`memory instance <syntax-meminst>` to grow and :math:`n` the number of :ref:`pages <page-size>` by which to grow it.

2. Assert: The length of :math:`\meminst.\MIDATA` is divisible by the :ref:`page size <page-size>` :math:`64\,\F{Ki}`.

3. Let :math:`\X{len}` be :math:`n` added to the length of :math:`\meminst.\MIDATA` divided by the :ref:`page size <page-size>` :math:`64\,\F{Ki}`.

4. If :math:`\X{len}` is larger than :math:`2^{16}`, then fail.

5. Let :math:`\limits` be the structure of :ref:`memory type <syntax-memtype>` :math:`\meminst.\MITYPE`.

6. Let :math:`\limits'` be :math:`\limits` with :math:`\LMIN` updated to :math:`\X{len}`.

7. If :math:`\limits'` is not :ref:`valid <valid-limits>`, then fail.

8. Append :math:`n` times :math:`64\,\F{Ki}` :ref:`bytes <syntax-byte>` with value :math:`\hex{00}` to :math:`\meminst.\MIDATA`.

9. Set :math:`\meminst.\MITYPE` to the :ref:`memory type <syntax-memtype>` :math:`\limits'`.

.. math::
   \begin{array}{rllll}
   \growmem(\meminst, n) &=& \meminst \with \MITYPE = \limits' \with \MIDATA = \meminst.\MIDATA~(\hex{00})^{n \cdot 64\,\F{Ki}} \\
     && (
       \begin{array}[t]{@{}r@{~}l@{}}
       \iff & \X{len} = n + |\meminst.\MIDATA| / 64\,\F{Ki} \\
       \wedge & \X{len} \leq 2^{16} \\
       \wedge & \limits = \meminst.\MITYPE \\
       \wedge & \limits' = \limits \with \LMIN = \X{len} \\
       \wedge & \vdashlimits \limits' \ok) \\
       \end{array} \\
   \end{array}


.. index:: module, module instance, function instance, table instance, memory instance, global instance, export instance, function address, table address, memory address, global address, function index, table index, memory index, global index, type, function, table, memory, global, import, export, external value, external type, matching
.. _alloc-module:

:ref:`Modules <syntax-moduleinst>`
..................................

The allocation function for :ref:`modules <syntax-module>` requires a suitable list of :ref:`external values <syntax-externval>` that are assumed to :ref:`match <match-externtype>` the :ref:`import <syntax-import>` vector of the module,
a list of initialization :ref:`values <syntax-val>` for the module's :ref:`globals <syntax-global>`,
and list of :ref:`reference <syntax-ref>` vectors for the module's :ref:`element segments <syntax-elem>`.

1. Let :math:`\module` be the :ref:`module <syntax-module>` to allocate and :math:`\externval_{\F{im}}^\ast` the vector of :ref:`external values <syntax-externval>` providing the module's imports, :math:`\val_{\F{g}}^\ast` the initialization :ref:`values <syntax-val>` of the module's :ref:`globals <syntax-global>`, :math:`\reff_{\F{t}}^\ast` the initializer :ref:`reference <syntax-ref>` of the module's :ref:`tables <syntax-table>`, and :math:`(\reff_{\F{e}}^\ast)^\ast` the :ref:`reference <syntax-ref>` vectors of the module's :ref:`element segments <syntax-elem>`.

2. For each :ref:`defined type <syntax-deftype>` :math:`\deftype'_i` in :math:`\module.\MTYPES`, do:

   a. Let :math:`\deftype_i` be the :ref:`instantiation <type-inst>` :math:`\deftype'_i` in :math:`\moduleinst` defined below.

3. For each :ref:`function <syntax-func>` :math:`\func_i` in :math:`\module.\MFUNCS`, do:

   a. Let :math:`\funcaddr_i` be the :ref:`function address <syntax-funcaddr>` resulting from :ref:`allocating <alloc-func>` :math:`\func_i` for the :ref:`\module instance <syntax-moduleinst>` :math:`\moduleinst` defined below.

4. For each :ref:`table <syntax-table>` :math:`\table_i` in :math:`\module.\MTABLES`, do:

   a. Let :math:`\limits_i~t_i` be the :ref:`table type <syntax-tabletype>` obtained by :ref:`instantiating <type-inst>` :math:`\table_i.\TTYPE` in :math:`\moduleinst` defined below.

   b. Let :math:`\tableaddr_i` be the :ref:`table address <syntax-tableaddr>` resulting from :ref:`allocating <alloc-table>` :math:`\table_i.\TTYPE` with initialization value :math:`\reff_{\F{t}}^\ast[i]`.

5. For each :ref:`memory <syntax-mem>` :math:`\mem_i` in :math:`\module.\MMEMS`, do:

   a. Let :math:`\memtype_i` be the :ref:`memory type <syntax-memtype>` obtained by :ref:`insantiating <type-inst>` :math:`\mem_i.\MTYPE` in :math:`\moduleinst` defined below.

   b. Let :math:`\memaddr_i` be the :ref:`memory address <syntax-memaddr>` resulting from :ref:`allocating <alloc-mem>` :math:`\memtype_i`.

6. For each :ref:`global <syntax-global>` :math:`\global_i` in :math:`\module.\MGLOBALS`, do:

   a. Let :math:`\globaltype_i` be the :ref:`global type <syntax-globaltype>` obtained by :ref:`instantiating <type-inst>` :math:`\global_i.\GTYPE` in :math:`\moduleinst` defined below.

   b. Let :math:`\globaladdr_i` be the :ref:`global address <syntax-globaladdr>` resulting from :ref:`allocating <alloc-global>` :math:`\globaltype_i` with initializer value :math:`\val_{\F{g}}^\ast[i]`.

7. For each :ref:`element segment <syntax-elem>` :math:`\elem_i` in :math:`\module.\MELEMS`, do:

   a. Let :math:`\reftype_i` be the element :ref:`reference type <syntax-reftype>` obtained by `instantiating <type-inst>` :math:`\elem_i.\ETYPE` in :math:`\moduleinst` defined below.

   b. Let :math:`\elemaddr_i` be the :ref:`element address <syntax-elemaddr>` resulting from :ref:`allocating <alloc-elem>` a :ref:`element instance <syntax-eleminst>` of :ref:`reference type <syntax-reftype>` :math:`\reftype_i` with contents :math:`(\reff_{\F{e}}^\ast)^\ast[i]`.

8. For each :ref:`data segment <syntax-data>` :math:`\data_i` in :math:`\module.\MDATAS`, do:

   a. Let :math:`\dataaddr_i` be the :ref:`data address <syntax-dataaddr>` resulting from :ref:`allocating <alloc-data>` a :ref:`data instance <syntax-datainst>` with contents :math:`\data_i.\DINIT`.

9. Let :math:`\deftype^\ast` be the concatenation of the :ref:`defined types <syntax-deftype>` :math:`\deftype_i` in index order.

10. Let :math:`\funcaddr^\ast` be the concatenation of the :ref:`function addresses <syntax-funcaddr>` :math:`\funcaddr_i` in index order.

11. Let :math:`\tableaddr^\ast` be the concatenation of the :ref:`table addresses <syntax-tableaddr>` :math:`\tableaddr_i` in index order.

12. Let :math:`\memaddr^\ast` be the concatenation of the :ref:`memory addresses <syntax-memaddr>` :math:`\memaddr_i` in index order.

13. Let :math:`\globaladdr^\ast` be the concatenation of the :ref:`global addresses <syntax-globaladdr>` :math:`\globaladdr_i` in index order.

14. Let :math:`\elemaddr^\ast` be the concatenation of the :ref:`element addresses <syntax-elemaddr>` :math:`\elemaddr_i` in index order.

15. Let :math:`\dataaddr^\ast` be the concatenation of the :ref:`data addresses <syntax-dataaddr>` :math:`\dataaddr_i` in index order.

16. Let :math:`\funcaddr_{\F{mod}}^\ast` be the list of :ref:`function addresses <syntax-funcaddr>` extracted from :math:`\externval_{\F{im}}^\ast`, concatenated with :math:`\funcaddr^\ast`.

17. Let :math:`\tableaddr_{\F{mod}}^\ast` be the list of :ref:`table addresses <syntax-tableaddr>` extracted from :math:`\externval_{\F{im}}^\ast`, concatenated with :math:`\tableaddr^\ast`.

18. Let :math:`\memaddr_{\F{mod}}^\ast` be the list of :ref:`memory addresses <syntax-memaddr>` extracted from :math:`\externval_{\F{im}}^\ast`, concatenated with :math:`\memaddr^\ast`.

19. Let :math:`\globaladdr_{\F{mod}}^\ast` be the list of :ref:`global addresses <syntax-globaladdr>` extracted from :math:`\externval_{\F{im}}^\ast`, concatenated with :math:`\globaladdr^\ast`.

20. For each :ref:`export <syntax-export>` :math:`\export_i` in :math:`\module.\MEXPORTS`, do:

    a. If :math:`\export_i` is a function export for :ref:`function index <syntax-funcidx>` :math:`x`, then let :math:`\externval_i` be the :ref:`external value <syntax-externval>` :math:`\EVFUNC~(\funcaddr_{\F{mod}}^\ast[x])`.

    b. Else, if :math:`\export_i` is a table export for :ref:`table index <syntax-tableidx>` :math:`x`, then let :math:`\externval_i` be the :ref:`external value <syntax-externval>` :math:`\EVTABLE~(\tableaddr_{\F{mod}}^\ast[x])`.

    c. Else, if :math:`\export_i` is a memory export for :ref:`memory index <syntax-memidx>` :math:`x`, then let :math:`\externval_i` be the :ref:`external value <syntax-externval>` :math:`\EVMEM~(\memaddr_{\F{mod}}^\ast[x])`.

    d. Else, if :math:`\export_i` is a global export for :ref:`global index <syntax-globalidx>` :math:`x`, then let :math:`\externval_i` be the :ref:`external value <syntax-externval>` :math:`\EVGLOBAL~(\globaladdr_{\F{mod}}^\ast[x])`.

    e. Let :math:`\exportinst_i` be the :ref:`export instance <syntax-exportinst>` :math:`\{\EINAME~(\export_i.\ENAME), \EIVALUE~\externval_i\}`.

21. Let :math:`\exportinst^\ast` be the concatenation of the :ref:`export instances <syntax-exportinst>` :math:`\exportinst_i` in index order.

22. Let :math:`\moduleinst` be the :ref:`module instance <syntax-moduleinst>` :math:`\{\MITYPES~\deftype^\ast,` :math:`\MIFUNCS~\funcaddr_{\F{mod}}^\ast,` :math:`\MITABLES~\tableaddr_{\F{mod}}^\ast,` :math:`\MIMEMS~\memaddr_{\F{mod}}^\ast,` :math:`\MIGLOBALS~\globaladdr_{\F{mod}}^\ast,` :math:`\MIEXPORTS~\exportinst^\ast\}`.

23. Return :math:`\moduleinst`.


.. math::
   ~\\
   \begin{array}{rlll}
   \allocmodule(S, \module, \externval_{\F{im}}^\ast, \val_{\F{g}}^\ast, \reff_{\F{t}}^\ast, (\reff_{\F{e}}^\ast)^\ast) &=& S', \moduleinst
   \end{array}

where:

.. math::
   \begin{array}{@{}rlll@{}}
   \table^\ast &=& \module.\MTABLES \\
   \mem^\ast &=& \module.\MMEMS \\
   \global^\ast &=& \module.\MGLOBALS \\
   \elem^\ast &=& \module.\MELEMS \\
   \data^\ast &=& \module.\MDATAS \\
   \export^\ast &=& \module.\MEXPORTS \\[1ex]
   \moduleinst &=& \{~
     \begin{array}[t]{@{}l@{}}
     \MITYPES~\deftype^\ast, \\
     \MIFUNCS~\evfuncs(\externval_{\F{im}}^\ast)~\funcaddr^\ast, \\
     \MITABLES~\evtables(\externval_{\F{im}}^\ast)~\tableaddr^\ast, \\
     \MIMEMS~\evmems(\externval_{\F{im}}^\ast)~\memaddr^\ast, \\
     \MIGLOBALS~\evglobals(\externval_{\F{im}}^\ast)~\globaladdr^\ast, \\
     \MIELEMS~\elemaddr^\ast, \\
     \MIDATAS~\dataaddr^\ast, \\
     \MIEXPORTS~\exportinst^\ast ~\}
     \end{array} \\[1ex]
   \deftype^\ast &=&
     \insttype_{\moduleinst}(\module.\MTYPES) \\
   S_1, \funcaddr^\ast &=&
     \allocfunc^\ast(S, \module.\MFUNCS, \moduleinst) \\
   S_2, \tableaddr^\ast &=&
     \alloctable^\ast(S_1, \insttype_{\moduleinst}(\table.\TTYPE)^\ast, \reff_{\F{t}}^\ast)
     \quad (\where (\table.\TTYPE)^\ast = (\limits~t)^\ast) \\
   S_3, \memaddr^\ast &=&
     \allocmem^\ast(S_2, \insttype_{\moduleinst}(\mem.\MTYPE)^\ast) \\
   S_4, \globaladdr^\ast &=&
     \allocglobal^\ast(S_3, \insttype_{\moduleinst}(\global.\GTYPE)^\ast, \val_{\F{g}}^\ast) \\
   S_5, \elemaddr^\ast &=&
     \allocelem^\ast(S_4, \insttype_{\moduleinst}(\elem.\ETYPE)^\ast, (\reff_{\F{e}}^\ast)^\ast) \\
   S', \dataaddr^\ast &=&
     \allocdata^\ast(S_5, \data.\DINIT^\ast) \\
   \exportinst^\ast &=&
     \{ \EINAME~(\export.\ENAME), \EIVALUE~\externval_{\F{ex}} \}^\ast \\[1ex]
   \evfuncs(\externval_{\F{ex}}^\ast) &=& (\moduleinst.\MIFUNCS[x])^\ast
     \qquad~ (\where x^\ast = \edfuncs(\export^\ast)) \\
   \evtables(\externval_{\F{ex}}^\ast) &=& (\moduleinst.\MITABLES[x])^\ast
     \qquad (\where x^\ast = \edtables(\export^\ast)) \\
   \evmems(\externval_{\F{ex}}^\ast) &=& (\moduleinst.\MIMEMS[x])^\ast
     \qquad (\where x^\ast = \edmems(\export^\ast)) \\
   \evglobals(\externval_{\F{ex}}^\ast) &=& (\moduleinst.\MIGLOBALS[x])^\ast
     \qquad\!\!\! (\where x^\ast = \edglobals(\export^\ast)) \\
   \end{array}

.. scratch
   Here, in slight abuse of notation, :math:(`\F{allocxyz}(S, \dots))^\ast` is taken to express multiple allocations with the updates to the store :math:`S` being threaded through, i.e.,

  .. math::
   \begin{array}{rlll}
   (\F{allocxyz}^\ast(S_0, \dots))^n &=& S_n, a^n \\[1ex]
   \mbox{where for all $i < n$:} \hfill \\
   S_{i+1}, a^n[i] &=& \F{allocxyz}(S_i, \dots)
   \end{array}

Here, the notation :math:`\F{allocx}^\ast` is shorthand for multiple :ref:`allocations <alloc>` of object kind :math:`X`, defined as follows:

.. math::
   \begin{array}{rlll}
   \F{allocx}^\ast(S_0, X^n, \dots) &=& S_n, a^n \\[1ex]
   \mbox{where for all $i < n$:} \hfill \\
   S_{i+1}, a^n[i] &=& \F{allocx}(S_i, X^n[i], \dots)
   \end{array}

Moreover, if the dots :math:`\dots` are a sequence :math:`A^n` (as for globals or tables), then the elements of this sequence are passed to the allocation function pointwise.

.. note::
   The definition of module allocation is mutually recursive with the allocation of its associated types and functions, because the resulting module instance :math:`\moduleinst` is passed to the allocators as an argument, in order to form the necessary closures.
   In an implementation, this recursion is easily unraveled by mutating one or the other in a secondary step.


.. index:: ! instantiation, module, instance, store, trap
.. _exec-module:
.. _exec-instantiation:

Instantiation
~~~~~~~~~~~~~

Given a :ref:`store <syntax-store>` :math:`S`, a :ref:`module <syntax-module>` :math:`\module` is instantiated with a list of :ref:`external values <syntax-externval>` :math:`\externval^n` supplying the required imports as follows.

Instantiation checks that the module is :ref:`valid <valid>` and the provided imports :ref:`match <match-externtype>` the declared types,
and may *fail* with an error otherwise.
Instantiation can also result in a :ref:`trap <trap>` from initializing a table or memory from an active segment or from executing the start function.
It is up to the :ref:`embedder <embedder>` to define how such conditions are reported.

1. If :math:`\module` is not :ref:`valid <valid-module>`, then:

   a. Fail.

2. Assert: :math:`\module` is :ref:`valid <valid-module>` with :ref:`external types <syntax-externtype>` :math:`\externtype_{\F{im}}^m` classifying its :ref:`imports <syntax-import>`.

3. If the number :math:`m` of :ref:`imports <syntax-import>` is not equal to the number :math:`n` of provided :ref:`external values <syntax-externval>`, then:

   a. Fail.

4. For each :ref:`external value <syntax-externval>` :math:`\externval_i` in :math:`\externval^n` and :ref:`external type <syntax-externtype>` :math:`\externtype'_i` in :math:`\externtype_{\F{im}}^n`, do:

   a. If :math:`\externval_i` is not :ref:`valid <valid-externval>` with an :ref:`external type <syntax-externtype>` :math:`\externtype_i` in store :math:`S`, then:

      i. Fail.

   b. Let :math:`\externtype''_i` be the :ref:`external type <syntax-externtype>` obtained by :ref:`instantiating <type-inst>` :math:`\externtype'_i` in :math:`\moduleinst` defined below.

   c. If :math:`\externtype_i` does not :ref:`match <match-externtype>` :math:`\externtype''_i`, then:

      i. Fail.

.. _exec-initvals:

5. Let :math:`\moduleinst_{\F{init}}` be the auxiliary module :ref:`instance <syntax-moduleinst>` :math:`\{\MIGLOBALS~\evglobals(\externval^n), \MIFUNCS~\moduleinst.\MIFUNCS\}` that only consists of the imported globals and the imported and allocated functions from the final module instance :math:`\moduleinst`, defined below.

6. Let :math:`F_{\F{init}}` be the auxiliary :ref:`frame <syntax-frame>` :math:`\{ \AMODULE~\moduleinst_{\F{init}}, \ALOCALS~\epsilon \}`.

7. Push the frame :math:`F_{\F{init}}` to the stack.

8. Let :math:`\val_{\F{g}}^\ast` be the vector of :ref:`global <syntax-global>` initialization :ref:`values <syntax-val>` determined by :math:`\module` and :math:`\externval^n`. These may be calculated as follows.

   a. For each :ref:`global <syntax-global>` :math:`\global_i` in :math:`\module.\MGLOBALS`, do:

      i. Let :math:`\val_{\F{g}i}` be the result of :ref:`evaluating <exec-expr>` the initializer expression :math:`\global_i.\GINIT`.

   b. Assert: due to :ref:`validation <valid-module>`, the frame :math:`F_{\F{init}}` is now on the top of the stack.

   c. Let :math:`\val_{\F{g}}^\ast` be the concatenation of :math:`\val_{\F{g}i}` in index order.

9. Let :math:`\reff_{\F{t}}^\ast` be the vector of :ref:`table <syntax-table>` initialization :ref:`references <syntax-ref>` determined by :math:`\module` and :math:`\externval^n`. These may be calculated as follows.

   a. For each :ref:`table <syntax-table>` :math:`\table_i` in :math:`\module.\MTABLES`, do:

      i. Let :math:`\val_{\F{t}i}` be the result of :ref:`evaluating <exec-expr>` the initializer expression :math:`\table_i.\TINIT`.

      ii. Assert: due to :ref:`validation <valid-table>`, :math:`\val_{\F{t}i}` is a :ref:`reference <syntax-ref>`.

      iii. Let :math:`\reff_{\F{t}i}` be the reference :math:`\val_{\F{t}i}`.

   b. Assert: due to :ref:`validation <valid-module>`, the frame :math:`F_{\F{init}}` is now on the top of the stack.

   c. Let :math:`\reff_{\F{t}}^\ast` be the concatenation of :math:`\reff_{ti}` in index order.

10. Let :math:`(\reff_{\F{e}}^\ast)^\ast` be the list of :ref:`reference <syntax-ref>` vectors determined by the :ref:`element segments <syntax-elem>` in :math:`\module`. These may be calculated as follows.

    a. For each :ref:`element segment <syntax-elem>` :math:`\elem_i` in :math:`\module.\MELEMS`, and for each element :ref:`expression <syntax-expr>` :math:`\expr_{ij}` in :math:`\elem_i.\EINIT`, do:

       i. Let :math:`\reff_{ij}` be the result of :ref:`evaluating <exec-expr>` the initializer expression :math:`\expr_{ij}`.

    b. Let :math:`\reff^\ast_i` be the concatenation of function elements :math:`\reff_{ij}` in order of index :math:`j`.

    c. Let :math:`(\reff_{\F{e}}^\ast)^\ast` be the concatenation of function element vectors :math:`\reff^\ast_i` in order of index :math:`i`.

11. Pop the frame :math:`F_{\F{init}}` from the stack.

12. Let :math:`\moduleinst` be a new module instance :ref:`allocated <alloc-module>` from :math:`\module` in store :math:`S` with imports :math:`\externval^n`, global initializer values :math:`\val_{\F{g}}^\ast`, table initializer values :math:`\reff_{\F{t}}^\ast`, and element segment contents :math:`(\reff_{\F{e}}^\ast)^\ast`, and let :math:`S'` be the extended store produced by module allocation.

13. Let :math:`F` be the auxiliary :ref:`frame <syntax-frame>` :math:`\{ \AMODULE~\moduleinst, \ALOCALS~\epsilon \}`.

14. Push the frame :math:`F` to the stack.

15. For each :ref:`element segment <syntax-elem>` :math:`\elem_i` in :math:`\module.\MELEMS` whose :ref:`mode <syntax-elemmode>` is of the form :math:`\EACTIVE~\{ \ETABLE~\tableidx_i, \EOFFSET~\X{einstr}^\ast_i~\END \}`, do:

    a. Let :math:`n` be the length of the vector :math:`\elem_i.\EINIT`.

    b. :ref:`Execute <exec-instr-seq>` the instruction sequence :math:`\X{einstr}^\ast_i`.

    c. :ref:`Execute <exec-const>` the instruction :math:`\I32.\CONST~0`.

    d. :ref:`Execute <exec-const>` the instruction :math:`\I32.\CONST~n`.

    e. :ref:`Execute <exec-table.init>` the instruction :math:`\TABLEINIT~\tableidx_i~i`.

    f. :ref:`Execute <exec-elem.drop>` the instruction :math:`\ELEMDROP~i`.

16. For each :ref:`element segment <syntax-elem>` :math:`\elem_i` in :math:`\module.\MELEMS` whose :ref:`mode <syntax-elemmode>` is of the form :math:`\EDECLARATIVE`, do:

    a. :ref:`Execute <exec-elem.drop>` the instruction :math:`\ELEMDROP~i`.

17. For each :ref:`data segment <syntax-data>` :math:`\data_i` in :math:`\module.\MDATAS` whose :ref:`mode <syntax-datamode>` is of the form :math:`\DACTIVE~\{ \DMEM~\memidx_i, \DOFFSET~\X{dinstr}^\ast_i~\END \}`, do:

    a. Assert: :math:`\memidx_i` is :math:`0`.

    b. Let :math:`n` be the length of the vector :math:`\data_i.\DINIT`.

    c. :ref:`Execute <exec-instr-seq>` the instruction sequence :math:`\X{dinstr}^\ast_i`.

    d. :ref:`Execute <exec-const>` the instruction :math:`\I32.\CONST~0`.

    e. :ref:`Execute <exec-const>` the instruction :math:`\I32.\CONST~n`.

    f. :ref:`Execute <exec-memory.init>` the instruction :math:`\MEMORYINIT~i`.

    g. :ref:`Execute <exec-data.drop>` the instruction :math:`\DATADROP~i`.

18. If the :ref:`start function <syntax-start>` :math:`\module.\MSTART` is not empty, then:

    a. Let :math:`\start` be the :ref:`start function <syntax-start>` :math:`\module.\MSTART`.

    b. :ref:`Execute <exec-call>` the instruction :math:`\CALL~\start.\SFUNC`.

19. Assert: due to :ref:`validation <valid-module>`, the frame :math:`F` is now on the top of the stack.

20. Pop the frame :math:`F` from the stack.


.. math::
   ~\\
   \begin{array}{@{}rcll}
   \instantiate(S, \module, \externval^k) &=& S'; F;
     \begin{array}[t]{@{}l@{}}
     \F{runelem}_0(\elem^n[0])~\dots~\F{runelem}_{n-1}(\elem^n[n-1]) \\
     \F{rundata}_0(\data^m[0])~\dots~\F{rundata}_{m-1}(\data^m[m-1]) \\
     (\CALL~\start.\SFUNC)^? \\
     \end{array} \\
   &(\iff
     & \vdashmodule \module : \externtype_{\F{im}}^k \rightarrow \externtype_{\F{ex}}^\ast \\
     &\wedge& (S' \vdashexternval \externval : \externtype)^k \\
     &\wedge& (S' \vdashexterntypematch \externtype \matchesexterntype \insttype_{\moduleinst}(\externtype_{\F{im}}))^k \\[1ex]
     &\wedge& \module.\MGLOBALS = \global^\ast \\
     &\wedge& \module.\MELEMS = \elem^n \\
     &\wedge& \module.\MDATAS = \data^m \\
     &\wedge& \module.\MSTART = \start^? \\
     &\wedge& (\expr_{\F{g}} = \global.\GINIT)^\ast \\
     &\wedge& (\expr_{\F{t}} = \table.\GINIT)^\ast \\
     &\wedge& (\expr_{\F{e}}^\ast = \elem.\EINIT)^n \\[1ex]
     &\wedge& S', \moduleinst = \allocmodule(S, \module, \externval^k, \val^\ast, (\reff^\ast)^n) \\
     &\wedge& F = \{ \AMODULE~\moduleinst, \ALOCALS~\epsilon \} \\[1ex]
<<<<<<< HEAD
     &\wedge& (S'; F; \expr_{\F{g}} \stepto^\ast S'; F; \val_{\F{g}}~\END)^\ast \\
     &\wedge& (S'; F; \expr_{\F{t}} \stepto^\ast S'; F; \reff_{\F{t}}~\END)^\ast \\
     &\wedge& ((S'; F; \expr_{\F{e}} \stepto^\ast S'; F; \reff_{\F{e}}~\END)^\ast)^n \\
=======
     &\wedge& (S'; F; \expr_{\F{g}} \stepto^\ast S'; F; \val~\END)^\ast \\
     &\wedge& ((S'; F; \expr_{\F{e}} \stepto^\ast S'; F; \reff~\END)^\ast)^n) \\
>>>>>>> b55d7400
   \end{array}

where:

.. math::
   \begin{array}{@{}l}
   \F{runelem}_i(\{\ETYPE~\X{et}, \EINIT~\expr^n, \EMODE~\EPASSIVE\}) \quad=\quad \epsilon \\
   \F{runelem}_i(\{\ETYPE~\X{et}, \EINIT~\expr^n, \EMODE~\EACTIVE \{\ETABLE~x, \EOFFSET~\instr^\ast~\END\}\}) \quad=\\ \qquad
     \instr^\ast~(\I32.\CONST~0)~(\I32.\CONST~n)~(\TABLEINIT~x~i)~(\ELEMDROP~i) \\
   \F{runelem}_i(\{\ETYPE~\X{et}, \EINIT~\expr^n, \EMODE~\EDECLARATIVE\}) \quad=\\ \qquad
     (\ELEMDROP~i) \\[1ex]
   \F{rundata}_i(\{\DINIT~b^n, \DMODE~\DPASSIVE\}) \quad=\\ \qquad \epsilon \\
   \F{rundata}_i(\{\DINIT~b^n, \DMODE~\DACTIVE \{\DMEM~0, \DOFFSET~\instr^\ast~\END\}\}) \quad=\\ \qquad
     \instr^\ast~(\I32.\CONST~0)~(\I32.\CONST~n)~(\MEMORYINIT~i)~(\DATADROP~i) \\
   \end{array}

.. note::
   Checking import types assumes that the :ref:`module instance <syntax-moduleinst>` has already been :ref:`allocated <alloc-module>` to compute the respective :ref:`closed <type-closed>` :ref:`defined types <syntax-deftype>`.
   However, this forward reference merely is a way to simplify the specification.
   In practice, implementations will likely allocate or canonicalize types beforehand, when *compiling* a module, in a stage before instantiation and before imports are checked.

   Similarly, module :ref:`allocation <alloc-module>` and the :ref:`evaluation <exec-expr>` of :ref:`global <syntax-global>` and :ref:`table <syntax-table>` initializers as well as :ref:`element segments <syntax-elem>` are mutually recursive because the global initialization :ref:`values <syntax-val>` :math:`\val_{\F{g}}^\ast`, :math:`\reff_{\F{t}}`, and element segment contents :math:`(\reff^\ast)^\ast` are passed to the module allocator while depending on the module instance :math:`\moduleinst` and store :math:`S'` returned by allocation.
   Again, this recursion is just a specification device.
   In practice, the initialization values can :ref:`be determined <exec-initvals>` beforehand by staging module allocation further such that first, the module's own :math:`function instances <syntax-funcinst>` are pre-allocated in the store, then the initializer expressions are evaluated, then the rest of the module instance is allocated, and finally the new function instances' :math:`\AMODULE` fields are set to that module instance.
   This is possible because :ref:`validation <valid-module>` ensures that initialization expressions cannot actually call a function, only take their reference.

   All failure conditions are checked before any observable mutation of the store takes place.
   Store mutation is not atomic;
   it happens in individual steps that may be interleaved with other threads.

   :ref:`Evaluation <exec-expr>` of :ref:`constant expressions <valid-constant>` does not affect the store.


.. index:: ! invocation, module, module instance, function, export, function address, function instance, function type, value, stack, trap, store
.. _exec-invocation:

Invocation
~~~~~~~~~~

Once a :ref:`module <syntax-module>` has been :ref:`instantiated <exec-instantiation>`, any exported function can be *invoked* externally via its :ref:`function address <syntax-funcaddr>` :math:`\funcaddr` in the :ref:`store <syntax-store>` :math:`S` and an appropriate list :math:`\val^\ast` of argument :ref:`values <syntax-val>`.

Invocation may *fail* with an error if the arguments do not fit the :ref:`function type <syntax-functype>`.
Invocation can also result in a :ref:`trap <trap>`.
It is up to the :ref:`embedder <embedder>` to define how such conditions are reported.

.. note::
   If the :ref:`embedder <embedder>` API performs type checks itself, either statically or dynamically, before performing an invocation, then no failure other than traps can occur.

The following steps are performed:

1. Assert: :math:`S.\SFUNCS[\funcaddr]` exists.

2. Let :math:`\funcinst` be the :ref:`function instance <syntax-funcinst>` :math:`S.\SFUNCS[\funcaddr]`.

3. Let :math:`[t_1^n] \toF [t_2^m]` be the :ref:`function type <syntax-functype>` :math:`\funcinst.\FITYPE`.

4. If the length :math:`|\val^\ast|` of the provided argument values is different from the number :math:`n` of expected arguments, then:

   a. Fail.

5. For each :ref:`value type <syntax-valtype>` :math:`t_i` in :math:`t_1^n` and corresponding :ref:`value <syntax-val>` :math:`val_i` in :math:`\val^\ast`, do:

   a. If :math:`\val_i` is not :ref:`valid <valid-val>` with value type :math:`t_i`, then:

      i. Fail.

6. Let :math:`F` be the dummy :ref:`frame <syntax-frame>` :math:`\{ \AMODULE~\{\}, \ALOCALS~\epsilon \}`.

7. Push the frame :math:`F` to the stack.

8. Push the values :math:`\val^\ast` to the stack.

9. :ref:`Invoke <exec-invoke>` the function instance at address :math:`\funcaddr`.

Once the function has returned, the following steps are executed:

1. Assert: due to :ref:`validation <valid-func>`, :math:`m` :ref:`values <syntax-val>` are on the top of the stack.

2. Pop :math:`\val_{\F{res}}^m` from the stack.

The values :math:`\val_{\F{res}}^m` are returned as the results of the invocation.

.. math::
   ~\\[-1ex]
   \begin{array}{@{}lcl}
   \invoke(S, \funcaddr, \val^n) &=& S; F; \val^n~(\INVOKE~\funcaddr) \\
     &(\iff & S.\SFUNCS[\funcaddr].\FITYPE = [t_1^n] \toF [t_2^m] \\
     &\wedge& (S \vdashval \val : t_1)^n \\
     &\wedge& F = \{ \AMODULE~\{\}, \ALOCALS~\epsilon \}) \\
   \end{array}<|MERGE_RESOLUTION|>--- conflicted
+++ resolved
@@ -606,14 +606,9 @@
      &\wedge& (\expr_{\F{e}}^\ast = \elem.\EINIT)^n \\[1ex]
      &\wedge& S', \moduleinst = \allocmodule(S, \module, \externval^k, \val^\ast, (\reff^\ast)^n) \\
      &\wedge& F = \{ \AMODULE~\moduleinst, \ALOCALS~\epsilon \} \\[1ex]
-<<<<<<< HEAD
      &\wedge& (S'; F; \expr_{\F{g}} \stepto^\ast S'; F; \val_{\F{g}}~\END)^\ast \\
      &\wedge& (S'; F; \expr_{\F{t}} \stepto^\ast S'; F; \reff_{\F{t}}~\END)^\ast \\
-     &\wedge& ((S'; F; \expr_{\F{e}} \stepto^\ast S'; F; \reff_{\F{e}}~\END)^\ast)^n \\
-=======
-     &\wedge& (S'; F; \expr_{\F{g}} \stepto^\ast S'; F; \val~\END)^\ast \\
-     &\wedge& ((S'; F; \expr_{\F{e}} \stepto^\ast S'; F; \reff~\END)^\ast)^n) \\
->>>>>>> b55d7400
+     &\wedge& ((S'; F; \expr_{\F{e}} \stepto^\ast S'; F; \reff_{\F{e}}~\END)^\ast)^n) \\
    \end{array}
 
 where:
