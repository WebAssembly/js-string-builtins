.. index:: ! runtime
.. _syntax-runtime:

Runtime Structure
-----------------

:ref:`Store <store>`, :ref:`stack <stack>`, and other *runtime structure* forming the WebAssembly abstract machine, such as :ref:`values <syntax-val>` or :ref:`module instances <syntax-moduleinst>`, are made precise in terms of additional auxiliary syntax.


.. index:: ! value, number, reference, constant, number type, reference type, ! host address, value type, integer, floating-point, ! default value
   pair: abstract syntax; value
.. _syntax-num:
.. _syntax-ref:
.. _syntax-ref.extern:
.. _syntax-val:

Values
~~~~~~

WebAssembly computations manipulate *values* of either the four basic :ref:`number types <syntax-numtype>`, i.e., :ref:`integers <syntax-int>` and :ref:`floating-point data <syntax-float>` of 32 or 64 bit width each, or of :ref:`reference type <syntax-reftype>`.

In most places of the semantics, values of different types can occur.
In order to avoid ambiguities, values are therefore represented with an abstract syntax that makes their type explicit.
It is convenient to reuse the same notation as for the |CONST| :ref:`instructions <syntax-const>` and |REFNULL| producing them.

References other than null are represented with additional :ref:`administrative instructions <syntax-instr-admin>`.
They either are *function references*, pointing to a specific :ref:`function address <syntax-funcaddr>`,
or *external references* pointing to an uninterpreted form of :ref:`extern address <syntax-externaddr>` that can be defined by the :ref:`embedder <embedder>` to represent its own objects.

.. math::
   \begin{array}{llcl}
   \production{(number)} & \num &::=&
     \I32.\CONST~\i32 \\&&|&
     \I64.\CONST~\i64 \\&&|&
     \F32.\CONST~\f32 \\&&|&
     \F64.\CONST~\f64 \\
   \production{(reference)} & \reff &::=&
     \REFNULL~t \\&&|&
     \REFFUNCADDR~\funcaddr \\&&|&
     \REFEXTERNADDR~\externaddr \\
   \production{(value)} & \val &::=&
     \num ~|~ \reff \\
   \end{array}

.. note::
   Future versions of WebAssembly may add additional forms of reference.

.. _default-val:

Each :ref:`value type <syntax-valtype>` has an associated *default value*;
it is the respective value :math:`0` for :ref:`number types <syntax-numtype>` and null for :ref:`reference types <syntax-reftype>`.

.. math::
   \begin{array}{lcl@{\qquad}l}
   \default_t &=& t{.}\CONST~0 & (\iff t = \numtype) \\
   \default_t &=& \REFNULL~t & (\iff t = \reftype) \\
   \end{array}


Convention
..........

* The meta variable :math:`r` ranges over reference values where clear from context.


.. index:: ! result, value, trap
   pair: abstract syntax; result
.. _syntax-result:

Results
~~~~~~~

A *result* is the outcome of a computation.
It is either a sequence of :ref:`values <syntax-val>` or a :ref:`trap <syntax-trap>`.

.. math::
   \begin{array}{llcl}
   \production{(result)} & \result &::=&
     \val^\ast \\&&|&
     \TRAP
   \end{array}

.. note::
   In the current version of WebAssembly, a result can consist of at most one value.


.. index:: ! store, function instance, table instance, memory instance, global instance, module, allocation
   pair: abstract syntax; store
.. _syntax-store:
.. _store:

Store
~~~~~

The *store* represents all global state that can be manipulated by WebAssembly programs.
It consists of the runtime representation of all *instances* of :ref:`functions <syntax-funcinst>`, :ref:`tables <syntax-tableinst>`, :ref:`memories <syntax-meminst>`, and :ref:`globals <syntax-globalinst>`, :ref:`element segments <syntax-eleminst>`, and :ref:`data segments <syntax-datainst>` that have been :ref:`allocated <alloc>` during the life time of the abstract machine. [#gc]_

It is an invariant of the semantics that no element or data instance is :ref:`addressed <syntax-addr>` from anywhere else but the owning module instances.

Syntactically, the store is defined as a :ref:`record <notation-record>` listing the existing instances of each category:

.. math::
   \begin{array}{llll}
   \production{(store)} & \store &::=& \{~
     \begin{array}[t]{l@{~}ll}
     \SFUNCS & \funcinst^\ast, \\
     \STABLES & \tableinst^\ast, \\
     \SMEMS & \meminst^\ast, \\
     \SGLOBALS & \globalinst^\ast, \\
     \SELEMS & \eleminst^\ast, \\
     \SDATAS & \datainst^\ast ~\} \\
     \end{array}
   \end{array}

.. [#gc]
   In practice, implementations may apply techniques like garbage collection to remove objects from the store that are no longer referenced.
   However, such techniques are not semantically observable,
   and hence outside the scope of this specification.


Convention
..........

* The meta variable :math:`S` ranges over stores where clear from context.


.. index:: ! address, store, function instance, table instance, memory instance, global instance, element instance, data instance, embedder
   pair: abstract syntax; function address
   pair: abstract syntax; table address
   pair: abstract syntax; memory address
   pair: abstract syntax; global address
   pair: abstract syntax; element address
   pair: abstract syntax; data address
   pair: abstract syntax; host address
   pair: function; address
   pair: table; address
   pair: memory; address
   pair: global; address
   pair: element; address
   pair: data; address
   pair: host; address
.. _syntax-funcaddr:
.. _syntax-tableaddr:
.. _syntax-memaddr:
.. _syntax-globaladdr:
.. _syntax-elemaddr:
.. _syntax-dataaddr:
.. _syntax-externaddr:
.. _syntax-addr:

Addresses
~~~~~~~~~

:ref:`Function instances <syntax-funcinst>`, :ref:`table instances <syntax-tableinst>`, :ref:`memory instances <syntax-meminst>`, and :ref:`global instances <syntax-globalinst>`, :ref:`element instances <syntax-eleminst>`, and :ref:`data instances <syntax-datainst>` in the :ref:`store <syntax-store>` are referenced with abstract *addresses*.
These are simply indices into the respective store component.
In addition, an :ref:`embedder <embedder>` may supply an uninterpreted set of *host addresses*.

.. math::
   \begin{array}{llll}
   \production{(address)} & \addr &::=&
     0 ~|~ 1 ~|~ 2 ~|~ \dots \\
   \production{(function address)} & \funcaddr &::=&
     \addr \\
   \production{(table address)} & \tableaddr &::=&
     \addr \\
   \production{(memory address)} & \memaddr &::=&
     \addr \\
   \production{(global address)} & \globaladdr &::=&
     \addr \\
   \production{(element address)} & \elemaddr &::=&
     \addr \\
   \production{(data address)} & \dataaddr &::=&
     \addr \\
   \production{(extern address)} & \externaddr &::=&
     \addr \\
   \end{array}

An :ref:`embedder <embedder>` may assign identity to :ref:`exported <syntax-export>` store objects corresponding to their addresses,
even where this identity is not observable from within WebAssembly code itself
(such as for :ref:`function instances <syntax-funcinst>` or immutable :ref:`globals <syntax-globalinst>`).

.. note::
   Addresses are *dynamic*, globally unique references to runtime objects,
   in contrast to :ref:`indices <syntax-index>`,
   which are *static*, module-local references to their original definitions.
   A *memory address* |memaddr| denotes the abstract address *of* a memory *instance* in the store,
   not an offset *inside* a memory instance.

   There is no specific limit on the number of allocations of store objects,
   hence logical addresses can be arbitrarily large natural numbers.


.. index:: ! instance, function type, function instance, table instance, memory instance, global instance, element instance, data instance, export instance, table address, memory address, global address, element address, data address, index, name
   pair: abstract syntax; module instance
   pair: module; instance
.. _syntax-moduleinst:

Module Instances
~~~~~~~~~~~~~~~~

A *module instance* is the runtime representation of a :ref:`module <syntax-module>`.
It is created by :ref:`instantiating <exec-instantiation>` a module,
and collects runtime representations of all entities that are imported, defined, or exported by the module.

.. math::
   \begin{array}{llll}
   \production{(module instance)} & \moduleinst &::=& \{
     \begin{array}[t]{l@{~}ll}
     \MITYPES & \functype^\ast, \\
     \MIFUNCS & \funcaddr^\ast, \\
     \MITABLES & \tableaddr^\ast, \\
     \MIMEMS & \memaddr^\ast, \\
     \MIGLOBALS & \globaladdr^\ast, \\
     \MIELEMS & \elemaddr^\ast, \\
     \MIDATAS & \dataaddr^\ast, \\
     \MIEXPORTS & \exportinst^\ast ~\} \\
     \end{array}
   \end{array}

Each component references runtime instances corresponding to respective declarations from the original module -- whether imported or defined -- in the order of their static :ref:`indices <syntax-index>`.
:ref:`Function instances <syntax-funcinst>`, :ref:`table instances <syntax-tableinst>`, :ref:`memory instances <syntax-meminst>`, and :ref:`global instances <syntax-globalinst>` are referenced with an indirection through their respective :ref:`addresses <syntax-addr>` in the :ref:`store <syntax-store>`.

It is an invariant of the semantics that all :ref:`export instances <syntax-exportinst>` in a given module instance have different :ref:`names <syntax-name>`.


.. index:: ! function instance, module instance, function, closure, module, ! host function, invocation
   pair: abstract syntax; function instance
   pair: function; instance
.. _syntax-hostfunc:
.. _syntax-funcinst:

Function Instances
~~~~~~~~~~~~~~~~~~

A *function instance* is the runtime representation of a :ref:`function <syntax-func>`.
It effectively is a *closure* of the original function over the runtime :ref:`module instance <syntax-moduleinst>` of its originating :ref:`module <syntax-module>`.
The module instance is used to resolve references to other definitions during execution of the function.

.. math::
   \begin{array}{llll}
   \production{(function instance)} & \funcinst &::=&
     \{ \FITYPE~\functype, \FIMODULE~\moduleinst, \FICODE~\func \} \\ &&|&
     \{ \FITYPE~\functype, \FIHOSTCODE~\hostfunc \} \\
   \production{(host function)} & \hostfunc &::=& \dots \\
   \end{array}

A *host function* is a function expressed outside WebAssembly but passed to a :ref:`module <syntax-module>` as an :ref:`import <syntax-import>`.
The definition and behavior of host functions are outside the scope of this specification.
For the purpose of this specification, it is assumed that when :ref:`invoked <exec-invoke-host>`,
a host function behaves non-deterministically,
but within certain :ref:`constraints <exec-invoke-host>` that ensure the integrity of the runtime.

.. note::
   Function instances are immutable, and their identity is not observable by WebAssembly code.
   However, the :ref:`embedder <embedder>` might provide implicit or explicit means for distinguishing their :ref:`addresses <syntax-funcaddr>`.


.. index:: ! table instance, table, function address, table type, embedder, element segment
   pair: abstract syntax; table instance
   pair: table; instance
.. _syntax-tableinst:

Table Instances
~~~~~~~~~~~~~~~

A *table instance* is the runtime representation of a :ref:`table <syntax-table>`.
It records its :ref:`type <syntax-tabletype>` and holds a vector of :ref:`reference values <syntax-ref>`.

.. math::
   \begin{array}{llll}
   \production{(table instance)} & \tableinst &::=&
     \{ \TITYPE~\tabletype, \TIELEM~\vec(\reff) \} \\
   \end{array}

Table elements can be mutated through :ref:`table instructions <syntax-instr-table>`, the execution of an active :ref:`element segment <syntax-elem>`, or by external means provided by the :ref:`embedder <embedder>`.

It is an invariant of the semantics that all table elements have a type equal to the element type of :math:`\tabletype`.
It also is an invariant that the length of the element vector never exceeds the maximum size of :math:`\tabletype`, if present.


.. index:: ! memory instance, memory, byte, ! page size, memory type, embedder, data segment, instruction
   pair: abstract syntax; memory instance
   pair: memory; instance
.. _page-size:
.. _syntax-meminst:

Memory Instances
~~~~~~~~~~~~~~~~

A *memory instance* is the runtime representation of a linear :ref:`memory <syntax-mem>`.
It records its :ref:`type <syntax-memtype>` and holds a vector of :ref:`bytes <syntax-byte>`.

.. math::
   \begin{array}{llll}
   \production{(memory instance)} & \meminst &::=&
     \{ \MITYPE~\memtype, \MIDATA~\vec(\byte) \} \\
   \end{array}

The length of the vector always is a multiple of the WebAssembly *page size*, which is defined to be the constant :math:`65536` -- abbreviated :math:`64\,\F{Ki}`.

The bytes can be mutated through :ref:`memory instructions <syntax-instr-memory>`, the execution of an active :ref:`data segment <syntax-data>`, or by external means provided by the :ref:`embedder <embedder>`.

It is an invariant of the semantics that the length of the byte vector, divided by page size, never exceeds the maximum size of :math:`\memtype`, if present.


.. index:: ! global instance, global, value, mutability, instruction, embedder
   pair: abstract syntax; global instance
   pair: global; instance
.. _syntax-globalinst:

Global Instances
~~~~~~~~~~~~~~~~

A *global instance* is the runtime representation of a :ref:`global <syntax-global>` variable.
It records its :ref:`type <syntax-globaltype>` and holds an individual :ref:`value <syntax-val>`.

.. math::
   \begin{array}{llll}
   \production{(global instance)} & \globalinst &::=&
     \{ \GITYPE~\valtype, \GIVALUE~\val \} \\
   \end{array}

The value of mutable globals can be mutated through :ref:`variable instructions <syntax-instr-variable>` or by external means provided by the :ref:`embedder <embedder>`.

It is an invariant of the semantics that the value has a type equal to the :ref:`value type <syntax-valtype>` of :math:`\globaltype`.


.. index:: ! element instance, element segment, embedder, element expression
   pair: abstract syntax; element instance
   pair: element; instance
.. _syntax-eleminst:

Element Instances
~~~~~~~~~~~~~~~~~

An *element instance* is the runtime representation of an :ref:`element segment <syntax-elem>`.
It holds a vector of references and their common :ref:`type <syntax-reftype>`.

.. math::
  \begin{array}{llll}
  \production{(element instance)} & \eleminst &::=&
    \{ \EITYPE~\reftype, \EIELEM~\vec(\reff) \} \\
  \end{array}


.. index:: ! data instance, data segment, embedder, byte
  pair: abstract syntax; data instance
  pair: data; instance
.. _syntax-datainst:

Data Instances
~~~~~~~~~~~~~~

An *data instance* is the runtime representation of a :ref:`data segment <syntax-data>`.
It holds a vector of :ref:`bytes <syntax-byte>`.

.. math::
  \begin{array}{llll}
  \production{(data instance)} & \datainst &::=&
    \{ \DIDATA~\vec(\byte) \} \\
  \end{array}


.. index:: ! export instance, export, name, external value
   pair: abstract syntax; export instance
   pair: export; instance
.. _syntax-exportinst:

Export Instances
~~~~~~~~~~~~~~~~

An *export instance* is the runtime representation of an :ref:`export <syntax-export>`.
It defines the export's :ref:`name <syntax-name>` and the associated :ref:`external value <syntax-externval>`.

.. math::
   \begin{array}{llll}
   \production{(export instance)} & \exportinst &::=&
     \{ \EINAME~\name, \EIVALUE~\externval \} \\
   \end{array}


.. index:: ! external value, function address, table address, memory address, global address, store, function, table, memory, global
   pair: abstract syntax; external value
   pair: external; value
.. _syntax-externval:

External Values
~~~~~~~~~~~~~~~

An *external value* is the runtime representation of an entity that can be imported or exported.
It is an :ref:`address <syntax-addr>` denoting either a :ref:`function instance <syntax-funcinst>`, :ref:`table instance <syntax-tableinst>`, :ref:`memory instance <syntax-meminst>`, or :ref:`global instances <syntax-globalinst>` in the shared :ref:`store <syntax-store>`.

.. math::
   \begin{array}{llcl}
   \production{(external value)} & \externval &::=&
     \EVFUNC~\funcaddr \\&&|&
     \EVTABLE~\tableaddr \\&&|&
     \EVMEM~\memaddr \\&&|&
     \EVGLOBAL~\globaladdr \\
   \end{array}


Conventions
...........

The following auxiliary notation is defined for sequences of external values.
It filters out entries of a specific kind in an order-preserving fashion:

* :math:`\evfuncs(\externval^\ast) = [\funcaddr ~|~ (\EVFUNC~\funcaddr) \in \externval^\ast]`

* :math:`\evtables(\externval^\ast) = [\tableaddr ~|~ (\EVTABLE~\tableaddr) \in \externval^\ast]`

* :math:`\evmems(\externval^\ast) = [\memaddr ~|~ (\EVMEM~\memaddr) \in \externval^\ast]`

* :math:`\evglobals(\externval^\ast) = [\globaladdr ~|~ (\EVGLOBAL~\globaladdr) \in \externval^\ast]`


.. index:: ! stack, ! frame, ! label, instruction, store, activation, function, call, local, module instance
   pair: abstract syntax; frame
   pair: abstract syntax; label
.. _syntax-frame:
.. _syntax-label:
.. _frame:
.. _label:
.. _stack:

Stack
~~~~~

Besides the :ref:`store <store>`, most :ref:`instructions <syntax-instr>` interact with an implicit *stack*.
The stack contains three kinds of entries:

* *Values*: the *operands* of instructions.

* *Labels*: active :ref:`structured control instructions <syntax-instr-control>` that can be targeted by branches.

* *Activations*: the *call frames* of active :ref:`function <syntax-func>` calls.

These entries can occur on the stack in any order during the execution of a program.
Stack entries are described by abstract syntax as follows.

.. note::
   It is possible to model the WebAssembly semantics using separate stacks for operands, control constructs, and calls.
   However, because the stacks are interdependent, additional book keeping about associated stack heights would be required.
   For the purpose of this specification, an interleaved representation is simpler.

Values
......

Values are represented by :ref:`themselves <syntax-val>`.

Labels
......

Labels carry an argument arity :math:`n` and their associated branch *target*, which is expressed syntactically as an :ref:`instruction <syntax-instr>` sequence:

.. math::
   \begin{array}{llll}
   \production{(label)} & \label &::=&
     \LABEL_n\{\instr^\ast\} \\
   \end{array}

Intuitively, :math:`\instr^\ast` is the *continuation* to execute when the branch is taken, in place of the original control construct.

.. note::
   For example, a loop label has the form

   .. math::
      \LABEL_n\{\LOOP~\dots~\END\}

   When performing a branch to this label, this executes the loop, effectively restarting it from the beginning.
   Conversely, a simple block label has the form

   .. math::
      \LABEL_n\{\epsilon\}

   When branching, the empty continuation ends the targeted block, such that execution can proceed with consecutive instructions.

Activations and Frames
......................

Activation frames carry the return arity :math:`n` of the respective function,
hold the values of its :ref:`locals <syntax-local>` (including arguments) in the order corresponding to their static :ref:`local indices <syntax-localidx>`,
and a reference to the function's own :ref:`module instance <syntax-moduleinst>`:

.. math::
   \begin{array}{llll}
   \production{(activation)} & \X{activation} &::=&
     \FRAME_n\{\frame\} \\
   \production{(frame)} & \frame &::=&
     \{ \ALOCALS~\val^\ast, \AMODULE~\moduleinst \} \\
   \end{array}

The values of the locals are mutated by respective :ref:`variable instructions <syntax-instr-variable>`.


.. _exec-expand:

Conventions
...........

* The meta variable :math:`L` ranges over labels where clear from context.

* The meta variable :math:`F` ranges over frames where clear from context.

* The following auxiliary definition takes a :ref:`block type <syntax-blocktype>` and looks up the :ref:`function type <syntax-functype>` that it denotes in the current frame:

.. math::
   \begin{array}{lll}
   \expand_F(\typeidx) &=& F.\AMODULE.\MITYPES[\typeidx] \\
   \expand_F([\valtype^?]) &=& [] \to [\valtype^?] \\
   \end{array}


.. index:: ! administrative instructions, function, function instance, function address, label, frame, instruction, trap, call, memory, memory instance, table, table instance, element, data, segment
   pair:: abstract syntax; administrative instruction
.. _syntax-trap:
.. _syntax-reffuncaddr:
.. _syntax-invoke:
.. _syntax-instr-admin:

Administrative Instructions
~~~~~~~~~~~~~~~~~~~~~~~~~~~

.. note::
   This section is only relevant for the :ref:`formal notation <exec-notation>`.

In order to express the reduction of :ref:`traps <trap>`, :ref:`calls <syntax-call>`, and :ref:`control instructions <syntax-instr-control>`, the syntax of instructions is extended to include the following *administrative instructions*:

.. math::
   \begin{array}{llcl}
   \production{(administrative instruction)} & \instr &::=&
     \dots \\ &&|&
     \TRAP \\ &&|&
     \REFFUNCADDR~\funcaddr \\ &&|&
     \REFEXTERNADDR~\externaddr \\ &&|&
     \INVOKE~\funcaddr \\ &&|&
<<<<<<< HEAD
     \RETURNINVOKE~\funcaddr \\ &&|&
     \INITELEM~\tableaddr~\u32~\funcidx^\ast \\ &&|&
     \INITDATA~\memaddr~\u32~\byte^\ast \\ &&|&
=======
>>>>>>> ad84b267
     \LABEL_n\{\instr^\ast\}~\instr^\ast~\END \\ &&|&
     \FRAME_n\{\frame\}~\instr^\ast~\END \\
   \end{array}

The |TRAP| instruction represents the occurrence of a trap.
Traps are bubbled up through nested instruction sequences, ultimately reducing the entire program to a single |TRAP| instruction, signalling abrupt termination.

The |REFFUNCADDR| instruction represents :ref:`function reference values <syntax-ref.func>`. Similarly, |REFEXTERNADDR| represents :ref:`external references <syntax-ref.extern>`.

The |INVOKE| instruction represents the imminent invocation of a :ref:`function instance <syntax-funcinst>`, identified by its :ref:`address <syntax-funcaddr>`.
It unifies the handling of different forms of calls.
Analogously, |RETURNINVOKE| represents the imminent tail invocation of a function instance.

The |LABEL| and |FRAME| instructions model :ref:`labels <syntax-label>` and :ref:`frames <syntax-frame>` :ref:`"on the stack" <exec-notation>`.
Moreover, the administrative syntax maintains the nesting structure of the original :ref:`structured control instruction <syntax-instr-control>` or :ref:`function body <syntax-func>` and their :ref:`instruction sequences <syntax-instr-seq>` with an |END| marker.
That way, the end of the inner instruction sequence is known when part of an outer sequence.

.. note::
   For example, the :ref:`reduction rule <exec-block>` for |BLOCK| is:

   .. math::
      \BLOCK~[t^n]~\instr^\ast~\END \quad\stepto\quad
      \LABEL_n\{\epsilon\}~\instr^\ast~\END

   This replaces the block with a label instruction,
   which can be interpreted as "pushing" the label on the stack.
   When |END| is reached, i.e., the inner instruction sequence has been reduced to the empty sequence -- or rather, a sequence of :math:`n` |CONST| instructions representing the resulting values -- then the |LABEL| instruction is eliminated courtesy of its own :ref:`reduction rule <exec-label>`:

   .. math::
      \LABEL_m\{\instr^\ast\}~\val^n~\END \quad\stepto\quad \val^n

   This can be interpreted as removing the label from the stack and only leaving the locally accumulated operand values.

.. commented out
   Both rules can be seen in concert in the following example:

   .. math::
      \begin{array}{@{}ll}
      & (\F32.\CONST~1)~\BLOCK~[]~(\F32.\CONST~2)~\F32.\NEG~\END~\F32.\ADD \\
      \stepto & (\F32.\CONST~1)~\LABEL_0\{\}~(\F32.\CONST~2)~\F32.\NEG~\END~\F32.\ADD \\
      \stepto & (\F32.\CONST~1)~\LABEL_0\{\}~(\F32.\CONST~{-}2)~\END~\F32.\ADD \\
      \stepto & (\F32.\CONST~1)~(\F32.\CONST~{-}2)~\F32.\ADD \\
      \stepto & (\F32.\CONST~{-}1) \\
      \end{array}


.. index:: ! block context, instruction, branch
.. _syntax-ctxt-block:

Block Contexts
..............

In order to specify the reduction of :ref:`branches <syntax-instr-control>`, the following syntax of *block contexts* is defined, indexed by the count :math:`k` of labels surrounding a *hole* :math:`[\_]` that marks the place where the next step of computation is taking place:

.. math::
   \begin{array}{llll}
   \production{(block contexts)} & \XB^0 &::=&
     \val^\ast~[\_]~\instr^\ast \\
   \production{(block contexts)} & \XB^{k+1} &::=&
     \val^\ast~\LABEL_n\{\instr^\ast\}~\XB^k~\END~\instr^\ast \\
   \end{array}

This definition allows to index active labels surrounding a :ref:`branch <syntax-br>` or :ref:`return <syntax-return>` instruction.

.. note::
   For example, the :ref:`reduction <exec-br>` of a simple branch can be defined as follows:

   .. math::
      \LABEL_0\{\instr^\ast\}~\XB^l[\BR~l]~\END \quad\stepto\quad \instr^\ast

   Here, the hole :math:`[\_]` of the context is instantiated with a branch instruction.
   When a branch occurs,
   this rule replaces the targeted label and associated instruction sequence with the label's continuation.
   The selected label is identified through the :ref:`label index <syntax-labelidx>` :math:`l`, which corresponds to the number of surrounding |LABEL| instructions that must be hopped over -- which is exactly the count encoded in the index of a block context.


.. index:: ! configuration, ! thread, store, frame, instruction, module instruction
.. _syntax-thread:
.. _syntax-config:

Configurations
..............

A *configuration* consists of the current :ref:`store <syntax-store>` and an executing *thread*.

A thread is a computation over :ref:`instructions <syntax-instr>`
that operates relative to a current :ref:`frame <syntax-frame>` referring to the :ref:`module instance <syntax-moduleinst>` in which the computation runs, i.e., where the current function originates from.

.. math::
   \begin{array}{llcl}
   \production{(configuration)} & \config &::=&
     \store; \thread \\
   \production{(thread)} & \thread &::=&
     \frame; \instr^\ast \\
   \end{array}

.. note::
   The current version of WebAssembly is single-threaded,
   but configurations with multiple threads may be supported in the future.


.. index:: ! evaluation context, instruction, trap, label, frame, value
.. _syntax-ctxt-eval:

Evaluation Contexts
...................

Finally, the following definition of *evaluation context* and associated structural rules enable reduction inside instruction sequences and administrative forms as well as the propagation of traps:

.. math::
   \begin{array}{llll}
   \production{(evaluation contexts)} & E &::=&
     [\_] ~|~
     \val^\ast~E~\instr^\ast ~|~
     \LABEL_n\{\instr^\ast\}~E~\END \\
   \end{array}

.. math::
   \begin{array}{rcl}
   S; F; E[\instr^\ast] &\stepto& S'; F'; E[{\instr'}^\ast] \\
     && (\iff S; F; \instr^\ast \stepto S'; F'; {\instr'}^\ast) \\
   S; F; \FRAME_n\{F'\}~\instr^\ast~\END &\stepto& S'; F; \FRAME_n\{F''\}~\instr'^\ast~\END \\
     && (\iff S; F'; \instr^\ast \stepto S'; F''; {\instr'}^\ast) \\[1ex]
   S; F; E[\TRAP] &\stepto& S; F; \TRAP
     \qquad (\iff E \neq [\_]) \\
   S; F; \FRAME_n\{F'\}~\TRAP~\END &\stepto& S; F; \TRAP \\
   \end{array}

Reduction terminates when a thread's instruction sequence has been reduced to a :ref:`result <syntax-result>`,
that is, either a sequence of :ref:`values <syntax-val>` or to a |TRAP|.

.. note::
   The restriction on evaluation contexts rules out contexts like :math:`[\_]` and :math:`\epsilon~[\_]~\epsilon` for which :math:`E[\TRAP] = \TRAP`.

   For an example of reduction under evaluation contexts, consider the following instruction sequence.

   .. math::
       (\F64.\CONST~x_1)~(\F64.\CONST~x_2)~\F64.\NEG~(\F64.\CONST~x_3)~\F64.\ADD~\F64.\MUL

   This can be decomposed into :math:`E[(\F64.\CONST~x_2)~\F64.\NEG]` where

   .. math::
      E = (\F64.\CONST~x_1)~[\_]~(\F64.\CONST~x_3)~\F64.\ADD~\F64.\MUL

   Moreover, this is the *only* possible choice of evaluation context where the contents of the hole matches the left-hand side of a reduction rule.<|MERGE_RESOLUTION|>--- conflicted
+++ resolved
@@ -535,12 +535,7 @@
      \REFFUNCADDR~\funcaddr \\ &&|&
      \REFEXTERNADDR~\externaddr \\ &&|&
      \INVOKE~\funcaddr \\ &&|&
-<<<<<<< HEAD
      \RETURNINVOKE~\funcaddr \\ &&|&
-     \INITELEM~\tableaddr~\u32~\funcidx^\ast \\ &&|&
-     \INITDATA~\memaddr~\u32~\byte^\ast \\ &&|&
-=======
->>>>>>> ad84b267
      \LABEL_n\{\instr^\ast\}~\instr^\ast~\END \\ &&|&
      \FRAME_n\{\frame\}~\instr^\ast~\END \\
    \end{array}
