.. index:: ! runtime
.. _syntax-runtime:

Runtime Structure
-----------------

:ref:`Store <store>`, :ref:`stack <stack>`, and other *runtime structure* forming the WebAssembly abstract machine, such as :ref:`values <syntax-val>` or :ref:`module instances <syntax-moduleinst>`, are made precise in terms of additional auxiliary syntax.


.. index:: ! value, number, reference, constant, number type, vector type,  reference type, ! host address, ! value type, integer, floating-point, vector number, ! default value, embedder
   pair: abstract syntax; value
.. _syntax-num:
.. _syntax-vecc:
.. _syntax-ref:
.. _syntax-ref.extern:
.. _syntax-val:

Values
~~~~~~

WebAssembly computations manipulate *values* of either the four basic :ref:`number types <syntax-numtype>`, i.e., :ref:`integers <syntax-int>` and :ref:`floating-point data <syntax-float>` of 32 or 64 bit width each, or :ref:`vectors <syntax-vecnum>` of 128 bit width, or of :ref:`reference type <syntax-reftype>`.

In most places of the semantics, values of different types can occur.
In order to avoid ambiguities, values are therefore represented with an abstract syntax that makes their type explicit.
It is convenient to reuse the same notation as for the |CONST| :ref:`instructions <syntax-const>` and |REFNULL| producing them.

References other than null are represented with additional :ref:`administrative instructions <syntax-instr-admin>`.
They either are *function references*, pointing to a specific :ref:`function address <syntax-funcaddr>`,
or *external references* pointing to an uninterpreted form of :ref:`extern address <syntax-externaddr>` that can be defined by the :ref:`embedder <embedder>` to represent its own objects.

.. math::
   \begin{array}{llcl}
   \production{number} & \num &::=&
     \I32.\CONST~\i32 \\&&|&
     \I64.\CONST~\i64 \\&&|&
     \F32.\CONST~\f32 \\&&|&
     \F64.\CONST~\f64 \\
   \production{vector} & \vecc &::=&
     \V128.\CONST~\i128 \\
   \production{reference} & \reff &::=&
     \REFNULL~t \\&&|&
     \REFFUNCADDR~\funcaddr \\&&|&
     \REFEXTERNADDR~\externaddr \\
   \production{value} & \val &::=&
     \num ~|~ \vecc ~|~ \reff \\
   \end{array}

.. note::
   Future versions of WebAssembly may add additional forms of reference.

.. _default-val:

Each :ref:`value type <syntax-valtype>` has an associated *default value*;
it is the respective value :math:`0` for :ref:`number types <syntax-numtype>`, :math:`0` for :ref:`vector types <syntax-vectype>`, and null for :ref:`reference types <syntax-reftype>`.

.. math::
   \begin{array}{lcl@{\qquad}l}
   \default_t &=& t{.}\CONST~0 & (\iff t = \numtype) \\
   \default_t &=& t{.}\CONST~0 & (\iff t = \vectype) \\
   \default_t &=& \REFNULL~t & (\iff t = \reftype) \\
   \end{array}


Convention
..........

* The meta variable :math:`r` ranges over reference values where clear from context.


.. index:: ! result, value, trap, exception
   pair: abstract syntax; result
.. _syntax-result:

Results
~~~~~~~

A *result* is the outcome of a computation.
It is either a sequence of :ref:`values <syntax-val>`, a :ref:`trap <syntax-trap>`, or an uncaught exception wrapped in its :ref:`throw context <syntax-ctxt-throw>`.

.. math::
   \begin{array}{llcl}
   \production{result} & \result &::=&
     \val^\ast \\&&|&
     \TRAP  \\&&|&
     \XT[\val^\ast~(\THROWadm~\tagaddr)]
   \end{array}

<<<<<<< HEAD
.. note::
   In the current version of WebAssembly, a result can consist of at most one value.


.. index:: ! store, function instance, table instance, memory instance, tag instance, global instance, module, allocation
=======
.. index:: ! store, function instance, table instance, memory instance, global instance, module, allocation
>>>>>>> 937fc7d6
   pair: abstract syntax; store
.. _syntax-store:
.. _store:

Store
~~~~~

The *store* represents all global state that can be manipulated by WebAssembly programs.
It consists of the runtime representation of all *instances* of :ref:`functions <syntax-funcinst>`, :ref:`tables <syntax-tableinst>`, :ref:`memories <syntax-meminst>`, :ref:`tags <syntax-taginst>`, and :ref:`globals <syntax-globalinst>`, :ref:`element segments <syntax-eleminst>`, and :ref:`data segments <syntax-datainst>` that have been :ref:`allocated <alloc>` during the life time of the abstract machine. [#gc]_

It is an invariant of the semantics that no element or data instance is :ref:`addressed <syntax-addr>` from anywhere else but the owning module instances.

Syntactically, the store is defined as a :ref:`record <notation-record>` listing the existing instances of each category:

.. math::
   \begin{array}{llll}
   \production{store} & \store &::=& \{~
     \begin{array}[t]{l@{~}ll}
     \SFUNCS & \funcinst^\ast, \\
     \STABLES & \tableinst^\ast, \\
     \SMEMS & \meminst^\ast, \\
     \STAGS & \taginst^\ast, \\
     \SGLOBALS & \globalinst^\ast, \\
     \SELEMS & \eleminst^\ast, \\
     \SDATAS & \datainst^\ast ~\} \\
     \end{array}
   \end{array}

.. [#gc]
   In practice, implementations may apply techniques like garbage collection to remove objects from the store that are no longer referenced.
   However, such techniques are not semantically observable,
   and hence outside the scope of this specification.


Convention
..........

* The meta variable :math:`S` ranges over stores where clear from context.


.. index:: ! address, store, function instance, table instance, memory instance, tag instance, global instance, element instance, data instance, embedder
   pair: abstract syntax; function address
   pair: abstract syntax; table address
   pair: abstract syntax; memory address
   pair: abstract syntax; tag address
   pair: abstract syntax; global address
   pair: abstract syntax; element address
   pair: abstract syntax; data address
   pair: abstract syntax; host address
   pair: function; address
   pair: table; address
   pair: memory; address
   pair: tag; address
   pair: global; address
   pair: element; address
   pair: data; address
   pair: host; address
.. _syntax-funcaddr:
.. _syntax-tableaddr:
.. _syntax-memaddr:
.. _syntax-tagaddr:
.. _syntax-globaladdr:
.. _syntax-elemaddr:
.. _syntax-dataaddr:
.. _syntax-externaddr:
.. _syntax-addr:

Addresses
~~~~~~~~~

:ref:`Function instances <syntax-funcinst>`, :ref:`table instances <syntax-tableinst>`, :ref:`memory instances <syntax-meminst>`, :ref:`tag instances <syntax-taginst>`, :ref:`global instances <syntax-globalinst>`, :ref:`element instances <syntax-eleminst>`, and :ref:`data instances <syntax-datainst>` in the :ref:`store <syntax-store>` are referenced with abstract *addresses*.
These are simply indices into the respective store component.
In addition, an :ref:`embedder <embedder>` may supply an uninterpreted set of *host addresses*.

.. math::
   \begin{array}{llll}
   \production{address} & \addr &::=&
     0 ~|~ 1 ~|~ 2 ~|~ \dots \\
   \production{function address} & \funcaddr &::=&
     \addr \\
   \production{table address} & \tableaddr &::=&
     \addr \\
   \production{memory address} & \memaddr &::=&
     \addr \\
<<<<<<< HEAD
   \production{(tag address)} & \tagaddr &::=&
     \addr \\
   \production{(global address)} & \globaladdr &::=&
=======
   \production{global address} & \globaladdr &::=&
>>>>>>> 937fc7d6
     \addr \\
   \production{element address} & \elemaddr &::=&
     \addr \\
   \production{data address} & \dataaddr &::=&
     \addr \\
   \production{extern address} & \externaddr &::=&
     \addr \\
   \end{array}

An :ref:`embedder <embedder>` may assign identity to :ref:`exported <syntax-export>` store objects corresponding to their addresses,
even where this identity is not observable from within WebAssembly code itself
(such as for :ref:`function instances <syntax-funcinst>` or immutable :ref:`globals <syntax-globalinst>`).

.. note::
   Addresses are *dynamic*, globally unique references to runtime objects,
   in contrast to :ref:`indices <syntax-index>`,
   which are *static*, module-local references to their original definitions.
   A *memory address* |memaddr| denotes the abstract address *of* a memory *instance* in the store,
   not an offset *inside* a memory instance.

   There is no specific limit on the number of allocations of store objects,
   hence logical addresses can be arbitrarily large natural numbers.


.. index:: ! instance, function type, function instance, table instance, memory instance, tag instance, global instance, element instance, data instance, export instance, table address, memory address, tag address, global address, element address, data address, index, name
   pair: abstract syntax; module instance
   pair: module; instance
.. _syntax-moduleinst:

Module Instances
~~~~~~~~~~~~~~~~

A *module instance* is the runtime representation of a :ref:`module <syntax-module>`.
It is created by :ref:`instantiating <exec-instantiation>` a module,
and collects runtime representations of all entities that are imported, defined, or exported by the module.

.. math::
   \begin{array}{llll}
   \production{module instance} & \moduleinst &::=& \{
     \begin{array}[t]{l@{~}ll}
     \MITYPES & \functype^\ast, \\
     \MIFUNCS & \funcaddr^\ast, \\
     \MITABLES & \tableaddr^\ast, \\
     \MIMEMS & \memaddr^\ast, \\
     \MITAGS & \tagaddr^\ast, \\
     \MIGLOBALS & \globaladdr^\ast, \\
     \MIELEMS & \elemaddr^\ast, \\
     \MIDATAS & \dataaddr^\ast, \\
     \MIEXPORTS & \exportinst^\ast ~\} \\
     \end{array}
   \end{array}

Each component references runtime instances corresponding to respective declarations from the original module -- whether imported or defined -- in the order of their static :ref:`indices <syntax-index>`.
:ref:`Function instances <syntax-funcinst>`, :ref:`table instances <syntax-tableinst>`, :ref:`memory instances <syntax-meminst>`, :ref:`tag instances <syntax-taginst>`, and :ref:`global instances <syntax-globalinst>` are referenced with an indirection through their respective :ref:`addresses <syntax-addr>` in the :ref:`store <syntax-store>`.

It is an invariant of the semantics that all :ref:`export instances <syntax-exportinst>` in a given module instance have different :ref:`names <syntax-name>`.


.. index:: ! function instance, module instance, function, closure, module, ! host function, invocation
   pair: abstract syntax; function instance
   pair: function; instance
.. _syntax-hostfunc:
.. _syntax-funcinst:

Function Instances
~~~~~~~~~~~~~~~~~~

A *function instance* is the runtime representation of a :ref:`function <syntax-func>`.
It effectively is a *closure* of the original function over the runtime :ref:`module instance <syntax-moduleinst>` of its originating :ref:`module <syntax-module>`.
The module instance is used to resolve references to other definitions during execution of the function.

.. math::
   \begin{array}{llll}
   \production{function instance} & \funcinst &::=&
     \{ \FITYPE~\functype, \FIMODULE~\moduleinst, \FICODE~\func \} \\ &&|&
     \{ \FITYPE~\functype, \FIHOSTCODE~\hostfunc \} \\
   \production{host function} & \hostfunc &::=& \dots \\
   \end{array}

A *host function* is a function expressed outside WebAssembly but passed to a :ref:`module <syntax-module>` as an :ref:`import <syntax-import>`.
The definition and behavior of host functions are outside the scope of this specification.
For the purpose of this specification, it is assumed that when :ref:`invoked <exec-invoke-host>`,
a host function behaves non-deterministically,
but within certain :ref:`constraints <exec-invoke-host>` that ensure the integrity of the runtime.

.. note::
   Function instances are immutable, and their identity is not observable by WebAssembly code.
   However, the :ref:`embedder <embedder>` might provide implicit or explicit means for distinguishing their :ref:`addresses <syntax-funcaddr>`.


.. index:: ! table instance, table, function address, table type, embedder, element segment
   pair: abstract syntax; table instance
   pair: table; instance
.. _syntax-tableinst:

Table Instances
~~~~~~~~~~~~~~~

A *table instance* is the runtime representation of a :ref:`table <syntax-table>`.
It records its :ref:`type <syntax-tabletype>` and holds a vector of :ref:`reference values <syntax-ref>`.

.. math::
   \begin{array}{llll}
   \production{table instance} & \tableinst &::=&
     \{ \TITYPE~\tabletype, \TIELEM~\vec(\reff) \} \\
   \end{array}

Table elements can be mutated through :ref:`table instructions <syntax-instr-table>`, the execution of an active :ref:`element segment <syntax-elem>`, or by external means provided by the :ref:`embedder <embedder>`.

It is an invariant of the semantics that all table elements have a type equal to the element type of :math:`\tabletype`.
It also is an invariant that the length of the element vector never exceeds the maximum size of :math:`\tabletype`, if present.


.. index:: ! memory instance, memory, byte, ! page size, memory type, embedder, data segment, instruction
   pair: abstract syntax; memory instance
   pair: memory; instance
.. _page-size:
.. _syntax-meminst:

Memory Instances
~~~~~~~~~~~~~~~~

A *memory instance* is the runtime representation of a linear :ref:`memory <syntax-mem>`.
It records its :ref:`type <syntax-memtype>` and holds a vector of :ref:`bytes <syntax-byte>`.

.. math::
   \begin{array}{llll}
   \production{memory instance} & \meminst &::=&
     \{ \MITYPE~\memtype, \MIDATA~\vec(\byte) \} \\
   \end{array}

The length of the vector always is a multiple of the WebAssembly *page size*, which is defined to be the constant :math:`65536` -- abbreviated :math:`64\,\F{Ki}`.

The bytes can be mutated through :ref:`memory instructions <syntax-instr-memory>`, the execution of an active :ref:`data segment <syntax-data>`, or by external means provided by the :ref:`embedder <embedder>`.

It is an invariant of the semantics that the length of the byte vector, divided by page size, never exceeds the maximum size of :math:`\memtype`, if present.


.. index:: ! tag instance, tag, exception tag, tag type
   pair: abstract syntax; tag instance
   pair: tag; instance
.. _syntax-taginst:

Tag Instances
~~~~~~~~~~~~~

A *tag instance* is the runtime representation of a :ref:`tag <syntax-tag>` definition.
It records the :ref:`type <syntax-tagtype>` of the tag.

.. math::
   \begin{array}{llll}
   \production{(tag instance)} & \taginst &::=&
     \{ \TAGITYPE~\tagtype \} \\
   \end{array}


.. index:: ! global instance, global, value, mutability, instruction, embedder
   pair: abstract syntax; global instance
   pair: global; instance
.. _syntax-globalinst:

Global Instances
~~~~~~~~~~~~~~~~

A *global instance* is the runtime representation of a :ref:`global <syntax-global>` variable.
It records its :ref:`type <syntax-globaltype>` and holds an individual :ref:`value <syntax-val>`.

.. math::
   \begin{array}{llll}
   \production{global instance} & \globalinst &::=&
     \{ \GITYPE~\globaltype, \GIVALUE~\val \} \\
   \end{array}

The value of mutable globals can be mutated through :ref:`variable instructions <syntax-instr-variable>` or by external means provided by the :ref:`embedder <embedder>`.

It is an invariant of the semantics that the value has a type equal to the :ref:`value type <syntax-valtype>` of :math:`\globaltype`.


.. index:: ! element instance, element segment, embedder, element expression
   pair: abstract syntax; element instance
   pair: element; instance
.. _syntax-eleminst:

Element Instances
~~~~~~~~~~~~~~~~~

An *element instance* is the runtime representation of an :ref:`element segment <syntax-elem>`.
It holds a vector of references and their common :ref:`type <syntax-reftype>`.

.. math::
  \begin{array}{llll}
<<<<<<< HEAD
  \production{(element instance)} & \eleminst &::=&
    \{ \EIELEMTYPE~\reftype, \EIELEM~\vec(\reff) \} \\
=======
  \production{element instance} & \eleminst &::=&
    \{ \EITYPE~\reftype, \EIELEM~\vec(\reff) \} \\
>>>>>>> 937fc7d6
  \end{array}


.. index:: ! data instance, data segment, embedder, byte
  pair: abstract syntax; data instance
  pair: data; instance
.. _syntax-datainst:

Data Instances
~~~~~~~~~~~~~~

An *data instance* is the runtime representation of a :ref:`data segment <syntax-data>`.
It holds a vector of :ref:`bytes <syntax-byte>`.

.. math::
  \begin{array}{llll}
  \production{data instance} & \datainst &::=&
    \{ \DIDATA~\vec(\byte) \} \\
  \end{array}


.. index:: ! export instance, export, name, external value
   pair: abstract syntax; export instance
   pair: export; instance
.. _syntax-exportinst:

Export Instances
~~~~~~~~~~~~~~~~

An *export instance* is the runtime representation of an :ref:`export <syntax-export>`.
It defines the export's :ref:`name <syntax-name>` and the associated :ref:`external value <syntax-externval>`.

.. math::
   \begin{array}{llll}
   \production{export instance} & \exportinst &::=&
     \{ \EINAME~\name, \EIVALUE~\externval \} \\
   \end{array}


.. index:: ! external value, function address, table address, memory address, tag address, global address, store, function, table, memory, tag, global
   pair: abstract syntax; external value
   pair: external; value
.. _syntax-externval:

External Values
~~~~~~~~~~~~~~~

An *external value* is the runtime representation of an entity that can be imported or exported.
It is an :ref:`address <syntax-addr>` denoting either a :ref:`function instance <syntax-funcinst>`, :ref:`table instance <syntax-tableinst>`, :ref:`memory instance <syntax-meminst>`, :ref:`tag instances <syntax-taginst>`, or :ref:`global instances <syntax-globalinst>` in the shared :ref:`store <syntax-store>`.

.. math::
   \begin{array}{llcl}
   \production{external value} & \externval &::=&
     \EVFUNC~\funcaddr \\&&|&
     \EVTABLE~\tableaddr \\&&|&
     \EVMEM~\memaddr \\&&|&
     \EVTAG~\tagaddr \\&&|&
     \EVGLOBAL~\globaladdr \\
   \end{array}


Conventions
...........

The following auxiliary notation is defined for sequences of external values.
It filters out entries of a specific kind in an order-preserving fashion:

* :math:`\evfuncs(\externval^\ast) = [\funcaddr ~|~ (\EVFUNC~\funcaddr) \in \externval^\ast]`

* :math:`\evtables(\externval^\ast) = [\tableaddr ~|~ (\EVTABLE~\tableaddr) \in \externval^\ast]`

* :math:`\evmems(\externval^\ast) = [\memaddr ~|~ (\EVMEM~\memaddr) \in \externval^\ast]`

* :math:`\evtags(\externval^\ast) = [\tagaddr ~|~ (\EVTAG~\tagaddr) \in \externval^\ast]`

* :math:`\evglobals(\externval^\ast) = [\globaladdr ~|~ (\EVGLOBAL~\globaladdr) \in \externval^\ast]`



.. index:: ! stack, ! frame, ! label, ! handler, instruction, store, activation, function, call, local, module instance, exception handler
   pair: abstract syntax; frame
   pair: abstract syntax; label
   pair: abstract syntax; handler
.. _syntax-frame:
.. _syntax-label:
.. _frame:
.. _label:
.. _handler:
.. _stack:

Stack
~~~~~

Besides the :ref:`store <store>`, most :ref:`instructions <syntax-instr>` interact with an implicit *stack*.
The stack contains three kinds of entries:

* *Values*: the *operands* of instructions.

* *Labels*: active :ref:`structured control instructions <syntax-instr-control>` that can be targeted by branches.

* *Activations*: the *call frames* of active :ref:`function <syntax-func>` calls.

* *Handlers*: active exception handlers.

These entries can occur on the stack in any order during the execution of a program.
Stack entries are described by abstract syntax as follows.

.. note::
   It is possible to model the WebAssembly semantics using separate stacks for operands, control constructs, and calls.
   However, because the stacks are interdependent, additional book keeping about associated stack heights would be required.
   For the purpose of this specification, an interleaved representation is simpler.

Values
......

Values are represented by :ref:`themselves <syntax-val>`.

Labels
......

Labels carry an argument arity :math:`n` and their associated branch *target*, which is expressed syntactically as an :ref:`instruction <syntax-instr>` sequence:

.. math::
   \begin{array}{llll}
   \production{label} & \label &::=&
     \LABEL_n\{\instr^\ast\} \\
   \end{array}

Intuitively, :math:`\instr^\ast` is the *continuation* to execute when the branch is taken, in place of the original control construct.

.. note::
   For example, a loop label has the form

   .. math::
      \LABEL_n\{\LOOP~\dots~\END\}

   When performing a branch to this label, this executes the loop, effectively restarting it from the beginning.
   Conversely, a simple block label has the form

   .. math::
      \LABEL_n\{\epsilon\}

   When branching, the empty continuation ends the targeted block, such that execution can proceed with consecutive instructions.

Activations and Frames
......................

Activation frames carry the return arity :math:`n` of the respective function,
hold the values of its :ref:`locals <syntax-local>` (including arguments) in the order corresponding to their static :ref:`local indices <syntax-localidx>`,
and a reference to the function's own :ref:`module instance <syntax-moduleinst>`:

.. math::
   \begin{array}{llll}
   \production{activation} & \X{activation} &::=&
     \FRAME_n\{\frame\} \\
   \production{frame} & \frame &::=&
     \{ \ALOCALS~\val^\ast, \AMODULE~\moduleinst \} \\
   \end{array}

The values of the locals are mutated by respective :ref:`variable instructions <syntax-instr-variable>`.

.. _syntax-handler:

Exception handlers
..................

Exception handlers are installed by |TRY| instructions and are either *catching handlers* or *delegating handlers*.

Catching handlers start with the identifier |CATCHadm| and contain handler clauses, which are mappings from :ref:`tag addresses <syntax-tagaddr>`
to their associated branch *targets*, each of which is expressed syntactically as a possibly empty sequence of
:ref:`instructions <syntax-instr>` possibly following a :ref:`tag address <syntax-tagaddr>`.
If there is no :ref:`tag address <syntax-tagaddr>`, the instructions of that handler clause correspond to a |CATCHALL| clause.

.. todo::
   Add prose for delegating handlers.

.. math::
   \begin{array}{llllll}
     \production{(handler)} & \handler &::=& \CATCHadm\{\tagaddr^?~\instr^\ast\}^\ast &|& \DELEGATEadm\{l\}
   \end{array}

Intuitively, for each handler clause :math:`\{\tagaddr^?~\instr^\ast\}` of a |CATCHadm|, :math:`\instr^\ast` is the *continuation* to execute
when the handler catches a thrown exception with tag |tagaddr|, or for any exception, when a handler clause specifies no tag address.
In that case, the exception is handled by the exception handler |CATCHadm|.
If this list of targets is empty, or if the tag address of the thrown exception is not in any of the handler's clauses and there is no |CATCHALL| clause, then the exception will be rethrown.

.. todo::
   Add prose with intuition on delegating handlers.


.. _exec-expand:

Conventions
...........

* The meta variable :math:`L` ranges over labels where clear from context.

* The meta variable :math:`F` ranges over frames where clear from context.

* The meta variable :math:`H` ranges over exception handlers where clear from context.

* The following auxiliary definition takes a :ref:`block type <syntax-blocktype>` and looks up the :ref:`function type <syntax-functype>` that it denotes in the current frame:

.. math::
   \begin{array}{lll}
   \expand_F(\typeidx) &=& F.\AMODULE.\MITYPES[\typeidx] \\
   \expand_F([\valtype^?]) &=& [] \to [\valtype^?] \\
   \end{array}


.. index:: ! administrative instructions, function, function instance, function address, label, frame, instruction, trap, call, memory, memory instance, table, table instance, element, data, segment, tag, tag instance, tag address, exceptions, reftype, catch, delegate, handler, caught
   pair:: abstract syntax; administrative instruction
.. _syntax-trap:
.. _syntax-reffuncaddr:
.. _syntax-invoke:
.. _syntax-throwadm:
.. _syntax-catchadm:
.. _syntax-delegateadm:
.. _syntax-caughtadm:
.. _syntax-instr-admin:

Administrative Instructions
~~~~~~~~~~~~~~~~~~~~~~~~~~~

.. note::
   This section is only relevant for the :ref:`formal notation <exec-notation>`.

In order to express the reduction of :ref:`traps <trap>`, :ref:`calls <syntax-call>`, :ref:`exception handling <syntax-handler>`, and :ref:`control instructions <syntax-instr-control>`, the syntax of instructions is extended to include the following *administrative instructions*:

.. math::
   \begin{array}{llcl}
   \production{administrative instruction} & \instr &::=&
     \dots \\ &&|&
     \TRAP \\ &&|&
     \REFFUNCADDR~\funcaddr \\ &&|&
     \REFEXTERNADDR~\externaddr \\ &&|&
     \INVOKE~\funcaddr \\ &&|&
     \THROWadm~\tagaddr \\ &&|&
     \LABEL_n\{\instr^\ast\}~\instr^\ast~\END \\ &&|&
     \CATCHadm\{\tagaddr^?~\instr^\ast\}^\ast~\instr^\ast~\END \\ &&|&
     \DELEGATEadm\{l\}~\instr^\ast~\END \\ &&|&
     \CAUGHTadm\{\tagaddr~\val^\ast\}~\instr^\ast~\END \\ &&|&
     \FRAME_n\{\frame\}~\instr^\ast~\END \\
   \end{array}

The |TRAP| instruction represents the occurrence of a trap.
Traps are bubbled up through nested instruction sequences, ultimately reducing the entire program to a single |TRAP| instruction, signalling abrupt termination.

The |REFFUNCADDR| instruction represents :ref:`function reference values <syntax-ref.func>`. Similarly, |REFEXTERNADDR| represents :ref:`external references <syntax-ref.extern>`.

The |INVOKE| instruction represents the imminent invocation of a :ref:`function instance <syntax-funcinst>`, identified by its :ref:`address <syntax-funcaddr>`.
It unifies the handling of different forms of calls.

The |THROWadm| instruction represents the imminent throw of an exception based on a :ref:`tag instance <syntax-taginst>`, identified by its :ref:`address <syntax-tagaddr>`.
The values it will consume depend on its :ref:`tag type <syntax-tagtype>`.
It unifies the different forms of throwing exceptions.

The |LABEL|, |FRAME|, |CATCHadm|, |DELEGATEadm|, and |CAUGHTadm| instructions model :ref:`labels <syntax-label>`, :ref:`frames <syntax-frame>`, active :ref:`catching exception handlers <syntax-try-catch>`, active :ref:`delegating exception handlers <syntax-try-delegate>`, and :ref:`caught exceptions <exec-throwadm>`, respectively, :ref:`"on the stack" <exec-notation>`.
Moreover, the administrative syntax maintains the nesting structure of the original :ref:`structured control instruction <syntax-instr-control>` or :ref:`function body <syntax-func>` and their :ref:`instruction sequences <syntax-instr-seq>` with an |END| marker.
That way, the end of the inner instruction sequence is known when part of an outer sequence.

.. note::
   For example, the :ref:`reduction rule <exec-block>` for |BLOCK| is:

   .. math::
      \BLOCK~[t^n]~\instr^\ast~\END \quad\stepto\quad
      \LABEL_n\{\epsilon\}~\instr^\ast~\END

   This replaces the block with a label instruction,
   which can be interpreted as "pushing" the label on the stack.
   When |END| is reached, i.e., the inner instruction sequence has been reduced to the empty sequence -- or rather, a sequence of :math:`n` |CONST| instructions representing the resulting values -- then the |LABEL| instruction is eliminated courtesy of its own :ref:`reduction rule <exec-label>`:

   .. math::
      \LABEL_m\{\instr^\ast\}~\val^n~\END \quad\stepto\quad \val^n

   This can be interpreted as removing the label from the stack and only leaving the locally accumulated operand values.

.. commented out
   Both rules can be seen in concert in the following example:

   .. math::
      \begin{array}{@{}ll}
      & (\F32.\CONST~1)~\BLOCK~[]~(\F32.\CONST~2)~\F32.\NEG~\END~\F32.\ADD \\
      \stepto & (\F32.\CONST~1)~\LABEL_0\{\}~(\F32.\CONST~2)~\F32.\NEG~\END~\F32.\ADD \\
      \stepto & (\F32.\CONST~1)~\LABEL_0\{\}~(\F32.\CONST~{-}2)~\END~\F32.\ADD \\
      \stepto & (\F32.\CONST~1)~(\F32.\CONST~{-}2)~\F32.\ADD \\
      \stepto & (\F32.\CONST~{-}1) \\
      \end{array}


.. index:: ! block context, instruction, branch
.. _syntax-ctxt-block:

Block Contexts
..............

In order to specify the reduction of :ref:`branches <syntax-instr-control>`, the following syntax of *block contexts* is defined, indexed by the count :math:`k` of labels surrounding a *hole* :math:`[\_]` that marks the place where the next step of computation is taking place:

.. math::
   \begin{array}{llll}
   \production{block contexts} & \XB^0 &::=&
     \val^\ast~[\_]~\instr^\ast \\
   \production{block contexts} & \XB^{k+1} &::=&
     \val^\ast~\LABEL_n\{\instr^\ast\}~\XB^k~\END~\instr^\ast \\
   \end{array}

This definition allows to index active labels surrounding a :ref:`branch <syntax-br>` or :ref:`return <syntax-return>` instruction.

In order to be able to break jumping over exception handlers and caught exceptions, these new structured administrative control instructions are allowed to appear after labels in block contexts, by extending block context as follows.

.. math::
   \begin{array}{llll}
   \production{(control contexts)} & \XC^{k} &::=& \handler~\XB^k~\END \\
   & & | & \CAUGHTadm~\{\tagaddr~\val^\ast\}~\XB^k~\END \\
   \production{(block contexts)} & \XB^0 &::=& \dots ~|~  \val^\ast~\XC^0~\instr^\ast\\
   \production{(block contexts)} & \XB^{k+1} &::=& \dots ~|~ \val^\ast~\XC^{k+1}~\instr^\ast \\
   \end{array}

.. note::
   For example, the :ref:`reduction <exec-br>` of a simple branch can be defined as follows:

   .. math::
      \LABEL_0\{\instr^\ast\}~\XB^l[\BR~l]~\END \quad\stepto\quad \instr^\ast

   Here, the hole :math:`[\_]` of the context is instantiated with a branch instruction.
   When a branch occurs,
   this rule replaces the targeted label and associated instruction sequence with the label's continuation.
   The selected label is identified through the :ref:`label index <syntax-labelidx>` :math:`l`, which corresponds to the number of surrounding |LABEL| instructions that must be hopped over -- which is exactly the count encoded in the index of a block context.


.. index:: ! throw context, tag, throw address, catch block, handler, exception
.. _syntax-ctxt-throw:

Throw Contexts
..............

In order to specify the reduction of |TRY| blocks
with the help of the administrative instructions |THROWadm|, |CATCHadm|, |DELEGATEadm|, and |CAUGHTadm|,
the following syntax of *throw contexts* is defined, as well as associated structural rules:

.. math::
   \begin{array}{llll}
   \production{(throw contexts)} & \XT &::=&
     [\_] \\ &&|&
     \val^\ast~\XT~\instr^\ast \\ &&|&
     \LABEL_n\{\instr^\ast\}~\XT~\END \\ &&|&
     \CAUGHTadm\{\tagaddr~\val^\ast\}~\XT~\END \\ &&|&
     \FRAME_n\{F\}~\XT~\END \\
   \end{array}

Throw contexts allow matching the program context around a throw instruction up to the innermost enclosing |CATCHadm| or |DELEGATEadm|, thereby selecting the exception |handler| responsible for an exception, if one exists.
If no exception :ref:`handler that catches the exception <syntax-handler>` is found, the computation :ref:`results <syntax-result>` in an uncaught exception result value, which contains the exception's entire throw context.

.. note::
   Contrary to block contexts, throw contexts don't skip over handlers.

   Since handlers are not included above, there is always a unique maximal throw context to match the reduction rules.

   |CAUGHTadm| blocks do not represent active handlers. Instead, they delimit the continuation of a handler that has already been selected. Their sole purpose is to record the exception that has been caught, such that |RETHROW| can access it inside such a block.

.. note::
   For example, catching a simple :ref:`throw <syntax-throw>` in a :ref:`try block <syntax-try-catch>` would be as follows.

   Assume that :math:`\expand_F(bt) = [\I32~\F32~\I64] \to [\F32~\I64]`,
   and that the tag address `a` of :math:`x` has tag type :math:`[\F32~\I64] \to []`.
   Let :math:`\val_{i32}`, :math:`\val_{f32}`, and :math:`\val_{i64}` be values of type |I32|, |F32|, and |I64| respectively.

   .. math::
      \begin{array}{ll}
      & \hspace{-5ex} F;~\val_{i32}~\val_{f32}~\val_{i64}~(\TRY~\X{bt}~(\THROW~x)~\CATCH~x~\END) \\
      \stepto & F;~\LABEL_2\{\} (\CATCHadm\{a~\epsilon\}~\val_{i32}~\val_{f32}~\val_{i64}~(\THROW~x)~\END)~\END \\
      \end{array}

   :ref:`Handling the thrown exception <exec-throwadm>` with tag address :math:`a` in the throw context
   :math:`T=[\val_{i32}\_]`, with the exception handler :math:`H=\CATCHadm\{a~\epsilon\}` gives:

   .. math::
      \begin{array}{lll}
      \stepto & F;~\LABEL_2\{\}~(\CAUGHTadm\{a~\val_{f32}~\val_{i64}\}~\val_{f32}~\val_{i64}~\END)~\END & \hspace{9ex}\ \\
      \stepto & F;~\LABEL_2\{\}~\val_{f32}~\val_{i64}~\END & \hspace{9ex}\ \\
      \stepto & \val_{f32}~\val_{i64} & \\
      \end{array}


   When a throw of the form :math:`\val^m (\THROWadm~a)` occurs, search for the maximal surrounding throw context :math:`T` is performed,
   which means any other values, labels, frames, and |CAUGHTadm| instructions surrounding the throw :math:`\val^m (\THROWadm~a)` are popped,
   until a :ref:`handler <syntax-handler>` for the exception is found.
   Then a new |CAUGHTadm| instruction, containing the tag address :math:`a` and the values :math:`\val^m`, is pushed onto the stack.

   In this particular case, the exception is caught by the exception handler :math:`H` and its values are returned.


.. index:: ! configuration, ! thread, store, frame, instruction, module instruction
.. _syntax-thread:
.. _syntax-config:

Configurations
..............

A *configuration* consists of the current :ref:`store <syntax-store>` and an executing *thread*.

A thread is a computation over :ref:`instructions <syntax-instr>`
that operates relative to a current :ref:`frame <syntax-frame>` referring to the :ref:`module instance <syntax-moduleinst>` in which the computation runs, i.e., where the current function originates from.

.. math::
   \begin{array}{llcl}
   \production{configuration} & \config &::=&
     \store; \thread \\
   \production{thread} & \thread &::=&
     \frame; \instr^\ast \\
   \end{array}

.. note::
   The current version of WebAssembly is single-threaded,
   but configurations with multiple threads may be supported in the future.


.. index:: ! evaluation context, instruction, trap, label, frame, value
.. _syntax-ctxt-eval:

Evaluation Contexts
...................

Finally, the following definition of *evaluation context* and associated structural rules enable reduction inside instruction sequences and administrative forms as well as the propagation of traps:

.. math::
   \begin{array}{llll}
   \production{evaluation contexts} & E &::=&
     [\_] ~|~
     \val^\ast~E~\instr^\ast ~|~
     \LABEL_n\{\instr^\ast\}~E~\END \\
   \end{array}

.. math::
   \begin{array}{rcl}
   S; F; E[\instr^\ast] &\stepto& S'; F'; E[{\instr'}^\ast] \\
     && (\iff S; F; \instr^\ast \stepto S'; F'; {\instr'}^\ast) \\
   S; F; \FRAME_n\{F'\}~\instr^\ast~\END &\stepto& S'; F; \FRAME_n\{F''\}~\instr'^\ast~\END \\
     && (\iff S; F'; \instr^\ast \stepto S'; F''; {\instr'}^\ast) \\[1ex]
   S; F; E[\TRAP] &\stepto& S; F; \TRAP
     \qquad (\iff E \neq [\_]) \\
   S; F; \FRAME_n\{F'\}~\TRAP~\END &\stepto& S; F; \TRAP \\
   \end{array}

Reduction terminates when a thread's instruction sequence has been reduced to a :ref:`result <syntax-result>`,
that is, either a sequence of :ref:`values <syntax-val>`, to an uncaught exception, or to a |TRAP|.

.. note::
   The restriction on evaluation contexts rules out contexts like :math:`[\_]` and :math:`\epsilon~[\_]~\epsilon` for which :math:`E[\TRAP] = \TRAP`.

   For an example of reduction under evaluation contexts, consider the following instruction sequence.

   .. math::
       (\F64.\CONST~x_1)~(\F64.\CONST~x_2)~\F64.\NEG~(\F64.\CONST~x_3)~\F64.\ADD~\F64.\MUL

   This can be decomposed into :math:`E[(\F64.\CONST~x_2)~\F64.\NEG]` where

   .. math::
      E = (\F64.\CONST~x_1)~[\_]~(\F64.\CONST~x_3)~\F64.\ADD~\F64.\MUL

   Moreover, this is the *only* possible choice of evaluation context where the contents of the hole matches the left-hand side of a reduction rule.<|MERGE_RESOLUTION|>--- conflicted
+++ resolved
@@ -7,7 +7,7 @@
 :ref:`Store <store>`, :ref:`stack <stack>`, and other *runtime structure* forming the WebAssembly abstract machine, such as :ref:`values <syntax-val>` or :ref:`module instances <syntax-moduleinst>`, are made precise in terms of additional auxiliary syntax.
 
 
-.. index:: ! value, number, reference, constant, number type, vector type,  reference type, ! host address, ! value type, integer, floating-point, vector number, ! default value, embedder
+.. index:: ! value, number, reference, constant, number type, vector type, reference type, ! host address, value type, integer, floating-point, vector number, ! default value
    pair: abstract syntax; value
 .. _syntax-num:
 .. _syntax-vecc:
@@ -85,15 +85,7 @@
      \XT[\val^\ast~(\THROWadm~\tagaddr)]
    \end{array}
 
-<<<<<<< HEAD
-.. note::
-   In the current version of WebAssembly, a result can consist of at most one value.
-
-
 .. index:: ! store, function instance, table instance, memory instance, tag instance, global instance, module, allocation
-=======
-.. index:: ! store, function instance, table instance, memory instance, global instance, module, allocation
->>>>>>> 937fc7d6
    pair: abstract syntax; store
 .. _syntax-store:
 .. _store:
@@ -178,13 +170,9 @@
      \addr \\
    \production{memory address} & \memaddr &::=&
      \addr \\
-<<<<<<< HEAD
-   \production{(tag address)} & \tagaddr &::=&
+   \production{tag address} & \tagaddr &::=&
      \addr \\
-   \production{(global address)} & \globaladdr &::=&
-=======
    \production{global address} & \globaladdr &::=&
->>>>>>> 937fc7d6
      \addr \\
    \production{element address} & \elemaddr &::=&
      \addr \\
@@ -336,7 +324,7 @@
 
 .. math::
    \begin{array}{llll}
-   \production{(tag instance)} & \taginst &::=&
+   \production{tag instance} & \taginst &::=&
      \{ \TAGITYPE~\tagtype \} \\
    \end{array}
 
@@ -376,13 +364,8 @@
 
 .. math::
   \begin{array}{llll}
-<<<<<<< HEAD
-  \production{(element instance)} & \eleminst &::=&
-    \{ \EIELEMTYPE~\reftype, \EIELEM~\vec(\reff) \} \\
-=======
   \production{element instance} & \eleminst &::=&
     \{ \EITYPE~\reftype, \EIELEM~\vec(\reff) \} \\
->>>>>>> 937fc7d6
   \end{array}
 
 
@@ -561,7 +544,7 @@
 
 .. math::
    \begin{array}{llllll}
-     \production{(handler)} & \handler &::=& \CATCHadm\{\tagaddr^?~\instr^\ast\}^\ast &|& \DELEGATEadm\{l\}
+     \production{handler} & \handler &::=& \CATCHadm\{\tagaddr^?~\instr^\ast\}^\ast &|& \DELEGATEadm\{l\}
    \end{array}
 
 Intuitively, for each handler clause :math:`\{\tagaddr^?~\instr^\ast\}` of a |CATCHadm|, :math:`\instr^\ast` is the *continuation* to execute
@@ -695,10 +678,10 @@
 
 .. math::
    \begin{array}{llll}
-   \production{(control contexts)} & \XC^{k} &::=& \handler~\XB^k~\END \\
+   \production{control contexts} & \XC^{k} &::=& \handler~\XB^k~\END \\
    & & | & \CAUGHTadm~\{\tagaddr~\val^\ast\}~\XB^k~\END \\
-   \production{(block contexts)} & \XB^0 &::=& \dots ~|~  \val^\ast~\XC^0~\instr^\ast\\
-   \production{(block contexts)} & \XB^{k+1} &::=& \dots ~|~ \val^\ast~\XC^{k+1}~\instr^\ast \\
+   \production{block contexts} & \XB^0 &::=& \dots ~|~  \val^\ast~\XC^0~\instr^\ast\\
+   \production{block contexts} & \XB^{k+1} &::=& \dots ~|~ \val^\ast~\XC^{k+1}~\instr^\ast \\
    \end{array}
 
 .. note::
@@ -725,7 +708,7 @@
 
 .. math::
    \begin{array}{llll}
-   \production{(throw contexts)} & \XT &::=&
+   \production{throw contexts} & \XT &::=&
      [\_] \\ &&|&
      \val^\ast~\XT~\instr^\ast \\ &&|&
      \LABEL_n\{\instr^\ast\}~\XT~\END \\ &&|&
