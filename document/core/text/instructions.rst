.. index:: instruction
.. _text-instr:

Instructions
------------

Instructions are syntactically distinguished into *plain* and *structured* instructions.

.. math::
   \begin{array}{llclll}
   \production{instruction} & \Tinstr_I &::=&
     \X{in}{:}\Tplaininstr_I
       &\Rightarrow& \X{in} \\ &&|&
     \X{in}{:}\Tblockinstr_I
       &\Rightarrow& \X{in} \\
   \end{array}

In addition, as a syntactic abbreviation, instructions can be written as S-expressions in :ref:`folded <text-foldedinstr>` form, to group them visually.


.. index:: index, label index
   pair: text format; label index
.. _text-label:

Labels
~~~~~~

:ref:`Structured control instructions <text-instr-control>` can be annotated with a symbolic :ref:`label identifier <text-id>`.
They are the only :ref:`symbolic identifiers <text-index>` that can be bound locally in an instruction sequence.
The following grammar handles the corresponding update to the :ref:`identifier context <text-context>` by :ref:`composing <notation-compose>` the context with an additional label entry.

.. math::
   \begin{array}{llcllll}
   \production{label} & \Tlabel_I &::=&
     v{:}\Tid &\Rightarrow& \{\ILABELS~v\} \compose I
       & (\iff v \notin I.\ILABELS) \\ &&|&
     v{:}\Tid &\Rightarrow& \{\ILABELS~v\} \compose (I \with \ILABELS[i] = \epsilon)
       & (\iff I.\ILABELS[i] = v) \\ &&|&
     \epsilon &\Rightarrow& \{\ILABELS~(\epsilon)\} \compose I \\
   \end{array}

.. note::
   The new label entry is inserted at the *beginning* of the label list in the identifier context.
   This effectively shifts all existing labels up by one,
   mirroring the fact that control instructions are indexed relatively not absolutely.

   If a label with the same name already exists,
   then it is shadowed and the earlier label becomes inaccessible.


<<<<<<< HEAD
.. index:: control instructions, structured control, label, block, branch, result type, label index, function index, tag index, type index, vector, polymorphism, reference
=======
.. index:: control instructions, structured control, label, block, branch, result type, label index, function index, type index, vector, polymorphism, reference
>>>>>>> ba81d7a2
   pair: text format; instruction
.. _text-blockinstr:
.. _text-plaininstr:
.. _text-instr-control:

Control Instructions
~~~~~~~~~~~~~~~~~~~~

.. _text-blocktype:
.. _text-block:
.. _text-loop:
.. _text-if:
.. _text-instr-block:
.. _text-try_table:
.. _text-catch:

:ref:`Structured control instructions <syntax-instr-control>` can bind an optional symbolic :ref:`label identifier <text-label>`.
The same label identifier may optionally be repeated after the corresponding :math:`\T{end}` or :math:`\T{else}` keywords, to indicate the matching delimiters.

Their :ref:`block type <syntax-blocktype>` is given as a :ref:`type use <text-typeuse>`, analogous to the type of :ref:`functions <text-func>`.
However, the special case of a type use that is syntactically empty or consists of only a single :ref:`result <text-result>` is not regarded as an :ref:`abbreviation <text-typeuse-abbrev>` for an inline :ref:`function type <syntax-functype>`, but is parsed directly into an optional :ref:`value type <syntax-valtype>`.

.. math::
   \begin{array}{llclll}
   \production{block type} & \Tblocktype_I &
   \begin{array}[t]{@{}c@{}} ::= \\ | \\ \end{array}
   &
   \begin{array}[t]{@{}lcll@{}}
     (t{:}\Tresult_I)^? &\Rightarrow& t^? \\
     x,I'{:}\Ttypeuse_I &\Rightarrow& x & (\iff I' = \{\ILOCALS~(\epsilon)^\ast\}) \\
   \end{array} \\
   \production{block instruction} & \Tblockinstr_I &::=&
     \text{block}~~I'{:}\Tlabel_I~~\X{bt}{:}\Tblocktype_I~~(\X{in}{:}\Tinstr_{I'})^\ast~~\text{end}~~\Tid^?
       \\ &&&\qquad \Rightarrow\quad \BLOCK~\X{bt}~\X{in}^\ast~\END
       \qquad\quad~~ (\iff \Tid^? = \epsilon \vee \Tid^? = \Tlabel) \\ &&|&
     \text{loop}~~I'{:}\Tlabel_I~~\X{bt}{:}\Tblocktype_I~~(\X{in}{:}\Tinstr_{I'})^\ast~~\text{end}~~\Tid^?
       \\ &&&\qquad \Rightarrow\quad \LOOP~\X{bt}~\X{in}^\ast~\END
       \qquad\qquad (\iff \Tid^? = \epsilon \vee \Tid^? = \Tlabel) \\ &&|&
     \text{if}~~I'{:}\Tlabel_I~~\X{bt}{:}\Tblocktype_I~~(\X{in}_1{:}\Tinstr_{I'})^\ast~~
       \text{else}~~\Tid_1^?~~(\X{in}_2{:}\Tinstr_{I'})^\ast~~\text{end}~~\Tid_2^?
       \\ &&&\qquad \Rightarrow\quad \IF~\X{bt}~\X{in}_1^\ast~\ELSE~\X{in}_2^\ast~\END
       \qquad (\iff \Tid_1^? = \epsilon \vee \Tid_1^? = \Tlabel, \Tid_2^? = \epsilon \vee \Tid_2^? = \Tlabel) \\ &&|&
     \text{try\_table}~~I'{:}\Tlabel_I~~\X{bt}{:}\Tblocktype~~(c{:}\Tcatch_I)^\ast~~(\X{in}{:}\Tinstr_{I'})^\ast~~\text{end}~~\Tid^?
       \\ &&&\qquad \Rightarrow\quad \TRYTABLE~\X{bt}~c^\ast~\X{in}^\ast~~\END
       \qquad\qquad (\iff \Tid^? = \epsilon \vee \Tid^? = \Tlabel) \\
   \production{catch clause} & \Tcatch_I &
   \begin{array}[t]{@{}c@{}} ::= \\ | \\ | \\ | \\ \end{array}
   &
   \begin{array}[t]{@{}lcll@{}}
     \text{(}~\text{catch}~~x{:}\Ttagidx_I~~l{:}\Tlabelidx_I~\text{)}
       &\Rightarrow& \CATCH~x~l \\
     \text{(}~\text{catch\_ref}~~x{:}\Ttagidx_I~~l{:}\Tlabelidx_I~\text{)}
       &\Rightarrow& \CATCHREF~x~l \\
     \text{(}~\text{catch\_all}~~l{:}\Tlabelidx_I~\text{)}
       &\Rightarrow& \CATCHALL~l \\
     \text{(}~\text{catch\_all\_ref}~~l{:}\Tlabelidx_I~\text{)}
       &\Rightarrow& \CATCHALLREF~l \\
   \end{array} \\
   \end{array}

.. note::
   The side condition stating that the :ref:`identifier context <text-context>` :math:`I'` must only contain unnamed entries in the rule for |Ttypeuse| block types enforces that no identifier can be bound in any |Tparam| declaration for a block type.


.. _text-nop:
.. _text-unreachable:
.. _text-br:
.. _text-br_if:
.. _text-br_table:
.. _text-br_on_null:
.. _text-br_on_non_null:
.. _text-br_on_cast:
.. _text-br_on_cast_fail:
.. _text-return:
.. _text-call:
.. _text-call_ref:
.. _text-call_indirect:
.. _text-return_call:
.. _text-return_call_indirect:
<<<<<<< HEAD
.. _text-throw:
.. _text-throw_ref:
=======
>>>>>>> ba81d7a2

All other control instruction are represented verbatim.

.. math::
   \begin{array}{llcllll}
   \production{plain instruction} & \Tplaininstr_I &::=&
     \text{unreachable} &\Rightarrow& \UNREACHABLE \\ &&|&
     \text{nop} &\Rightarrow& \NOP \\ &&|&
     \text{br}~~l{:}\Tlabelidx_I &\Rightarrow& \BR~l \\ &&|&
     \text{br\_if}~~l{:}\Tlabelidx_I &\Rightarrow& \BRIF~l \\ &&|&
     \text{br\_table}~~l^\ast{:}\Tvec(\Tlabelidx_I)~~l_N{:}\Tlabelidx_I
       &\Rightarrow& \BRTABLE~l^\ast~l_N \\ &&|&
     \text{br\_on\_null}~~l{:}\Tlabelidx_I &\Rightarrow& \BRONNULL~l \\ &&|&
     \text{br\_on\_non\_null}~~l{:}\Tlabelidx_I &\Rightarrow& \BRONNONNULL~l \\ &&|&
     \text{br\_on\_cast}~~l{:}\Tlabelidx_I~~t_1{:}\Treftype~~t_2{:}\Treftype &\Rightarrow& \BRONCAST~l~t_1~t_2 \\ &&|&
     \text{br\_on\_cast\_fail}~~l{:}\Tlabelidx_I~~t_1{:}\Treftype~~t_2{:}\Treftype &\Rightarrow& \BRONCASTFAIL~l~t_1~t_2 \\ &&|&
     \text{return} &\Rightarrow& \RETURN \\ &&|&
     \text{call}~~x{:}\Tfuncidx_I &\Rightarrow& \CALL~x \\ &&|&
     \text{call\_ref}~~x{:}\Ttypeidx &\Rightarrow& \CALLREF~x \\ &&|&
     \text{call\_indirect}~~x{:}\Ttableidx~~y,I'{:}\Ttypeuse_I &\Rightarrow& \CALLINDIRECT~x~y
       & (\iff I' = \{\ILOCALS~(\epsilon)^\ast\}) \\&&|&
     \text{return\_call}~~x{:}\Tfuncidx_I &\Rightarrow& \RETURNCALL~x \\ &&|&
     \text{return\_call\_ref}~~x{:}\Ttypeidx &\Rightarrow& \RETURNCALLREF~x \\ &&|&
     \text{return\_call\_indirect}~~x{:}\Ttableidx~~y,I'{:}\Ttypeuse_I &\Rightarrow& \RETURNCALLINDIRECT~x~y
<<<<<<< HEAD
       & (\iff I' = \{\ILOCALS~(\epsilon)^\ast\}) \\ &&|&
     \text{throw}~~x{:}\Ttagidx_I &\Rightarrow& \THROW~x \\ &&|&
     \text{throw\_ref} &\Rightarrow& \THROWREF \\
=======
       & (\iff I' = \{\ILOCALS~(\epsilon)^\ast\}) \\
>>>>>>> ba81d7a2
   \end{array}

.. note::
   The side condition stating that the :ref:`identifier context <text-context>` :math:`I'` must only contain unnamed entries in the rule for |CALLINDIRECT| enforces that no identifier can be bound in any |Tparam| declaration appearing in the type annotation.


Abbreviations
.............

The :math:`\text{else}` keyword of an :math:`\text{if}` instruction can be omitted if the following instruction sequence is empty.

.. math::
   \begin{array}{llclll}
   \production{block instruction} &
     \text{if}~~\Tlabel~~\Tblocktype_I~~\Tinstr^\ast~~\text{end}
       &\equiv&
     \text{if}~~\Tlabel~~\Tblocktype_I~~\Tinstr^\ast~~\text{else}~~\text{end}
   \end{array}

Also, for backwards compatibility, the table index to :math:`\text{call\_indirect}` and :math:`\text{return\_call\_indirect}` can be omitted, defaulting to :math:`0`.

.. math::
   \begin{array}{llclll}
   \production{plain instruction} &
     \text{call\_indirect}~~\Ttypeuse
       &\equiv&
     \text{call\_indirect}~~0~~\Ttypeuse \\
     \text{return\_call\_indirect}~~\Ttypeuse
       &\equiv&
     \text{return\_call\_indirect}~~0~~\Ttypeuse \\
   \end{array}


.. index:: reference instruction
   pair: text format; instruction
.. _text-instr-ref:

Reference Instructions
~~~~~~~~~~~~~~~~~~~~~~

.. _text-ref.null:
.. _text-ref.func:
.. _text-ref.is_null:
.. _text-ref.as_non_null:
.. _text-struct.new:
.. _text-struct.new_default:
.. _text-struct.get:
.. _text-struct.get_s:
.. _text-struct.get_u:
.. _text-struct.set:
.. _text-array.new:
.. _text-array.new_default:
.. _text-array.new_fixed:
.. _text-array.new_elem:
.. _text-array.new_data:
.. _text-array.get:
.. _text-array.get_s:
.. _text-array.get_u:
.. _text-array.set:
.. _text-array.len:
.. _text-array.fill:
.. _text-array.copy:
.. _text-array.init_data:
.. _text-array.init_elem:
.. _text-ref.i31:
.. _text-i31.get_s:
.. _text-i31.get_u:
.. _text-ref.test:
.. _text-ref.cast:
.. _text-any.convert_extern:
.. _text-extern.convert_any:

.. math::
   \begin{array}{llclll}
   \production{instruction} & \Tplaininstr_I &::=& \dots \\ &&|&
     \text{ref.null}~~t{:}\Theaptype &\Rightarrow& \REFNULL~t \\ &&|&
     \text{ref.func}~~x{:}\Tfuncidx &\Rightarrow& \REFFUNC~x \\ &&|&
     \text{ref.is\_null} &\Rightarrow& \REFISNULL \\ &&|&
     \text{ref.as\_non\_null} &\Rightarrow& \REFASNONNULL \\ &&|&
     \text{ref.eq} &\Rightarrow& \REFEQ \\ &&|&
     \text{ref.test}~~t{:}\Treftype &\Rightarrow& \REFTEST~t \\ &&|&
     \text{ref.cast}~~t{:}\Treftype &\Rightarrow& \REFCAST~t \\ &&|&
     \text{struct.new}~~x{:}\Ttypeidx_I &\Rightarrow& \STRUCTNEW~x \\ &&|&
     \text{struct.new\_default}~~x{:}\Ttypeidx_I &\Rightarrow& \STRUCTNEWDEFAULT~x \\ &&|&
     \text{struct.get}~~x{:}\Ttypeidx_I~~y{:}\Tfieldidx_{I,x} &\Rightarrow& \STRUCTGET~x~y \\ &&|&
     \text{struct.get\_u}~~x{:}\Ttypeidx_I~~y{:}\Tfieldidx_{I,x} &\Rightarrow& \STRUCTGETU~x~y \\ &&|&
     \text{struct.get\_s}~~x{:}\Ttypeidx_I~~y{:}\Tfieldidx_{I,x} &\Rightarrow& \STRUCTGETS~x~y \\ &&|&
     \text{struct.set}~~x{:}\Ttypeidx_I~~y{:}\Tfieldidx_{I,x} &\Rightarrow& \STRUCTSET~x~y \\ &&|&
     \text{array.new}~~x{:}\Ttypeidx_I &\Rightarrow& \ARRAYNEW~x \\ &&|&
     \text{array.new\_default}~~x{:}\Ttypeidx_I &\Rightarrow& \ARRAYNEWDEFAULT~x \\ &&|&
     \text{array.new\_fixed}~~x{:}\Ttypeidx_I~~n{:}\Tu32 &\Rightarrow& \ARRAYNEWFIXED~x~n \\ &&|&
     \text{array.new\_data}~~x{:}\Ttypeidx_I~~y{:}\Tdataidx_I &\Rightarrow& \ARRAYNEWDATA~x~y \\ &&|&
     \text{array.new\_elem}~~x{:}\Ttypeidx_I~~y{:}\Telemidx_I &\Rightarrow& \ARRAYNEWELEM~x~y \\ &&|&
     \text{array.get}~~x{:}\Ttypeidx_I &\Rightarrow& \ARRAYGET~x \\ &&|&
     \text{array.get\_u}~~x{:}\Ttypeidx_I &\Rightarrow& \ARRAYGETU~x \\ &&|&
     \text{array.get\_s}~~x{:}\Ttypeidx_I &\Rightarrow& \ARRAYGETS~x \\ &&|&
     \text{array.set}~~x{:}\Ttypeidx_I &\Rightarrow& \ARRAYSET~x \\ &&|&
     \text{array.len} &\Rightarrow& \ARRAYLEN \\ &&|&
     \text{array.fill}~~x{:}\Ttypeidx_I &\Rightarrow& \ARRAYFILL~x \\ &&|&
     \text{array.copy}~~x{:}\Ttypeidx_I~~y{:}\Ttypeidx_I &\Rightarrow& \ARRAYCOPY~x~y \\ &&|&
     \text{array.init\_data}~~x{:}\Ttypeidx_I~~y{:}\Tdataidx_I &\Rightarrow& \ARRAYINITDATA~x~y \\ &&|&
     \text{array.init\_elem}~~x{:}\Ttypeidx_I~~y{:}\Telemidx_I &\Rightarrow& \ARRAYINITELEM~x~y \\ &&|&
     \text{ref.i31} &\Rightarrow& \REFI31 \\ &&|&
     \text{i31.get\_u} &\Rightarrow& \I31GETU \\ &&|&
     \text{i31.get\_s} &\Rightarrow& \I31GETS \\ &&|&
     \text{any.convert\_extern} &\Rightarrow& \ANYCONVERTEXTERN \\ &&|&
     \text{extern.convert\_any} &\Rightarrow& \EXTERNCONVERTANY \\
   \end{array}


.. index:: parametric instruction, value type, polymorphism
   pair: text format; instruction
.. _text-instr-parametric:

Parametric Instructions
~~~~~~~~~~~~~~~~~~~~~~~

.. _text-drop:
.. _text-select:

.. math::
   \begin{array}{llclll}
   \production{instruction} & \Tplaininstr_I &::=& \dots \\ &&|&
     \text{drop} &\Rightarrow& \DROP \\ &&|&
     \text{select}~((t{:}\Tresult_I)^\ast)^? &\Rightarrow& \SELECT~(t^\ast)^? \\
   \end{array}


.. index:: variable instructions, local index, global index
   pair: text format; instruction
.. _text-instr-variable:

Variable Instructions
~~~~~~~~~~~~~~~~~~~~~

.. _text-local.get:
.. _text-local.set:
.. _text-local.tee:
.. _text-global.get:
.. _text-global.set:

.. math::
   \begin{array}{llclll}
   \production{instruction} & \Tplaininstr_I &::=& \dots \\ &&|&
     \text{local.get}~~x{:}\Tlocalidx_I &\Rightarrow& \LOCALGET~x \\ &&|&
     \text{local.set}~~x{:}\Tlocalidx_I &\Rightarrow& \LOCALSET~x \\ &&|&
     \text{local.tee}~~x{:}\Tlocalidx_I &\Rightarrow& \LOCALTEE~x \\ &&|&
     \text{global.get}~~x{:}\Tglobalidx_I &\Rightarrow& \GLOBALGET~x \\ &&|&
     \text{global.set}~~x{:}\Tglobalidx_I &\Rightarrow& \GLOBALSET~x \\
   \end{array}


.. index:: table instruction, table index
   pair: text format; instruction
.. _text-instr-table:

Table Instructions
~~~~~~~~~~~~~~~~~~

.. _text-table.get:
.. _text-table.set:
.. _text-table.size:
.. _text-table.grow:
.. _text-table.fill:
.. _text-table.copy:
.. _text-table.init:
.. _text-elem.drop:

.. math::
   \begin{array}{llclll}
   \production{instruction} & \Tplaininstr_I &::=& \dots \\ &&|&
     \text{table.get}~~x{:}\Ttableidx_I &\Rightarrow& \TABLEGET~x \\ &&|&
     \text{table.set}~~x{:}\Ttableidx_I &\Rightarrow& \TABLESET~x \\ &&|&
     \text{table.size}~~x{:}\Ttableidx_I &\Rightarrow& \TABLESIZE~x \\ &&|&
     \text{table.grow}~~x{:}\Ttableidx_I &\Rightarrow& \TABLEGROW~x \\ &&|&
     \text{table.fill}~~x{:}\Ttableidx_I &\Rightarrow& \TABLEFILL~x \\ &&|&
     \text{table.copy}~~x{:}\Ttableidx_I~~y{:}\Ttableidx_I &\Rightarrow& \TABLECOPY~x~y \\ &&|&
     \text{table.init}~~x{:}\Ttableidx_I~~y{:}\Telemidx_I &\Rightarrow& \TABLEINIT~x~y \\ &&|&
     \text{elem.drop}~~x{:}\Telemidx_I &\Rightarrow& \ELEMDROP~x \\
   \end{array}


Abbreviations
.............

For backwards compatibility, all :ref:`table indices <syntax-tableidx>` may be omitted from table instructions, defaulting to :math:`0`.

.. math::
   \begin{array}{llcl}
   \production{instruction} &
     \text{table.get} &\equiv& \text{table.get}~~\text{0} \\ &
     \text{table.set} &\equiv& \text{table.set}~~\text{0} \\ &
     \text{table.size} &\equiv& \text{table.size}~~\text{0} \\ &
     \text{table.grow} &\equiv& \text{table.grow}~~\text{0} \\ &
     \text{table.fill} &\equiv& \text{table.fill}~~\text{0} \\ &
     \text{table.copy} &\equiv& \text{table.copy}~~\text{0}~~\text{0} \\ &
     \text{table.init}~~x{:}\Telemidx_I &\equiv& \text{table.init}~~\text{0}~~x{:}\Telemidx_I \\
   \end{array}


.. index:: memory instruction, memory index
   pair: text format; instruction
.. _text-instr-memory:

Memory Instructions
~~~~~~~~~~~~~~~~~~~

.. _text-memarg:
.. _text-load:
.. _text-loadn:
.. _text-store:
.. _text-storen:
.. _text-memory.size:
.. _text-memory.grow:
.. _text-memory.fill:
.. _text-memory.copy:
.. _text-memory.init:
.. _text-data.drop:

The offset and alignment immediates to memory instructions are optional.
The offset defaults to :math:`\T{0}`, the alignment to the storage size of the respective memory access, which is its *natural alignment*.
Lexically, an |Toffset| or |Talign| phrase is considered a single :ref:`keyword token <text-keyword>`, so no :ref:`white space <text-space>` is allowed around the :math:`\text{=}`.

.. math::
   \begin{array}{llcllll}
   \production{memory argument} & \Tmemarg_N &::=&
     o{:}\Toffset~~a{:}\Talign_N &\Rightarrow& \{ \ALIGN~n,~\OFFSET~o \} & (\iff a = 2^n) \\
   \production{memory offset} & \Toffset &::=&
     \text{offset{=}}o{:}\Tu32 &\Rightarrow& o \\ &&|&
     \epsilon &\Rightarrow& 0 \\
   \production{memory alignment} & \Talign_N &::=&
     \text{align{=}}a{:}\Tu32 &\Rightarrow& a \\ &&|&
     \epsilon &\Rightarrow& N \\
   \production{instruction} & \Tplaininstr_I &::=& \dots \phantom{averylonginstructionnameforvectext} && \phantom{vechasreallylonginstructionnames} \\ &&|&
     \text{i32.load}~~x{:}\Tmemidx~~m{:}\Tmemarg_4 &\Rightarrow& \I32.\LOAD~x~m \\ &&|&
     \text{i64.load}~~x{:}\Tmemidx~~m{:}\Tmemarg_8 &\Rightarrow& \I64.\LOAD~x~m \\ &&|&
     \text{f32.load}~~x{:}\Tmemidx~~m{:}\Tmemarg_4 &\Rightarrow& \F32.\LOAD~x~m \\ &&|&
     \text{f64.load}~~x{:}\Tmemidx~~m{:}\Tmemarg_8 &\Rightarrow& \F64.\LOAD~x~m \\ &&|&
     \text{v128.load}~~x{:}\Tmemidx~~m{:}\Tmemarg_{16} &\Rightarrow& \V128.\LOAD~x~m \\ &&|&
     \text{i32.load8\_s}~~x{:}\Tmemidx~~m{:}\Tmemarg_1 &\Rightarrow& \I32.\LOAD\K{8\_s}~x~m \\ &&|&
     \text{i32.load8\_u}~~x{:}\Tmemidx~~m{:}\Tmemarg_1 &\Rightarrow& \I32.\LOAD\K{8\_u}~x~m \\ &&|&
     \text{i32.load16\_s}~~x{:}\Tmemidx~~m{:}\Tmemarg_2 &\Rightarrow& \I32.\LOAD\K{16\_s}~x~m \\ &&|&
     \text{i32.load16\_u}~~x{:}\Tmemidx~~m{:}\Tmemarg_2 &\Rightarrow& \I32.\LOAD\K{16\_u}~x~m \\ &&|&
     \text{i64.load8\_s}~~x{:}\Tmemidx~~m{:}\Tmemarg_1 &\Rightarrow& \I64.\LOAD\K{8\_s}~x~m \\ &&|&
     \text{i64.load8\_u}~~x{:}\Tmemidx~~m{:}\Tmemarg_1 &\Rightarrow& \I64.\LOAD\K{8\_u}~x~m \\ &&|&
     \text{i64.load16\_s}~~x{:}\Tmemidx~~m{:}\Tmemarg_2 &\Rightarrow& \I64.\LOAD\K{16\_s}~x~m \\ &&|&
     \text{i64.load16\_u}~~x{:}\Tmemidx~~m{:}\Tmemarg_2 &\Rightarrow& \I64.\LOAD\K{16\_u}~x~m \\ &&|&
     \text{i64.load32\_s}~~x{:}\Tmemidx~~m{:}\Tmemarg_4 &\Rightarrow& \I64.\LOAD\K{32\_s}~x~m \\ &&|&
     \text{i64.load32\_u}~~x{:}\Tmemidx~~m{:}\Tmemarg_4 &\Rightarrow& \I64.\LOAD\K{32\_u}~x~m \\ &&|&
     \text{v128.load8x8\_s}~~x{:}\Tmemidx~~m{:}\Tmemarg_8 &\Rightarrow& \V128.\LOAD\K{8x8\_s}~x~m \\ &&|&
     \text{v128.load8x8\_u}~~x{:}\Tmemidx~~m{:}\Tmemarg_8 &\Rightarrow& \V128.\LOAD\K{8x8\_u}~x~m \\ &&|&
     \text{v128.load16x4\_s}~~x{:}\Tmemidx~~m{:}\Tmemarg_8 &\Rightarrow& \V128.\LOAD\K{16x4\_s}~x~m \\ &&|&
     \text{v128.load16x4\_u}~~x{:}\Tmemidx~~m{:}\Tmemarg_8 &\Rightarrow& \V128.\LOAD\K{16x4\_u}~x~m \\ &&|&
     \text{v128.load32x2\_s}~~x{:}\Tmemidx~~m{:}\Tmemarg_8 &\Rightarrow& \V128.\LOAD\K{32x2\_s}~x~m \\ &&|&
     \text{v128.load32x2\_u}~~x{:}\Tmemidx~~m{:}\Tmemarg_8 &\Rightarrow& \V128.\LOAD\K{32x2\_u}~x~m \\ &&|&
     \text{v128.load8\_splat}~~x{:}\Tmemidx~~m{:}\Tmemarg_1 &\Rightarrow& \V128.\LOAD\K{8\_splat}~x~m \\ &&|&
     \text{v128.load16\_splat}~~x{:}\Tmemidx~~m{:}\Tmemarg_2 &\Rightarrow& \V128.\LOAD\K{16\_splat}~x~m \\ &&|&
     \text{v128.load32\_splat}~~x{:}\Tmemidx~~m{:}\Tmemarg_4 &\Rightarrow& \V128.\LOAD\K{32\_splat}~x~m \\ &&|&
     \text{v128.load64\_splat}~~x{:}\Tmemidx~~m{:}\Tmemarg_8 &\Rightarrow& \V128.\LOAD\K{64\_splat}~x~m \\ &&|&
     \text{v128.load32\_zero}~~x{:}\Tmemidx~~m{:}\Tmemarg_4 &\Rightarrow& \V128.\LOAD\K{32\_zero}~x~m \\ &&|&
     \text{v128.load64\_zero}~~x{:}\Tmemidx~~m{:}\Tmemarg_8 &\Rightarrow& \V128.\LOAD\K{64\_zero}~x~m \\ &&|&
     \text{v128.load8\_lane}~~x{:}\Tmemidx~~m{:}\Tmemarg_1~~y{:}\Tu8 &\Rightarrow& \V128.\LOAD\K{8\_lane}~x~m~y \\ &&|&
     \text{v128.load16\_lane}~~x{:}\Tmemidx~~m{:}\Tmemarg_2~~y{:}\Tu8 &\Rightarrow& \V128.\LOAD\K{16\_lane}~x~m~y \\ &&|&
     \text{v128.load32\_lane}~~x{:}\Tmemidx~~m{:}\Tmemarg_4~~y{:}\Tu8 &\Rightarrow& \V128.\LOAD\K{32\_lane}~x~m~y \\ &&|&
     \text{v128.load64\_lane}~~x{:}\Tmemidx~~m{:}\Tmemarg_8~~y{:}\Tu8 &\Rightarrow& \V128.\LOAD\K{64\_lane}~x~m~y \\ &&|&
     \text{i32.store}~~x{:}\Tmemidx~~m{:}\Tmemarg_4 &\Rightarrow& \I32.\STORE~x~m \\ &&|&
     \text{i64.store}~~x{:}\Tmemidx~~m{:}\Tmemarg_8 &\Rightarrow& \I64.\STORE~x~m \\ &&|&
     \text{f32.store}~~x{:}\Tmemidx~~m{:}\Tmemarg_4 &\Rightarrow& \F32.\STORE~x~m \\ &&|&
     \text{f64.store}~~x{:}\Tmemidx~~m{:}\Tmemarg_8 &\Rightarrow& \F64.\STORE~x~m \\ &&|&
     \text{v128.store}~~x{:}\Tmemidx~~m{:}\Tmemarg_{16} &\Rightarrow& \V128.\STORE~x~m \\ &&|&
     \text{i32.store8}~~x{:}\Tmemidx~~m{:}\Tmemarg_1 &\Rightarrow& \I32.\STORE\K{8}~x~m \\ &&|&
     \text{i32.store16}~~x{:}\Tmemidx~~m{:}\Tmemarg_2 &\Rightarrow& \I32.\STORE\K{16}~x~m \\ &&|&
     \text{i64.store8}~~x{:}\Tmemidx~~m{:}\Tmemarg_1 &\Rightarrow& \I64.\STORE\K{8}~x~m \\ &&|&
     \text{i64.store16}~~x{:}\Tmemidx~~m{:}\Tmemarg_2 &\Rightarrow& \I64.\STORE\K{16}~x~m \\ &&|&
     \text{i64.store32}~~x{:}\Tmemidx~~m{:}\Tmemarg_4 &\Rightarrow& \I64.\STORE\K{32}~x~m \\ &&|&
     \text{v128.store8\_lane}~~x{:}\Tmemidx~~m{:}\Tmemarg_1~~y{:}\Tu8 &\Rightarrow& \V128.\STORE\K{8\_lane}~x~m~y \\ &&|&
     \text{v128.store16\_lane}~~x{:}\Tmemidx~~m{:}\Tmemarg_2~~y{:}\Tu8 &\Rightarrow& \V128.\STORE\K{16\_lane}~x~m~y \\ &&|&
     \text{v128.store32\_lane}~~x{:}\Tmemidx~~m{:}\Tmemarg_4~~y{:}\Tu8 &\Rightarrow& \V128.\STORE\K{32\_lane}~x~m~y \\ &&|&
     \text{v128.store64\_lane}~~x{:}\Tmemidx~~m{:}\Tmemarg_8~~y{:}\Tu8 &\Rightarrow& \V128.\STORE\K{64\_lane}~x~m~y \\
     \text{memory.size}~~x{:}\Tmemidx &\Rightarrow& \MEMORYSIZE~x \\ &&|&
     \text{memory.grow}~~x{:}\Tmemidx &\Rightarrow& \MEMORYGROW~x \\ &&|&
     \text{memory.fill}~~x{:}\Tmemidx &\Rightarrow& \MEMORYFILL~x \\ &&|&
     \text{memory.copy}~~x{:}\Tmemidx~~y{:}\Tmemidx &\Rightarrow& \MEMORYCOPY~x~y \\ &&|&
     \text{memory.init}~~x{:}\Tmemidx~~y{:}\Tdataidx_I &\Rightarrow& \MEMORYINIT~x~y \\ &&|&
     \text{data.drop}~~x{:}\Tdataidx_I &\Rightarrow& \DATADROP~x \\
   \end{array}


Abbreviations
.............

As an abbreviation, the memory index can be omitted in all memory instructions, defaulting to :math:`\T{0}`.

.. math::
   \begin{array}{llclll}
   \production{instruction} &
    \Tnumtype\text{.load}~~\Tmemarg
       &\equiv&
     \Tnumtype\text{.load}~~\text{0}~~\Tmemarg \\&
    \Tvectype\text{.load}~~\Tmemarg
       &\equiv&
     \Tvectype\text{.load}~~\text{0}~~\Tmemarg \\&
    \Tnumtype\text{.load}N\text{\_}\sx~~\Tmemarg
       &\equiv&
     \Tnumtype\text{.load}N\text{\_}\sx~~\text{0}~~\Tmemarg \\&
    \Tvectype\text{.load}{N}\K{x}M\text{\_}\sx~~\Tmemarg
       &\equiv&
     \Tvectype\text{.load}{N}\K{x}M\text{\_}\sx~~\text{0}~~\Tmemarg \\&
    \Tvectype\text{.load}N\text{\_splat}~~\Tmemarg
       &\equiv&
     \Tvectype\text{.load}N\text{\_splat}~~\text{0}~~\Tmemarg \\&
    \Tvectype\text{.load}N\text{\_zero}~~\Tmemarg
       &\equiv&
     \Tvectype\text{.load}N\text{\_zero}~~\text{0}~~\Tmemarg \\&
    \Tvectype\text{.load}N\text{\_lane}~~\Tmemarg~~\Tu8
       &\equiv&
     \Tvectype\text{.load}N\text{\_lane}~~\text{0}~~\Tmemarg~~\Tu8 \\&
    \Tnumtype\text{.store}~~\Tmemarg
       &\equiv&
     \Tnumtype\text{.store}~~\text{0}~~\Tmemarg \\&
    \Tvectype\text{.store}~~\Tmemarg
       &\equiv&
     \Tvectype\text{.store}~~\text{0}~~\Tmemarg \\&
    \Tnumtype\text{.store}N~~\Tmemarg
       &\equiv&
     \Tnumtype\text{.store}N~~\text{0}~~\Tmemarg \\&
    \Tvectype\text{.store}N\text{\_lane}~~\Tmemarg~~\Tu8
       &\equiv&
     \Tvectype\text{.store}N\text{\_lane}~~\text{0}~~\Tmemarg~~\Tu8 \\&
    \text{memory.size}
       &\equiv&
     \text{memory.size}~~\text{0} \\&
    \text{memory.grow}
       &\equiv&
     \text{memory.grow}~~\text{0} \\&
    \text{memory.fill}
       &\equiv&
     \text{memory.fill}~~\text{0} \\&
    \text{memory.copy}
       &\equiv&
     \text{memory.copy}~~\text{0}~~\text{0} \\&
    \text{memory.init}~~x{:}\Telemidx_I
       &\equiv&
     \text{memory.init}~~\text{0}~~x{:}\Telemidx_I
   \end{array}


.. index:: numeric instruction
   pair: text format; instruction
.. _text-instr-numeric:

Numeric Instructions
~~~~~~~~~~~~~~~~~~~~

.. _text-const:

.. math::
   \begin{array}{llclll}
   \production{instruction} & \Tplaininstr_I &::=& \dots \\&&|&
     \text{i32.const}~~n{:}\Ti32 &\Rightarrow& \I32.\CONST~n \\ &&|&
     \text{i64.const}~~n{:}\Ti64 &\Rightarrow& \I64.\CONST~n \\ &&|&
     \text{f32.const}~~z{:}\Tf32 &\Rightarrow& \F32.\CONST~z \\ &&|&
     \text{f64.const}~~z{:}\Tf64 &\Rightarrow& \F64.\CONST~z \\
   \end{array}

.. _text-unop:
.. _text-binop:

.. math::
   \begin{array}{llclll}
   \phantom{\production{instruction}} & \phantom{\Tplaininstr_I} &\phantom{::=}& \phantom{thisisenough} && \phantom{thisshouldbeenough} \\[-2ex] &&|&
     \text{i32.clz} &\Rightarrow& \I32.\CLZ \\ &&|&
     \text{i32.ctz} &\Rightarrow& \I32.\CTZ \\ &&|&
     \text{i32.popcnt} &\Rightarrow& \I32.\POPCNT \\ &&|&
     \text{i32.add} &\Rightarrow& \I32.\ADD \\ &&|&
     \text{i32.sub} &\Rightarrow& \I32.\SUB \\ &&|&
     \text{i32.mul} &\Rightarrow& \I32.\MUL \\ &&|&
     \text{i32.div\_s} &\Rightarrow& \I32.\DIV\K{\_s} \\ &&|&
     \text{i32.div\_u} &\Rightarrow& \I32.\DIV\K{\_u} \\ &&|&
     \text{i32.rem\_s} &\Rightarrow& \I32.\REM\K{\_s} \\ &&|&
     \text{i32.rem\_u} &\Rightarrow& \I32.\REM\K{\_u} \\ &&|&
     \text{i32.and} &\Rightarrow& \I32.\AND \\ &&|&
     \text{i32.or} &\Rightarrow& \I32.\OR \\ &&|&
     \text{i32.xor} &\Rightarrow& \I32.\XOR \\ &&|&
     \text{i32.shl} &\Rightarrow& \I32.\SHL \\ &&|&
     \text{i32.shr\_s} &\Rightarrow& \I32.\SHR\K{\_s} \\ &&|&
     \text{i32.shr\_u} &\Rightarrow& \I32.\SHR\K{\_u} \\ &&|&
     \text{i32.rotl} &\Rightarrow& \I32.\ROTL \\ &&|&
     \text{i32.rotr} &\Rightarrow& \I32.\ROTR \\
   \end{array}

.. math::
   \begin{array}{llclll}
   \phantom{\production{instruction}} & \phantom{\Tplaininstr_I} &\phantom{::=}& \phantom{thisisenough} && \phantom{thisshouldbeenough} \\[-2ex] &&|&
     \text{i64.clz} &\Rightarrow& \I64.\CLZ \\ &&|&
     \text{i64.ctz} &\Rightarrow& \I64.\CTZ \\ &&|&
     \text{i64.popcnt} &\Rightarrow& \I64.\POPCNT \\ &&|&
     \text{i64.add} &\Rightarrow& \I64.\ADD \\ &&|&
     \text{i64.sub} &\Rightarrow& \I64.\SUB \\ &&|&
     \text{i64.mul} &\Rightarrow& \I64.\MUL \\ &&|&
     \text{i64.div\_s} &\Rightarrow& \I64.\DIV\K{\_s} \\ &&|&
     \text{i64.div\_u} &\Rightarrow& \I64.\DIV\K{\_u} \\ &&|&
     \text{i64.rem\_s} &\Rightarrow& \I64.\REM\K{\_s} \\ &&|&
     \text{i64.rem\_u} &\Rightarrow& \I64.\REM\K{\_u} \\ &&|&
     \text{i64.and} &\Rightarrow& \I64.\AND \\ &&|&
     \text{i64.or} &\Rightarrow& \I64.\OR \\ &&|&
     \text{i64.xor} &\Rightarrow& \I64.\XOR \\ &&|&
     \text{i64.shl} &\Rightarrow& \I64.\SHL \\ &&|&
     \text{i64.shr\_s} &\Rightarrow& \I64.\SHR\K{\_s} \\ &&|&
     \text{i64.shr\_u} &\Rightarrow& \I64.\SHR\K{\_u} \\ &&|&
     \text{i64.rotl} &\Rightarrow& \I64.\ROTL \\ &&|&
     \text{i64.rotr} &\Rightarrow& \I64.\ROTR \\
   \end{array}

.. math::
   \begin{array}{llclll}
   \phantom{\production{instruction}} & \phantom{\Tplaininstr_I} &\phantom{::=}& \phantom{thisisenough} && \phantom{thisshouldbeenough} \\[-2ex] &&|&
     \text{f32.abs} &\Rightarrow& \F32.\ABS \\ &&|&
     \text{f32.neg} &\Rightarrow& \F32.\NEG \\ &&|&
     \text{f32.ceil} &\Rightarrow& \F32.\CEIL \\ &&|&
     \text{f32.floor} &\Rightarrow& \F32.\FLOOR \\ &&|&
     \text{f32.trunc} &\Rightarrow& \F32.\TRUNC \\ &&|&
     \text{f32.nearest} &\Rightarrow& \F32.\NEAREST \\ &&|&
     \text{f32.sqrt} &\Rightarrow& \F32.\SQRT \\ &&|&
     \text{f32.add} &\Rightarrow& \F32.\ADD \\ &&|&
     \text{f32.sub} &\Rightarrow& \F32.\SUB \\ &&|&
     \text{f32.mul} &\Rightarrow& \F32.\MUL \\ &&|&
     \text{f32.div} &\Rightarrow& \F32.\DIV \\ &&|&
     \text{f32.min} &\Rightarrow& \F32.\FMIN \\ &&|&
     \text{f32.max} &\Rightarrow& \F32.\FMAX \\ &&|&
     \text{f32.copysign} &\Rightarrow& \F32.\COPYSIGN \\
   \end{array}

.. math::
   \begin{array}{llclll}
   \phantom{\production{instruction}} & \phantom{\Tplaininstr_I} &\phantom{::=}& \phantom{thisisenough} && \phantom{thisshouldbeenough} \\[-2ex] &&|&
     \text{f64.abs} &\Rightarrow& \F64.\ABS \\ &&|&
     \text{f64.neg} &\Rightarrow& \F64.\NEG \\ &&|&
     \text{f64.ceil} &\Rightarrow& \F64.\CEIL \\ &&|&
     \text{f64.floor} &\Rightarrow& \F64.\FLOOR \\ &&|&
     \text{f64.trunc} &\Rightarrow& \F64.\TRUNC \\ &&|&
     \text{f64.nearest} &\Rightarrow& \F64.\NEAREST \\ &&|&
     \text{f64.sqrt} &\Rightarrow& \F64.\SQRT \\ &&|&
     \text{f64.add} &\Rightarrow& \F64.\ADD \\ &&|&
     \text{f64.sub} &\Rightarrow& \F64.\SUB \\ &&|&
     \text{f64.mul} &\Rightarrow& \F64.\MUL \\ &&|&
     \text{f64.div} &\Rightarrow& \F64.\DIV \\ &&|&
     \text{f64.min} &\Rightarrow& \F64.\FMIN \\ &&|&
     \text{f64.max} &\Rightarrow& \F64.\FMAX \\ &&|&
     \text{f64.copysign} &\Rightarrow& \F64.\COPYSIGN \\
   \end{array}

.. _text-testop:
.. _text-relop:

.. math::
   \begin{array}{llclll}
   \phantom{\production{instruction}} & \phantom{\Tplaininstr_I} &\phantom{::=}& \phantom{thisisenough} && \phantom{thisshouldbeenough} \\[-2ex] &&|&
     \text{i32.eqz} &\Rightarrow& \I32.\EQZ \\ &&|&
     \text{i32.eq} &\Rightarrow& \I32.\EQ \\ &&|&
     \text{i32.ne} &\Rightarrow& \I32.\NE \\ &&|&
     \text{i32.lt\_s} &\Rightarrow& \I32.\LT\K{\_s} \\ &&|&
     \text{i32.lt\_u} &\Rightarrow& \I32.\LT\K{\_u} \\ &&|&
     \text{i32.gt\_s} &\Rightarrow& \I32.\GT\K{\_s} \\ &&|&
     \text{i32.gt\_u} &\Rightarrow& \I32.\GT\K{\_u} \\ &&|&
     \text{i32.le\_s} &\Rightarrow& \I32.\LE\K{\_s} \\ &&|&
     \text{i32.le\_u} &\Rightarrow& \I32.\LE\K{\_u} \\ &&|&
     \text{i32.ge\_s} &\Rightarrow& \I32.\GE\K{\_s} \\ &&|&
     \text{i32.ge\_u} &\Rightarrow& \I32.\GE\K{\_u} \\
   \end{array}

.. math::
   \begin{array}{llclll}
   \phantom{\production{instruction}} & \phantom{\Tplaininstr_I} &\phantom{::=}& \phantom{thisisenough} && \phantom{thisshouldbeenough} \\[-2ex] &&|&
     \text{i64.eqz} &\Rightarrow& \I64.\EQZ \\ &&|&
     \text{i64.eq} &\Rightarrow& \I64.\EQ \\ &&|&
     \text{i64.ne} &\Rightarrow& \I64.\NE \\ &&|&
     \text{i64.lt\_s} &\Rightarrow& \I64.\LT\K{\_s} \\ &&|&
     \text{i64.lt\_u} &\Rightarrow& \I64.\LT\K{\_u} \\ &&|&
     \text{i64.gt\_s} &\Rightarrow& \I64.\GT\K{\_s} \\ &&|&
     \text{i64.gt\_u} &\Rightarrow& \I64.\GT\K{\_u} \\ &&|&
     \text{i64.le\_s} &\Rightarrow& \I64.\LE\K{\_s} \\ &&|&
     \text{i64.le\_u} &\Rightarrow& \I64.\LE\K{\_u} \\ &&|&
     \text{i64.ge\_s} &\Rightarrow& \I64.\GE\K{\_s} \\ &&|&
     \text{i64.ge\_u} &\Rightarrow& \I64.\GE\K{\_u} \\
   \end{array}

.. math::
   \begin{array}{llclll}
   \phantom{\production{instruction}} & \phantom{\Tplaininstr_I} &\phantom{::=}& \phantom{thisisenough} && \phantom{thisshouldbeenough} \\[-2ex] &&|&
     \text{f32.eq} &\Rightarrow& \F32.\EQ \\ &&|&
     \text{f32.ne} &\Rightarrow& \F32.\NE \\ &&|&
     \text{f32.lt} &\Rightarrow& \F32.\LT \\ &&|&
     \text{f32.gt} &\Rightarrow& \F32.\GT \\ &&|&
     \text{f32.le} &\Rightarrow& \F32.\LE \\ &&|&
     \text{f32.ge} &\Rightarrow& \F32.\GE \\
   \end{array}

.. math::
   \begin{array}{llclll}
   \phantom{\production{instruction}} & \phantom{\Tplaininstr_I} &\phantom{::=}& \phantom{thisisenough} && \phantom{thisshouldbeenough} \\[-2ex] &&|&
     \text{f64.eq} &\Rightarrow& \F64.\EQ \\ &&|&
     \text{f64.ne} &\Rightarrow& \F64.\NE \\ &&|&
     \text{f64.lt} &\Rightarrow& \F64.\LT \\ &&|&
     \text{f64.gt} &\Rightarrow& \F64.\GT \\ &&|&
     \text{f64.le} &\Rightarrow& \F64.\LE \\ &&|&
     \text{f64.ge} &\Rightarrow& \F64.\GE \\
   \end{array}

.. _text-cvtop:

.. math::
   \begin{array}{llclll}
   \phantom{\production{instruction}} & \phantom{\Tplaininstr_I} &\phantom{::=}& \phantom{thisisenough} && \phantom{thisshouldbeenough} \\[-2ex] &&|&
     \text{i32.wrap\_i64} &\Rightarrow& \I32.\WRAP\K{\_}\I64 \\ &&|&
     \text{i32.trunc\_f32\_s} &\Rightarrow& \I32.\TRUNC\K{\_}\F32\K{\_s} \\ &&|&
     \text{i32.trunc\_f32\_u} &\Rightarrow& \I32.\TRUNC\K{\_}\F32\K{\_u} \\ &&|&
     \text{i32.trunc\_f64\_s} &\Rightarrow& \I32.\TRUNC\K{\_}\F64\K{\_s} \\ &&|&
     \text{i32.trunc\_f64\_u} &\Rightarrow& \I32.\TRUNC\K{\_}\F64\K{\_u} \\ &&|&
     \text{i32.trunc\_sat\_f32\_s} &\Rightarrow& \I32.\TRUNC\K{\_sat\_}\F32\K{\_s} \\ &&|&
     \text{i32.trunc\_sat\_f32\_u} &\Rightarrow& \I32.\TRUNC\K{\_sat\_}\F32\K{\_u} \\ &&|&
     \text{i32.trunc\_sat\_f64\_s} &\Rightarrow& \I32.\TRUNC\K{\_sat\_}\F64\K{\_s} \\ &&|&
     \text{i32.trunc\_sat\_f64\_u} &\Rightarrow& \I32.\TRUNC\K{\_sat\_}\F64\K{\_u} \\ &&|&
     \text{i64.extend\_i32\_s} &\Rightarrow& \I64.\EXTEND\K{\_}\I32\K{\_s} \\ &&|&
     \text{i64.extend\_i32\_u} &\Rightarrow& \I64.\EXTEND\K{\_}\I32\K{\_u} \\ &&|&
     \text{i64.trunc\_f32\_s} &\Rightarrow& \I64.\TRUNC\K{\_}\F32\K{\_s} \\ &&|&
     \text{i64.trunc\_f32\_u} &\Rightarrow& \I64.\TRUNC\K{\_}\F32\K{\_u} \\ &&|&
     \text{i64.trunc\_f64\_s} &\Rightarrow& \I64.\TRUNC\K{\_}\F64\K{\_s} \\ &&|&
     \text{i64.trunc\_f64\_u} &\Rightarrow& \I64.\TRUNC\K{\_}\F64\K{\_u} \\ &&|&
     \text{i64.trunc\_sat\_f32\_s} &\Rightarrow& \I64.\TRUNC\K{\_sat\_}\F32\K{\_s} \\ &&|&
     \text{i64.trunc\_sat\_f32\_u} &\Rightarrow& \I64.\TRUNC\K{\_sat\_}\F32\K{\_u} \\ &&|&
     \text{i64.trunc\_sat\_f64\_s} &\Rightarrow& \I64.\TRUNC\K{\_sat\_}\F64\K{\_s} \\ &&|&
     \text{i64.trunc\_sat\_f64\_u} &\Rightarrow& \I64.\TRUNC\K{\_sat\_}\F64\K{\_u} \\ &&|&
     \text{f32.convert\_i32\_s} &\Rightarrow& \F32.\CONVERT\K{\_}\I32\K{\_s} \\ &&|&
     \text{f32.convert\_i32\_u} &\Rightarrow& \F32.\CONVERT\K{\_}\I32\K{\_u} \\ &&|&
     \text{f32.convert\_i64\_s} &\Rightarrow& \F32.\CONVERT\K{\_}\I64\K{\_s} \\ &&|&
     \text{f32.convert\_i64\_u} &\Rightarrow& \F32.\CONVERT\K{\_}\I64\K{\_u} \\ &&|&
     \text{f32.demote\_f64} &\Rightarrow& \F32.\DEMOTE\K{\_}\F64 \\ &&|&
     \text{f64.convert\_i32\_s} &\Rightarrow& \F64.\CONVERT\K{\_}\I32\K{\_s} \\ &&|&
     \text{f64.convert\_i32\_u} &\Rightarrow& \F64.\CONVERT\K{\_}\I32\K{\_u} \\ &&|&
     \text{f64.convert\_i64\_s} &\Rightarrow& \F64.\CONVERT\K{\_}\I64\K{\_s} \\ &&|&
     \text{f64.convert\_i64\_u} &\Rightarrow& \F64.\CONVERT\K{\_}\I64\K{\_u} \\ &&|&
     \text{f64.promote\_f32} &\Rightarrow& \F64.\PROMOTE\K{\_}\F32 \\ &&|&
     \text{i32.reinterpret\_f32} &\Rightarrow& \I32.\REINTERPRET\K{\_}\F32 \\ &&|&
     \text{i64.reinterpret\_f64} &\Rightarrow& \I64.\REINTERPRET\K{\_}\F64 \\ &&|&
     \text{f32.reinterpret\_i32} &\Rightarrow& \F32.\REINTERPRET\K{\_}\I32 \\ &&|&
     \text{f64.reinterpret\_i64} &\Rightarrow& \F64.\REINTERPRET\K{\_}\I64 \\
   \end{array}

.. math::
   \begin{array}{llclll}
   \phantom{\production{instruction}} & \phantom{\Tplaininstr_I} &\phantom{::=}& \phantom{thisisenough} && \phantom{thisshouldbeenough} \\[-2ex] &&|&
     \text{i32.extend8\_s} &\Rightarrow& \I32.\EXTEND\K{8\_s} \\ &&|&
     \text{i32.extend16\_s} &\Rightarrow& \I32.\EXTEND\K{16\_s} \\ &&|&
     \text{i64.extend8\_s} &\Rightarrow& \I64.\EXTEND\K{8\_s} \\ &&|&
     \text{i64.extend16\_s} &\Rightarrow& \I64.\EXTEND\K{16\_s} \\ &&|&
     \text{i64.extend32\_s} &\Rightarrow& \I64.\EXTEND\K{32\_s} \\
   \end{array}


.. index:: vector instruction
   pair: text format; instruction
.. _text-instr-vec:

Vector Instructions
~~~~~~~~~~~~~~~~~~~

Vector constant instructions have a mandatory :ref:`shape <syntax-vec-shape>` descriptor, which determines how the following values are parsed.

.. math::
   \begin{array}{llclll}
   \phantom{\production{instruction}} & \phantom{\Tplaininstr_I} &\phantom{::=}& \phantom{averylonginstructionnameforvectext} && \phantom{vechasreallylonginstructionnames} \\[-2ex] &&|&
     \text{v128.const}~~\text{i8x16}~~(n{:}\Ti8)^{16} &\Rightarrow& \V128.\VCONST~\bytes_{i128}^{-1}(\bytes_{i8}(n)^{16}) \\ &&|&
     \text{v128.const}~~\text{i16x8}~~(n{:}\Ti16)^{8} &\Rightarrow& \V128.\VCONST~\bytes_{i128}^{-1}(\bytes_{i16}(n)^8) \\ &&|&
     \text{v128.const}~~\text{i32x4}~~(n{:}\Ti32)^{4} &\Rightarrow& \V128.\VCONST~\bytes_{i128}^{-1}(\bytes_{i32}(n)^4) \\ &&|&
     \text{v128.const}~~\text{i64x2}~~(n{:}\Ti64)^{2} &\Rightarrow& \V128.\VCONST~\bytes_{i128}^{-1}(\bytes_{i64}(n)^2) \\ &&|&
     \text{v128.const}~~\text{f32x4}~~(z{:}\Tf32)^{4} &\Rightarrow& \V128.\VCONST~\bytes_{i128}^{-1}(\bytes_{f32}(z)^4) \\ &&|&
     \text{v128.const}~~\text{f64x2}~~(z{:}\Tf64)^{2} &\Rightarrow& \V128.\VCONST~\bytes_{i128}^{-1}(\bytes_{f64}(z)^2)
   \end{array}

.. math::
   \begin{array}{llclll}
   \phantom{\production{instruction}} & \phantom{\Tplaininstr_I} &\phantom{::=}& \phantom{averylonginstructionnameforvectext} && \phantom{vechasreallylonginstructionnames} \\[-2ex] &&|&
     \text{i8x16.shuffle}~~(laneidx{:}\Tu8)^{16} &\Rightarrow& \I8X16.\SHUFFLE~laneidx^{16} \\ &&|&
     \text{i8x16.swizzle} &\Rightarrow& \I8X16.\SWIZZLE
   \end{array}

.. math::
   \begin{array}{llclll}
   \phantom{\production{instruction}} & \phantom{\Tplaininstr_I} &\phantom{::=}& \phantom{averylonginstructionnameforvectext} && \phantom{vechasreallylonginstructionnames} \\[-2ex] &&|&
     \text{i8x16.splat} &\Rightarrow& \I8X16.\SPLAT\\ &&|&
     \text{i16x8.splat} &\Rightarrow& \I16X8.\SPLAT\\ &&|&
     \text{i32x4.splat} &\Rightarrow& \I32X4.\SPLAT\\ &&|&
     \text{i64x2.splat} &\Rightarrow& \I64X2.\SPLAT\\ &&|&
     \text{f32x4.splat} &\Rightarrow& \F32X4.\SPLAT\\ &&|&
     \text{f64x2.splat} &\Rightarrow& \F64X2.\SPLAT\\
   \end{array}

.. math::
   \begin{array}{llclll}
   \phantom{\production{instruction}} & \phantom{\Tplaininstr_I} &\phantom{::=}& \phantom{averylonginstructionnameforvectext} && \phantom{vechasreallylonginstructionnames} \\[-2ex] &&|&
     \text{i8x16.extract\_lane\_s}~~laneidx{:}\Tu8 &\Rightarrow& \I8X16.\EXTRACTLANE\K{\_s}~laneidx \\ &&|&
     \text{i8x16.extract\_lane\_u}~~laneidx{:}\Tu8 &\Rightarrow& \I8X16.\EXTRACTLANE\K{\_u}~laneidx \\ &&|&
     \text{i8x16.replace\_lane}~~laneidx{:}\Tu8 &\Rightarrow& \I8X16.\REPLACELANE~laneidx \\ &&|&
     \text{i16x8.extract\_lane\_s}~~laneidx{:}\Tu8 &\Rightarrow& \I16X8.\EXTRACTLANE\K{\_s}~laneidx \\ &&|&
     \text{i16x8.extract\_lane\_u}~~laneidx{:}\Tu8 &\Rightarrow& \I16X8.\EXTRACTLANE\K{\_u}~laneidx \\ &&|&
     \text{i16x8.replace\_lane}~~laneidx{:}\Tu8 &\Rightarrow& \I16X8.\REPLACELANE~laneidx \\ &&|&
     \text{i32x4.extract\_lane}~~laneidx{:}\Tu8 &\Rightarrow& \I32X4.\EXTRACTLANE~laneidx \\ &&|&
     \text{i32x4.replace\_lane}~~laneidx{:}\Tu8 &\Rightarrow& \I32X4.\REPLACELANE~laneidx \\ &&|&
     \text{i64x2.extract\_lane}~~laneidx{:}\Tu8 &\Rightarrow& \I64X2.\EXTRACTLANE~laneidx \\ &&|&
     \text{i64x2.replace\_lane}~~laneidx{:}\Tu8 &\Rightarrow& \I64X2.\REPLACELANE~laneidx \\ &&|&
     \text{f32x4.extract\_lane}~~laneidx{:}\Tu8 &\Rightarrow& \F32X4.\EXTRACTLANE~laneidx \\ &&|&
     \text{f32x4.replace\_lane}~~laneidx{:}\Tu8 &\Rightarrow& \F32X4.\REPLACELANE~laneidx \\ &&|&
     \text{f64x2.extract\_lane}~~laneidx{:}\Tu8 &\Rightarrow& \F64X2.\EXTRACTLANE~laneidx \\ &&|&
     \text{f64x2.replace\_lane}~~laneidx{:}\Tu8 &\Rightarrow& \F64X2.\REPLACELANE~laneidx \\
   \end{array}

.. _text-virelop:

.. math::
   \begin{array}{llclll}
   \phantom{\production{instruction}} & \phantom{\Tplaininstr_I} &\phantom{::=}& \phantom{averylonginstructionnameforvectext} && \phantom{vechasreallylonginstructionnames} \\[-2ex] &&|&
     \text{i8x16.eq} &\Rightarrow& \I8X16.\VEQ\\ &&|&
     \text{i8x16.ne} &\Rightarrow& \I8X16.\VNE\\ &&|&
     \text{i8x16.lt\_s} &\Rightarrow& \I8X16.\VLT\K{\_s}\\ &&|&
     \text{i8x16.lt\_u} &\Rightarrow& \I8X16.\VLT\K{\_u}\\ &&|&
     \text{i8x16.gt\_s} &\Rightarrow& \I8X16.\VGT\K{\_s}\\ &&|&
     \text{i8x16.gt\_u} &\Rightarrow& \I8X16.\VGT\K{\_u}\\ &&|&
     \text{i8x16.le\_s} &\Rightarrow& \I8X16.\VLE\K{\_s}\\ &&|&
     \text{i8x16.le\_u} &\Rightarrow& \I8X16.\VLE\K{\_u}\\ &&|&
     \text{i8x16.ge\_s} &\Rightarrow& \I8X16.\VGE\K{\_s}\\ &&|&
     \text{i8x16.ge\_u} &\Rightarrow& \I8X16.\VGE\K{\_u}\\
   \end{array}

.. math::
   \begin{array}{llclll}
   \phantom{\production{instruction}} & \phantom{\Tplaininstr_I} &\phantom{::=}& \phantom{averylonginstructionnameforvectext} && \phantom{vechasreallylonginstructionnames} \\[-2ex] &&|&
     \text{i16x8.eq} &\Rightarrow& \I16X8.\VEQ\\ &&|&
     \text{i16x8.ne} &\Rightarrow& \I16X8.\VNE\\ &&|&
     \text{i16x8.lt\_s} &\Rightarrow& \I16X8.\VLT\K{\_s}\\ &&|&
     \text{i16x8.lt\_u} &\Rightarrow& \I16X8.\VLT\K{\_u}\\ &&|&
     \text{i16x8.gt\_s} &\Rightarrow& \I16X8.\VGT\K{\_s}\\ &&|&
     \text{i16x8.gt\_u} &\Rightarrow& \I16X8.\VGT\K{\_u}\\ &&|&
     \text{i16x8.le\_s} &\Rightarrow& \I16X8.\VLE\K{\_s}\\ &&|&
     \text{i16x8.le\_u} &\Rightarrow& \I16X8.\VLE\K{\_u}\\ &&|&
     \text{i16x8.ge\_s} &\Rightarrow& \I16X8.\VGE\K{\_s}\\ &&|&
     \text{i16x8.ge\_u} &\Rightarrow& \I16X8.\VGE\K{\_u}\\
   \end{array}

.. math::
   \begin{array}{llclll}
   \phantom{\production{instruction}} & \phantom{\Tplaininstr_I} &\phantom{::=}& \phantom{averylonginstructionnameforvectext} && \phantom{vechasreallylonginstructionnames} \\[-2ex] &&|&
     \text{i32x4.eq} &\Rightarrow& \I32X4.\VEQ\\ &&|&
     \text{i32x4.ne} &\Rightarrow& \I32X4.\VNE\\ &&|&
     \text{i32x4.lt\_s} &\Rightarrow& \I32X4.\VLT\K{\_s}\\ &&|&
     \text{i32x4.lt\_u} &\Rightarrow& \I32X4.\VLT\K{\_u}\\ &&|&
     \text{i32x4.gt\_s} &\Rightarrow& \I32X4.\VGT\K{\_s}\\ &&|&
     \text{i32x4.gt\_u} &\Rightarrow& \I32X4.\VGT\K{\_u}\\ &&|&
     \text{i32x4.le\_s} &\Rightarrow& \I32X4.\VLE\K{\_s}\\ &&|&
     \text{i32x4.le\_u} &\Rightarrow& \I32X4.\VLE\K{\_u}\\ &&|&
     \text{i32x4.ge\_s} &\Rightarrow& \I32X4.\VGE\K{\_s}\\ &&|&
     \text{i32x4.ge\_u} &\Rightarrow& \I32X4.\VGE\K{\_u}\\
   \end{array}

.. math::
   \begin{array}{llclll}
   \phantom{\production{instruction}} & \phantom{\Tplaininstr_I} &\phantom{::=}& \phantom{averylonginstructionnameforvectext} && \phantom{vechasreallylonginstructionnames} \\[-2ex] &&|&
     \text{i64x2.eq} &\Rightarrow& \I64X2.\VEQ\\ &&|&
     \text{i64x2.ne} &\Rightarrow& \I64X2.\VNE\\ &&|&
     \text{i64x2.lt\_s} &\Rightarrow& \I64X2.\VLT\K{\_s}\\ &&|&
     \text{i64x2.gt\_s} &\Rightarrow& \I64X2.\VGT\K{\_s}\\ &&|&
     \text{i64x2.le\_s} &\Rightarrow& \I64X2.\VLE\K{\_s}\\ &&|&
     \text{i64x2.ge\_s} &\Rightarrow& \I64X2.\VGE\K{\_s}\\ &&|&
   \end{array}

.. _text-vfrelop:

.. math::
   \begin{array}{llclll}
   \phantom{\production{instruction}} & \phantom{\Tplaininstr_I} &\phantom{::=}& \phantom{averylonginstructionnameforvectext} && \phantom{vechasreallylonginstructionnames} \\[-2ex] &&|&
     \text{f32x4.eq} &\Rightarrow& \F32X4.\VEQ\\ &&|&
     \text{f32x4.ne} &\Rightarrow& \F32X4.\VNE\\ &&|&
     \text{f32x4.lt} &\Rightarrow& \F32X4.\VLT\\ &&|&
     \text{f32x4.gt} &\Rightarrow& \F32X4.\VGT\\ &&|&
     \text{f32x4.le} &\Rightarrow& \F32X4.\VLE\\ &&|&
     \text{f32x4.ge} &\Rightarrow& \F32X4.\VGE\\
   \end{array}

.. math::
   \begin{array}{llclll}
   \phantom{\production{instruction}} & \phantom{\Tplaininstr_I} &\phantom{::=}& \phantom{averylonginstructionnameforvectext} && \phantom{vechasreallylonginstructionnames} \\[-2ex] &&|&
     \text{f64x2.eq} &\Rightarrow& \F64X2.\VEQ\\ &&|&
     \text{f64x2.ne} &\Rightarrow& \F64X2.\VNE\\ &&|&
     \text{f64x2.lt} &\Rightarrow& \F64X2.\VLT\\ &&|&
     \text{f64x2.gt} &\Rightarrow& \F64X2.\VGT\\ &&|&
     \text{f64x2.le} &\Rightarrow& \F64X2.\VLE\\ &&|&
     \text{f64x2.ge} &\Rightarrow& \F64X2.\VGE\\
   \end{array}

.. _text-vvunop:
.. _text-vvbinop:
.. _text-vvternop:

.. math::
   \begin{array}{llclll}
   \phantom{\production{instruction}} & \phantom{\Tplaininstr_I} &\phantom{::=}& \phantom{averylonginstructionnameforvectext} && \phantom{vechasreallylonginstructionnames} \\[-2ex] &&|&
     \text{v128.not} &\Rightarrow& \V128.\VNOT\\ &&|&
     \text{v128.and} &\Rightarrow& \V128.\VAND\\ &&|&
     \text{v128.andnot} &\Rightarrow& \V128.\VANDNOT\\ &&|&
     \text{v128.or} &\Rightarrow& \V128.\VOR\\ &&|&
     \text{v128.xor} &\Rightarrow& \V128.\VXOR\\ &&|&
     \text{v128.bitselect} &\Rightarrow& \V128.\BITSELECT\\ &&|&
     \text{v128.any\_true} &\Rightarrow& \V128.\ANYTRUE
   \end{array}

.. _text-vitestop:
.. _text-vishiftop:
.. _text-viunop:
.. _text-vibinop:
.. _text-viminmaxop:
.. _text-visatbinop:

.. math::
   \begin{array}{llclll}
   \phantom{\production{instruction}} & \phantom{\Tplaininstr_I} &\phantom{::=}& \phantom{averylonginstructionnameforvectext} && \phantom{vechasreallylonginstructionnames} \\[-2ex] &&|&
     \text{i8x16.abs} &\Rightarrow& \I8X16.\VABS\\ &&|&
     \text{i8x16.neg} &\Rightarrow& \I8X16.\VNEG\\ &&|&
     \text{i8x16.all\_true} &\Rightarrow& \I8X16.\ALLTRUE\\ &&|&
     \text{i8x16.bitmask} &\Rightarrow& \I8X16.\BITMASK\\ &&|&
     \text{i8x16.narrow\_i16x8\_s} &\Rightarrow& \I8X16.\NARROW\K{\_i16x8\_s}\\ &&|&
     \text{i8x16.narrow\_i16x8\_u} &\Rightarrow& \I8X16.\NARROW\K{\_i16x8\_u}\\ &&|&
     \text{i8x16.shl} &\Rightarrow& \I8X16.\VSHL\\ &&|&
     \text{i8x16.shr\_s} &\Rightarrow& \I8X16.\VSHR\K{\_s}\\ &&|&
     \text{i8x16.shr\_u} &\Rightarrow& \I8X16.\VSHR\K{\_u}\\ &&|&
     \text{i8x16.add} &\Rightarrow& \I8X16.\VADD\\ &&|&
     \text{i8x16.add\_sat\_s} &\Rightarrow& \I8X16.\VADD\K{\_sat\_s}\\ &&|&
     \text{i8x16.add\_sat\_u} &\Rightarrow& \I8X16.\VADD\K{\_sat\_u}\\ &&|&
     \text{i8x16.sub} &\Rightarrow& \I8X16.\VSUB\\ &&|&
     \text{i8x16.sub\_sat\_s} &\Rightarrow& \I8X16.\VSUB\K{\_sat\_s}\\ &&|&
     \text{i8x16.sub\_sat\_u} &\Rightarrow& \I8X16.\VSUB\K{\_sat\_u}\\ &&|&
     \text{i8x16.min\_s} &\Rightarrow& \I8X16.\VMIN\K{\_s}\\ &&|&
     \text{i8x16.min\_u} &\Rightarrow& \I8X16.\VMIN\K{\_u}\\ &&|&
     \text{i8x16.max\_s} &\Rightarrow& \I8X16.\VMAX\K{\_s}\\ &&|&
     \text{i8x16.max\_u} &\Rightarrow& \I8X16.\VMAX\K{\_u}\\ &&|&
     \text{i8x16.avgr\_u} &\Rightarrow& \I8X16.\AVGR\K{\_u}\\ &&|&
     \text{i8x16.popcnt} &\Rightarrow& \I8X16.\VPOPCNT\\
   \end{array}

.. math::
   \begin{array}{llclll}
   \phantom{\production{instruction}} & \phantom{\Tplaininstr_I} &\phantom{::=}& \phantom{averylonginstructionnameforvectext} && \phantom{vechasreallylonginstructionnames} \\[-2ex] &&|&
     \text{i16x8.abs} &\Rightarrow& \I16X8.\VABS\\ &&|&
     \text{i16x8.neg} &\Rightarrow& \I16X8.\VNEG\\ &&|&
     \text{i16x8.all\_true} &\Rightarrow& \I16X8.\ALLTRUE\\ &&|&
     \text{i16x8.bitmask} &\Rightarrow& \I16X8.\BITMASK\\ &&|&
     \text{i16x8.narrow\_i32x4\_s} &\Rightarrow& \I16X8.\NARROW\K{\_i32x4\_s}\\ &&|&
     \text{i16x8.narrow\_i32x4\_u} &\Rightarrow& \I16X8.\NARROW\K{\_i32x4\_u}\\ &&|&
     \text{i16x8.extend\_low\_i8x16\_s} &\Rightarrow& \I16X8.\VEXTEND\K{\_low\_i8x16\_s}\\ &&|&
     \text{i16x8.extend\_high\_i8x16\_s} &\Rightarrow& \I16X8.\VEXTEND\K{\_high\_i8x16\_s}\\ &&|&
     \text{i16x8.extend\_low\_i8x16\_u} &\Rightarrow& \I16X8.\VEXTEND\K{\_low\_i8x16\_u}\\ &&|&
     \text{i16x8.extend\_high\_i8x16\_u} &\Rightarrow& \I16X8.\VEXTEND\K{\_high\_i8x16\_u}\\ &&|&
     \text{i16x8.shl} &\Rightarrow& \I16X8.\VSHL\\ &&|&
     \text{i16x8.shr\_s} &\Rightarrow& \I16X8.\VSHR\K{\_s}\\ &&|&
     \text{i16x8.shr\_u} &\Rightarrow& \I16X8.\VSHR\K{\_u}\\ &&|&
     \text{i16x8.add} &\Rightarrow& \I16X8.\VADD\\ &&|&
     \text{i16x8.add\_sat\_s} &\Rightarrow& \I16X8.\VADD\K{\_sat\_s}\\ &&|&
     \text{i16x8.add\_sat\_u} &\Rightarrow& \I16X8.\VADD\K{\_sat\_u}\\ &&|&
     \text{i16x8.sub} &\Rightarrow& \I16X8.\VSUB\\ &&|&
     \text{i16x8.sub\_sat\_s} &\Rightarrow& \I16X8.\VSUB\K{\_sat\_s}\\ &&|&
     \text{i16x8.sub\_sat\_u} &\Rightarrow& \I16X8.\VSUB\K{\_sat\_u}\\ &&|&
     \text{i16x8.mul} &\Rightarrow& \I16X8.\VMUL\\ &&|&
     \text{i16x8.min\_s} &\Rightarrow& \I16X8.\VMIN\K{\_s}\\ &&|&
     \text{i16x8.min\_u} &\Rightarrow& \I16X8.\VMIN\K{\_u}\\ &&|&
     \text{i16x8.max\_s} &\Rightarrow& \I16X8.\VMAX\K{\_s}\\ &&|&
     \text{i16x8.max\_u} &\Rightarrow& \I16X8.\VMAX\K{\_u}\\ &&|&
     \text{i16x8.avgr\_u} &\Rightarrow& \I16X8.\AVGR\K{\_u}\\ &&|&
     \text{i16x8.q15mulr\_sat\_s} &\Rightarrow& \I16X8.\Q15MULRSAT\K{\_s}\\ &&|&
     \text{i16x8.extmul\_low\_i8x16\_s} &\Rightarrow& \I16X8.\EXTMUL\K{\_low\_i8x16\_s}\\ &&|&
     \text{i16x8.extmul\_high\_i8x16\_s} &\Rightarrow& \I16X8.\EXTMUL\K{\_high\_i8x16\_s}\\ &&|&
     \text{i16x8.extmul\_low\_i8x16\_u} &\Rightarrow& \I16X8.\EXTMUL\K{\_low\_i8x16\_u}\\ &&|&
     \text{i16x8.extmul\_high\_i8x16\_u} &\Rightarrow& \I16X8.\EXTMUL\K{\_high\_i8x16\_u}\\ &&|&
     \text{i16x8.extadd\_pairwise\_i8x16\_s} &\Rightarrow& \I16X8.\EXTADDPAIRWISE\K{\_i8x16\_s}\\ &&|&
     \text{i16x8.extadd\_pairwise\_i8x16\_u} &\Rightarrow& \I16X8.\EXTADDPAIRWISE\K{\_i8x16\_u}\\
   \end{array}

.. math::
   \begin{array}{llclll}
   \phantom{\production{instruction}} & \phantom{\Tplaininstr_I} &\phantom{::=}& \phantom{averylonginstructionnameforvectext} && \phantom{vechasreallylonginstructionnames} \\[-2ex] &&|&
     \text{i32x4.abs} &\Rightarrow& \I32X4.\VABS\\ &&|&
     \text{i32x4.neg} &\Rightarrow& \I32X4.\VNEG\\ &&|&
     \text{i32x4.all\_true} &\Rightarrow& \I32X4.\ALLTRUE\\ &&|&
     \text{i32x4.bitmask} &\Rightarrow& \I32X4.\BITMASK\\ &&|&
     \text{i32x4.extadd\_pairwise\_i16x8\_s} &\Rightarrow& \I32X4.\EXTADDPAIRWISE\K{\_i16x8\_s}\\ &&|&
     \text{i32x4.extend\_low\_i16x8\_s} &\Rightarrow& \I32X4.\VEXTEND\K{\_low\_i16x8\_s}\\ &&|&
     \text{i32x4.extend\_high\_i16x8\_s} &\Rightarrow& \I32X4.\VEXTEND\K{\_high\_i16x8\_s}\\ &&|&
     \text{i32x4.extend\_low\_i16x8\_u} &\Rightarrow& \I32X4.\VEXTEND\K{\_low\_i16x8\_u}\\ &&|&
     \text{i32x4.extend\_high\_i16x8\_u} &\Rightarrow& \I32X4.\VEXTEND\K{\_high\_i16x8\_u}\\ &&|&
     \text{i32x4.shl} &\Rightarrow& \I32X4.\VSHL\\ &&|&
     \text{i32x4.shr\_s} &\Rightarrow& \I32X4.\VSHR\K{\_s}\\ &&|&
     \text{i32x4.shr\_u} &\Rightarrow& \I32X4.\VSHR\K{\_u}\\ &&|&
     \text{i32x4.add} &\Rightarrow& \I32X4.\VADD\\ &&|&
     \text{i32x4.sub} &\Rightarrow& \I32X4.\VSUB\\ &&|&
     \text{i32x4.mul} &\Rightarrow& \I32X4.\VMUL\\ &&|&
     \text{i32x4.min\_s} &\Rightarrow& \I32X4.\VMIN\K{\_s}\\ &&|&
     \text{i32x4.min\_u} &\Rightarrow& \I32X4.\VMIN\K{\_u}\\ &&|&
     \text{i32x4.max\_s} &\Rightarrow& \I32X4.\VMAX\K{\_s}\\ &&|&
     \text{i32x4.max\_u} &\Rightarrow& \I32X4.\VMAX\K{\_u}\\ &&|&
     \text{i32x4.dot\_i16x8\_s} &\Rightarrow& \I32X4.\DOT\K{\_i16x8\_s}\\ &&|&
     \text{i32x4.extmul\_low\_i16x8\_s} &\Rightarrow& \I32X4.\EXTMUL\K{\_low\_i16x8\_s}\\ &&|&
     \text{i32x4.extmul\_high\_i16x8\_s} &\Rightarrow& \I32X4.\EXTMUL\K{\_high\_i16x8\_s}\\ &&|&
     \text{i32x4.extmul\_low\_i16x8\_u} &\Rightarrow& \I32X4.\EXTMUL\K{\_low\_i16x8\_u}\\ &&|&
     \text{i32x4.extmul\_high\_i16x8\_u} &\Rightarrow& \I32X4.\EXTMUL\K{\_high\_i16x8\_u}\\
  \end{array}

.. math::
   \begin{array}{llclll}
   \phantom{\production{instruction}} & \phantom{\Tplaininstr_I} &\phantom{::=}& \phantom{averylonginstructionnameforvectext} && \phantom{vechasreallylonginstructionnames} \\[-2ex] &&|&
     \text{i64x2.abs} &\Rightarrow& \I64X2.\VABS\\ &&|&
     \text{i64x2.neg} &\Rightarrow& \I64X2.\VNEG\\ &&|&
     \text{i64x2.all\_true} &\Rightarrow& \I64X2.\ALLTRUE\\ &&|&
     \text{i64x2.bitmask} &\Rightarrow& \I64X2.\BITMASK\\ &&|&
     \text{i64x2.extend\_low\_i32x4\_s} &\Rightarrow& \I64X2.\VEXTEND\K{\_low\_i32x4\_s} \\ &&|&
     \text{i64x2.extend\_high\_i32x4\_s} &\Rightarrow& \I64X2.\VEXTEND\K{\_high\_i32x4\_s} \\ &&|&
     \text{i64x2.extend\_low\_i32x4\_u} &\Rightarrow& \I64X2.\VEXTEND\K{\_low\_i32x4\_u} \\ &&|&
     \text{i64x2.extend\_high\_i32x4\_u} &\Rightarrow& \I64X2.\VEXTEND\K{\_high\_i32x4\_u} \\ &&|&
     \text{i64x2.shl} &\Rightarrow& \I64X2.\VSHL\\ &&|&
     \text{i64x2.shr\_s} &\Rightarrow& \I64X2.\VSHR\K{\_s}\\ &&|&
     \text{i64x2.shr\_u} &\Rightarrow& \I64X2.\VSHR\K{\_u}\\ &&|&
     \text{i64x2.add} &\Rightarrow& \I64X2.\VADD\\ &&|&
     \text{i64x2.sub} &\Rightarrow& \I64X2.\VSUB\\ &&|&
     \text{i64x2.mul} &\Rightarrow& \I64X2.\VMUL\\ &&|&
     \text{i64x2.extmul\_low\_i32x4\_s} &\Rightarrow& \I64X2.\EXTMUL\K{\_low\_i32x4\_s}\\ &&|&
     \text{i64x2.extmul\_high\_i32x4\_s} &\Rightarrow& \I64X2.\EXTMUL\K{\_high\_i32x4\_s}\\ &&|&
     \text{i64x2.extmul\_low\_i32x4\_u} &\Rightarrow& \I64X2.\EXTMUL\K{\_low\_i32x4\_u}\\ &&|&
     \text{i64x2.extmul\_high\_i32x4\_u} &\Rightarrow& \I64X2.\EXTMUL\K{\_high\_i32x4\_u}\\
  \end{array}

.. _text-vfunop:
.. _text-vfbinop:

.. math::
   \begin{array}{llclll}
   \phantom{\production{instruction}} & \phantom{\Tplaininstr_I} &\phantom{::=}& \phantom{averylonginstructionnameforvectext} && \phantom{vechasreallylonginstructionnames} \\[-2ex] &&|&
     \text{f32x4.abs} &\Rightarrow& \F32X4.\VABS\\ &&|&
     \text{f32x4.neg} &\Rightarrow& \F32X4.\VNEG\\ &&|&
     \text{f32x4.sqrt} &\Rightarrow& \F32X4.\VSQRT\\ &&|&
     \text{f32x4.ceil} &\Rightarrow& \F32X4.\VCEIL\\ &&|&
     \text{f32x4.floor} &\Rightarrow& \F32X4.\VFLOOR\\ &&|&
     \text{f32x4.trunc} &\Rightarrow& \F32X4.\VTRUNC\\ &&|&
     \text{f32x4.nearest} &\Rightarrow& \F32X4.\VNEAREST\\ &&|&
     \text{f32x4.add} &\Rightarrow& \F32X4.\VADD\\ &&|&
     \text{f32x4.sub} &\Rightarrow& \F32X4.\VSUB\\ &&|&
     \text{f32x4.mul} &\Rightarrow& \F32X4.\VMUL\\ &&|&
     \text{f32x4.div} &\Rightarrow& \F32X4.\VDIV\\ &&|&
     \text{f32x4.min} &\Rightarrow& \F32X4.\VMIN\\ &&|&
     \text{f32x4.max} &\Rightarrow& \F32X4.\VMAX\\ &&|&
     \text{f32x4.pmin} &\Rightarrow& \F32X4.\VPMIN\\ &&|&
     \text{f32x4.pmax} &\Rightarrow& \F32X4.\VPMAX\\
   \end{array}

.. math::
   \begin{array}{llclll}
   \phantom{\production{instruction}} & \phantom{\Tplaininstr_I} &\phantom{::=}& \phantom{averylonginstructionnameforvectext} && \phantom{vechasreallylonginstructionnames} \\[-2ex] &&|&
     \text{f64x2.abs} &\Rightarrow& \F64X2.\VABS\\ &&|&
     \text{f64x2.neg} &\Rightarrow& \F64X2.\VNEG\\ &&|&
     \text{f64x2.sqrt} &\Rightarrow& \F64X2.\VSQRT\\ &&|&
     \text{f64x2.ceil} &\Rightarrow& \F64X2.\VCEIL\\ &&|&
     \text{f64x2.floor} &\Rightarrow& \F64X2.\VFLOOR\\ &&|&
     \text{f64x2.trunc} &\Rightarrow& \F64X2.\VTRUNC\\ &&|&
     \text{f64x2.nearest} &\Rightarrow& \F64X2.\VNEAREST\\ &&|&
     \text{f64x2.add} &\Rightarrow& \F64X2.\VADD\\ &&|&
     \text{f64x2.sub} &\Rightarrow& \F64X2.\VSUB\\ &&|&
     \text{f64x2.mul} &\Rightarrow& \F64X2.\VMUL\\ &&|&
     \text{f64x2.div} &\Rightarrow& \F64X2.\VDIV\\ &&|&
     \text{f64x2.min} &\Rightarrow& \F64X2.\VMIN\\ &&|&
     \text{f64x2.max} &\Rightarrow& \F64X2.\VMAX\\ &&|&
     \text{f64x2.pmin} &\Rightarrow& \F64X2.\VPMIN\\ &&|&
     \text{f64x2.pmax} &\Rightarrow& \F64X2.\VPMAX\\
   \end{array}

.. math::
   \begin{array}{llclll}
   \phantom{\production{instruction}} & \phantom{\Tplaininstr_I} &\phantom{::=}& \phantom{averylonginstructionnameforvectext} && \phantom{vechasreallylonginstructionnames} \\[-2ex] &&|&
     \text{i32x4.trunc\_sat\_f32x4\_s} &\Rightarrow& \I32X4.\VTRUNC\K{\_sat\_f32x4\_s}\\ &&|&
     \text{i32x4.trunc\_sat\_f32x4\_u} &\Rightarrow& \I32X4.\VTRUNC\K{\_sat\_f32x4\_u}\\ &&|&
     \text{i32x4.trunc\_sat\_f64x2\_s\_zero} &\Rightarrow& \I32X4.\VTRUNC\K{\_sat\_f64x2\_s\_zero}\\ &&|&
     \text{i32x4.trunc\_sat\_f64x2\_u\_zero} &\Rightarrow& \I32X4.\VTRUNC\K{\_sat\_f64x2\_u\_zero}\\ &&|&
     \text{f32x4.convert\_i32x4\_s} &\Rightarrow& \F32X4.\CONVERT\K{\_i32x4\_s}\\ &&|&
     \text{f32x4.convert\_i32x4\_u} &\Rightarrow& \F32X4.\CONVERT\K{\_i32x4\_u}\\ &&|&
     \text{f64x2.convert\_low\_i32x4\_s} &\Rightarrow& \F64X2.\VCONVERT\K{\_low\_i32x4\_s}\\  &&|&
     \text{f64x2.convert\_low\_i32x4\_u} &\Rightarrow& \F64X2.\VCONVERT\K{\_low\_i32x4\_u}\\ &&|&
     \text{f32x4.demote\_f64x2\_zero} &\Rightarrow& \F32X4.\VDEMOTE\K{\_f64x2\_zero}\\ &&|&
     \text{f64x2.promote\_low\_f32x4} &\Rightarrow& \F64X2.\VPROMOTE\K{\_low\_f32x4}\\
   \end{array}


.. index:: ! folded instruction, S-expression
.. _text-foldedinstr:

Folded Instructions
~~~~~~~~~~~~~~~~~~~

Instructions can be written as S-expressions by grouping them into *folded* form. In that notation, an instruction is wrapped in parentheses and optionally includes nested folded instructions to indicate its operands.

In the case of :ref:`block instructions <text-instr-block>`, the folded form omits the :math:`\text{end}` delimiter.
For |IF| instructions, both branches have to be wrapped into nested S-expressions, headed by the keywords :math:`\text{then}` and :math:`\text{else}`.

The set of all phrases defined by the following abbreviations recursively forms the auxiliary syntactic class |Tfoldedinstr|.
Such a folded instruction can appear anywhere a regular instruction can.

.. MathJax doesn't handle LaTex multicolumns, thus the spacing hack in the following formula.

.. math::
   \begin{array}{lllll}
   \production{instruction} &
     \text{(}~\Tplaininstr~~\Tfoldedinstr^\ast~\text{)}
       &\equiv\quad \Tfoldedinstr^\ast~~\Tplaininstr \\ &
     \text{(}~\text{block}~~\Tlabel~~\Tblocktype~~\Tinstr^\ast~\text{)}
       &\equiv\quad \text{block}~~\Tlabel~~\Tblocktype~~\Tinstr^\ast~~\text{end} \\ &
     \text{(}~\text{loop}~~\Tlabel~~\Tblocktype~~\Tinstr^\ast~\text{)}
       &\equiv\quad \text{loop}~~\Tlabel~~\Tblocktype~~\Tinstr^\ast~~\text{end} \\ &
     \text{(}~\text{if}~~\Tlabel~~\Tblocktype~~\Tfoldedinstr^\ast
       &\hspace{-3ex} \text{(}~\text{then}~~\Tinstr_1^\ast~\text{)}~~(\text{(}~\text{else}~~\Tinstr_2^\ast~\text{)})^?~~\text{)}
       \quad\equiv \\ &\qquad
       \Tfoldedinstr^\ast~~\text{if}~~\Tlabel
       &\hspace{-12ex} \Tblocktype~~\Tinstr_1^\ast~~\text{else}~~(\Tinstr_2^\ast)^?~\text{end} \\ &
     \text{(}~\text{try\_table}~~\Tlabel~~\Tblocktype~~\Tcatch^\ast~~\Tinstr^\ast~\text{)}
       \quad\equiv \\ &\qquad
       \text{try\_table}~~\Tlabel~~\Tblocktype~~\Tcatch^\ast~~\Tinstr^\ast~~\text{end} \\
   \end{array}


.. note::
   For example, the instruction sequence

   .. math::
      \mathtt{(local.get~\$x)~(i32.const~2)~i32.add~(i32.const~3)~i32.mul}

   can be folded into

   .. math::
      \mathtt{(i32.mul~(i32.add~(local.get~\$x)~(i32.const~2))~(i32.const~3))}

   Folded instructions are solely syntactic sugar,
   no additional syntactic or type-based checking is implied.


.. index:: expression
   pair: text format; expression
   single: expression; constant
.. _text-expr:

Expressions
~~~~~~~~~~~

Expressions are written as instruction sequences.
No explicit :math:`\text{end}` keyword is included, since they only occur in bracketed positions.

.. math::
   \begin{array}{llclll}
   \production{expression} & \Texpr_I &::=&
     (\X{in}{:}\Tinstr_I)^\ast &\Rightarrow& \X{in}^\ast~\END \\
   \end{array}<|MERGE_RESOLUTION|>--- conflicted
+++ resolved
@@ -48,11 +48,7 @@
    then it is shadowed and the earlier label becomes inaccessible.
 
 
-<<<<<<< HEAD
 .. index:: control instructions, structured control, label, block, branch, result type, label index, function index, tag index, type index, vector, polymorphism, reference
-=======
-.. index:: control instructions, structured control, label, block, branch, result type, label index, function index, type index, vector, polymorphism, reference
->>>>>>> ba81d7a2
    pair: text format; instruction
 .. _text-blockinstr:
 .. _text-plaininstr:
@@ -132,11 +128,8 @@
 .. _text-call_indirect:
 .. _text-return_call:
 .. _text-return_call_indirect:
-<<<<<<< HEAD
 .. _text-throw:
 .. _text-throw_ref:
-=======
->>>>>>> ba81d7a2
 
 All other control instruction are represented verbatim.
 
@@ -161,13 +154,9 @@
      \text{return\_call}~~x{:}\Tfuncidx_I &\Rightarrow& \RETURNCALL~x \\ &&|&
      \text{return\_call\_ref}~~x{:}\Ttypeidx &\Rightarrow& \RETURNCALLREF~x \\ &&|&
      \text{return\_call\_indirect}~~x{:}\Ttableidx~~y,I'{:}\Ttypeuse_I &\Rightarrow& \RETURNCALLINDIRECT~x~y
-<<<<<<< HEAD
        & (\iff I' = \{\ILOCALS~(\epsilon)^\ast\}) \\ &&|&
      \text{throw}~~x{:}\Ttagidx_I &\Rightarrow& \THROW~x \\ &&|&
      \text{throw\_ref} &\Rightarrow& \THROWREF \\
-=======
-       & (\iff I' = \{\ILOCALS~(\epsilon)^\ast\}) \\
->>>>>>> ba81d7a2
    \end{array}
 
 .. note::
