.. index:: validation, algorithm, instruction, module, binary format, opcode
.. _algo-valid:

Validation Algorithm
--------------------

The specification of WebAssembly :ref:`validation <valid>` is purely *declarative*.
It describes the constraints that must be met by a :ref:`module <valid-module>` or :ref:`instruction <valid-instr>` sequence to be valid.

This section sketches the skeleton of a sound and complete *algorithm* for effectively validating code, i.e., sequences of :ref:`instructions <syntax-instr>`.
(Other aspects of validation are straightforward to implement.)

In fact, the algorithm is expressed over the flat sequence of opcodes as occurring in the :ref:`binary format <binary>`, and performs only a single pass over it.
Consequently, it can be integrated directly into a decoder.

The algorithm is expressed in typed pseudo code whose semantics is intended to be self-explanatory.


.. index:: value type, stack, label, frame, instruction

Data Structures
~~~~~~~~~~~~~~~

Types are representable as an enumeration.
A simple subtyping check can be defined on these types.

.. code-block:: pseudo

   type val_type = I32 | I64 | F32 | F64 | Anyref | Funcref | Nullref | Bot

   func is_num(t : val_type) : bool =
     return t = I32 || t = I64 || t = F32 || t = F64 || t = Bot

   func is_ref(t : val_type) : bool =
     return t = Anyref || t = Funcref || t = Nullref || t = Bot

   func matches(t1 : val_type, t2 : val_type) : bool =
     return t1 = t2 || t1 = Bot ||
       (t1 = Nullref && is_ref(t2)) || (is_ref(t1) && t2 = Anyref)

The algorithm uses two separate stacks: the *value stack* and the *control stack*.
The former tracks the :ref:`types <syntax-valtype>` of operand values on the :ref:`stack <stack>`,
the latter surrounding :ref:`structured control instructions <syntax-instr-control>` and their associated :ref:`blocks <syntax-instr-control>`.

.. code-block:: pseudo

   type val_stack = stack(val_type)

   type ctrl_stack = stack(ctrl_frame)
   type ctrl_frame = {
     label_types : list(val_type)
     end_types : list(val_type)
     height : nat
     unreachable : bool
   }

For each value, the value stack records its :ref:`value type <syntax-valtype>`.

For each entered block, the control stack records a *control frame* with the type of the associated :ref:`label <syntax-label>` (used to type-check branches), the result type of the block (used to check its result), the height of the operand stack at the start of the block (used to check that operands do not underflow the current block), and a flag recording whether the remainder of the block is unreachable (used to handle :ref:`stack-polymorphic <polymorphism>` typing after branches).

.. note::
   In the presentation of this algorithm, multiple values are supported for the :ref:`result types <syntax-resulttype>` classifying blocks and labels.
   With the current version of WebAssembly, the :code:`list` could be simplified to an optional value.

For the purpose of presenting the algorithm, the operand and control stacks are simply maintained as global variables:

.. code-block:: pseudo

   var vals : val_stack
   var ctrls : ctrl_stack

However, these variables are not manipulated directly by the main checking function, but through a set of auxiliary functions:

.. code-block:: pseudo

   func push_val(type : val_type) =
     vals.push(type)

   func pop_val() : val_type =
     if (vals.size() = ctrls[0].height && ctrls[0].unreachable) return Bot
     error_if(vals.size() = ctrls[0].height)
     return vals.pop()

   func pop_val(expect : val_type) : val_type =
     let actual = pop_val()
     error_if(not matches(actual, expect))
     return actual

   func push_vals(types : list(val_type)) = foreach (t in types) push_val(t)
   func pop_vals(types : list(val_type)) : list(val_type) =
     var popped := []
     foreach (t in reverse(types)) popped.append(pop_val(t))
     return popped

Pushing an operand value simply pushes the respective type to the value stack.

Popping an operand value checks that the value stack does not underflow the current block and then removes one type.
But first, a special case is handled where the block contains no known values, but has been marked as unreachable.
That can occur after an unconditional branch, when the stack is typed :ref:`polymorphically <polymorphism>`.
In that case, the :code:`Bot` type is returned, because that is a *principal* choice trivially satisfying all use constraints.

A second function for popping an operand value takes an expected type, which the actual operand type is checked against.
The types may differ by subtyping, including the case where the actual type is :code:`Bot`, and thereby matches unconditionally.
The function returns the actual type popped from the stack.

Finally, there are accumulative functions for pushing or popping multiple operand types.

.. note::
   The notation :code:`stack[i]` is meant to index the stack from the top,
   so that, e.g., :code:`ctrls[0]` accesses the element pushed last.


The control stack is likewise manipulated through auxiliary functions:

.. code-block:: pseudo

   func push_ctrl(label : list(val_type), out : list(val_type)) =
     let frame = ctrl_frame(label, out, vals.size(), false)
     ctrls.push(frame)

   func pop_ctrl() : list(val_type) =
     error_if(ctrls.is_empty())
     let frame = ctrls[0]
     pop_vals(frame.end_types)
     error_if(vals.size() =/= frame.height)
     ctrls.pop()
     return frame.end_types

   func unreachable() =
     vals.resize(ctrls[0].height)
     ctrls[0].unreachable := true

Pushing a control frame takes the types of the label and result values.
It allocates a new frame record recording them along with the current height of the operand stack and marks the block as reachable.

Popping a frame first checks that the control stack is not empty.
It then verifies that the operand stack contains the right types of values expected at the end of the exited block and pops them off the operand stack.
Afterwards, it checks that the stack has shrunk back to its initial height.

Finally, the current frame can be marked as unreachable.
In that case, all existing operand types are purged from the value stack, in order to allow for the :ref:`stack-polymorphism <polymorphism>` logic in :code:`pop_val` to take effect.

.. note::
   Even with the unreachable flag set, consecutive operands are still pushed to and popped from the operand stack.
   That is necessary to detect invalid :ref:`examples <polymorphism>` like :math:`(\UNREACHABLE~(\I32.\CONST)~\I64.\ADD)`.
   However, a polymorphic stack cannot underflow, but instead generates :code:`Bot` types as needed.


.. index:: opcode

Validation of Instruction Sequences
~~~~~~~~~~~~~~~~~~~~~~~~~~~~~~~~~~~

The following function shows the validation of a number of representative instructions that manipulate the stack.
Other instructions are checked in a similar manner.

.. note::
   Various instructions not shown here will additionally require the presence of a validation :ref:`context <context>` for checking uses of :ref:`indices <syntax-index>`.
   That is an easy addition and therefore omitted from this presentation.

.. code-block:: pseudo

   func validate(opcode) =
     switch (opcode)
       case (i32.add)
         pop_val(I32)
         pop_val(I32)
         push_val(I32)

       case (drop)
         pop_val()

       case (select)
         pop_val(I32)
         let t1 = pop_val()
         let t2 = pop_val()
         error_if(not (is_num(t1) && is_num(t2)))
         error_if(t1 =/= t2 && t1 =/= Bot && t2 =/= Bot)
         push_val(if (t1 = Bot) t2 else t1)

       case (select t)
         pop_val(I32)
         pop_val(t)
         pop_val(t)
         push_val(t)

       case (unreachable)
         unreachable()

       case (block t*)
         push_ctrl([t*], [t*])

       case (loop t*)
         push_ctrl([], [t*])

       case (if t*)
         pop_val(I32)
         push_ctrl([t*], [t*])

       case (end)
         let results = pop_ctrl()
         push_vals(results)

       case (else)
         let results = pop_ctrl()
         push_ctrl(results, results)

       case (br n)
         error_if(ctrls.size() < n)
         pop_vals(ctrls[n].label_types)
         unreachable()

       case (br_if n)
         error_if(ctrls.size() < n)
         pop_val(I32)
         pop_vals(ctrls[n].label_types)
         push_vals(ctrls[n].label_types)

       case (br_table n* m)
         pop_val(I32)
         error_if(ctrls.size() < m)
         let arity = ctrls[m].label_types.size()
         foreach (n in n*)
<<<<<<< HEAD
           error_if(ctrls.size() < n)
           error_if(ctrls[n].label_types.size() =/= arity)
           push_vals(pop_vals(ctrls[n].label_types))
         pop_vals(ctrls[m].label_types)
         unreachable()
=======
           error_if(ctrls.size() < n || ctrls[n].label_types =/= ctrls[m].label_types)
         pop_opd(I32)
         pop_opds(ctrls[m].label_types)
         unreachable()

.. note::
   It is an invariant under the current WebAssembly instruction set that an operand of :code:`Unknown` type is never duplicated on the stack.
   This would change if the language were extended with stack instructions like :code:`dup`.
   Under such an extension, the above algorithm would need to be refined by replacing the :code:`Unknown` type with proper *type variables* to ensure that all uses are consistent.
>>>>>>> c663194c
<|MERGE_RESOLUTION|>--- conflicted
+++ resolved
@@ -221,20 +221,13 @@
          error_if(ctrls.size() < m)
          let arity = ctrls[m].label_types.size()
          foreach (n in n*)
-<<<<<<< HEAD
            error_if(ctrls.size() < n)
            error_if(ctrls[n].label_types.size() =/= arity)
            push_vals(pop_vals(ctrls[n].label_types))
          pop_vals(ctrls[m].label_types)
          unreachable()
-=======
-           error_if(ctrls.size() < n || ctrls[n].label_types =/= ctrls[m].label_types)
-         pop_opd(I32)
-         pop_opds(ctrls[m].label_types)
-         unreachable()
 
 .. note::
    It is an invariant under the current WebAssembly instruction set that an operand of :code:`Unknown` type is never duplicated on the stack.
    This would change if the language were extended with stack instructions like :code:`dup`.
-   Under such an extension, the above algorithm would need to be refined by replacing the :code:`Unknown` type with proper *type variables* to ensure that all uses are consistent.
->>>>>>> c663194c
+   Under such an extension, the above algorithm would need to be refined by replacing the :code:`Unknown` type with proper *type variables* to ensure that all uses are consistent.