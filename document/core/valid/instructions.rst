--- conflicted
+++ resolved
@@ -2495,73 +2495,74 @@
 
 .. math::
    \frac{
+     C \vdashinstrconst t.\CONST~c \const
+   }
+   \qquad
+   \frac{
      \ibinop \in \{\ADD, \SUB, \MUL\}
    }{
-<<<<<<< HEAD
-     C \vdashinstrconst t.\CONST~c \const
+     C \vdashinstrconst \K{i}\X{nn}\K{.}\ibinop \const
+   }
+
+.. math::
+   \frac{
+   }{
+     C \vdashinstrconst \REFNULL~t \const
    }
    \qquad
    \frac{
+   }{
+     C \vdashinstrconst \REFI31 \const
+   }
+   \qquad
+   \frac{
+   }{
+     C \vdashinstrconst \REFFUNC~x \const
+   }
+
+.. math::
+   \frac{
+   }{
+     C \vdashinstrconst \STRUCTNEW~x \const
+   }
+   \qquad
+   \frac{
+   }{
+     C \vdashinstrconst \STRUCTNEWDEFAULT~x \const
+   }
+
+.. math::
+   \frac{
+   }{
+     C \vdashinstrconst \ARRAYNEW~x \const
+   }
+   \qquad
+   \frac{
+   }{
+     C \vdashinstrconst \ARRAYNEWDEFAULT~x \const
+   }
+   \qquad
+   \frac{
+   }{
+     C \vdashinstrconst \ARRAYNEWFIXED~x \const
+   }
+
+.. math::
+   \frac{
+   }{
+     C \vdashinstrconst \ANYCONVERTEXTERN \const
+   }
+   \qquad
+   \frac{
+   }{
+     C \vdashinstrconst \EXTERNCONVERTANY \const
+   }
+
+.. math::
+   \frac{
      C.\CGLOBALS[x] = \CONST~t
    }{
      C \vdashinstrconst \GLOBALGET~x \const
-   }
-
-.. math::
-   \frac{
-   }{
-     C \vdashinstrconst \REFNULL~t \const
-   }
-   \qquad
-   \frac{
-   }{
-     C \vdashinstrconst \REFI31 \const
-   }
-   \qquad
-   \frac{
-   }{
-     C \vdashinstrconst \REFFUNC~x \const
-=======
-     C \vdashinstrconst \K{i}\X{nn}\K{.}\ibinop \const
->>>>>>> 14f86b93
-   }
-
-.. math::
-   \frac{
-   }{
-     C \vdashinstrconst \STRUCTNEW~x \const
-   }
-   \qquad
-   \frac{
-   }{
-     C \vdashinstrconst \STRUCTNEWDEFAULT~x \const
-   }
-
-.. math::
-   \frac{
-   }{
-     C \vdashinstrconst \ARRAYNEW~x \const
-   }
-   \qquad
-   \frac{
-   }{
-     C \vdashinstrconst \ARRAYNEWDEFAULT~x \const
-   }
-   \qquad
-   \frac{
-   }{
-     C \vdashinstrconst \ARRAYNEWFIXED~x \const
-   }
-
-.. math::
-   \frac{
-   }{
-     C \vdashinstrconst \ANYCONVERTEXTERN \const
-   }
-   \qquad
-   \frac{
-   }{
-     C \vdashinstrconst \EXTERNCONVERTANY \const
    }
 
 
