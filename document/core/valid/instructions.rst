.. index:: instruction, function type, context, value, operand stack, ! polymorphism, ! bottom type
.. _valid-instr:
.. _syntax-stacktype:
.. _syntax-opdtype:

Instructions
------------

:ref:`Instructions <syntax-instr>` are classified by *stack types* :math:`[t_1^\ast] \to [t_2^\ast]` that describe how instructions manipulate the :ref:`operand stack <stack>`.

.. math::
   \begin{array}{llll}
   \production{stack type} & \stacktype &::=&
     [\opdtype^\ast] \to [\opdtype^\ast] \\
   \production{operand type} & \opdtype &::=&
     \valtype ~|~ \bot \\
   \end{array}

The types describe the required input stack with *operand types* :math:`t_1^\ast` that an instruction pops off
and the provided output stack with result values of types :math:`t_2^\ast` that it pushes back.
Stack types are akin to :ref:`function types <syntax-functype>`,
except that they allow individual operands to be classified as :math:`\bot` (*bottom*), indicating that the type is unconstrained.
As an auxiliary notion, an operand type :math:`t_1` *matches* another operand type :math:`t_2`, if :math:`t_1` is either :math:`\bot` or equal to :math:`t_2`.

.. _match-opdtype:

.. math::
   \frac{
   }{
     \vdash t \leq t
   }
   \qquad
   \frac{
   }{
     \vdash \bot \leq t
   }

.. note::
   For example, the instruction :math:`\I32.\ADD` has type :math:`[\I32~\I32] \to [\I32]`,
   consuming two |I32| values and producing one.

Typing extends to :ref:`instruction sequences <valid-instr-seq>` :math:`\instr^\ast`.
Such a sequence has a :ref:`function type <syntax-functype>` :math:`[t_1^\ast] \to [t_2^\ast]` if the accumulative effect of executing the instructions is consuming values of types :math:`t_1^\ast` off the operand stack and pushing new values of types :math:`t_2^\ast`.

.. _polymorphism:

For some instructions, the typing rules do not fully constrain the type,
and therefore allow for multiple types.
Such instructions are called *polymorphic*.
Two degrees of polymorphism can be distinguished:

* *value-polymorphic*:
  the :ref:`value type <syntax-valtype>` :math:`t` of one or several individual operands is unconstrained.
  That is the case for all :ref:`parametric instructions <valid-instr-parametric>` like |DROP| and |SELECT|.


* *stack-polymorphic*:
  the entire (or most of the) :ref:`function type <syntax-functype>` :math:`[t_1^\ast] \to [t_2^\ast]` of the instruction is unconstrained.
  That is the case for all :ref:`control instructions <valid-instr-control>` that perform an *unconditional control transfer*, such as |UNREACHABLE|, |BR|, |BRTABLE|, and |RETURN|.

In both cases, the unconstrained types or type sequences can be chosen arbitrarily, as long as they meet the constraints imposed for the surrounding parts of the program.

.. note::
   For example, the |SELECT| instruction is valid with type :math:`[t~t~\I32] \to [t]`, for any possible :ref:`number type <syntax-numtype>` :math:`t`.   Consequently, both instruction sequences

   .. math::
      (\I32.\CONST~1)~~(\I32.\CONST~2)~~(\I32.\CONST~3)~~\SELECT{}

   and

   .. math::
      (\F64.\CONST~1.0)~~(\F64.\CONST~2.0)~~(\I32.\CONST~3)~~\SELECT{}

   are valid, with :math:`t` in the typing of |SELECT| being instantiated to |I32| or |F64|, respectively.

   The |UNREACHABLE| instruction is valid with type :math:`[t_1^\ast] \to [t_2^\ast]` for any possible sequences of value types :math:`t_1^\ast` and :math:`t_2^\ast`.
   Consequently,

   .. math::
      \UNREACHABLE~~\I32.\ADD

   is valid by assuming type :math:`[] \to [\I32~\I32]` for the |UNREACHABLE| instruction.
   In contrast,

   .. math::
      \UNREACHABLE~~(\I64.\CONST~0)~~\I32.\ADD

   is invalid, because there is no possible type to pick for the |UNREACHABLE| instruction that would make the sequence well-typed.

The :ref:`Appendix <algo-valid>` describes a type checking :ref:`algorithm <algo-valid>` that efficiently implements validation of instruction sequences as prescribed by the rules given here.


.. index:: numeric instruction
   pair: validation; instruction
   single: abstract syntax; instruction
.. _valid-instr-numeric:

Numeric Instructions
~~~~~~~~~~~~~~~~~~~~

.. _valid-const:

:math:`t\K{.}\CONST~c`
......................

* The instruction is valid with type :math:`[] \to [t]`.

.. math::
   \frac{
   }{
     C \vdashinstr t\K{.}\CONST~c : [] \to [t]
   }


.. _valid-unop:

:math:`t\K{.}\unop`
...................

* The instruction is valid with type :math:`[t] \to [t]`.

.. math::
   \frac{
   }{
     C \vdashinstr t\K{.}\unop : [t] \to [t]
   }


.. _valid-binop:

:math:`t\K{.}\binop`
....................

* The instruction is valid with type :math:`[t~t] \to [t]`.

.. math::
   \frac{
   }{
     C \vdashinstr t\K{.}\binop : [t~t] \to [t]
   }


.. _valid-testop:

:math:`t\K{.}\testop`
.....................

* The instruction is valid with type :math:`[t] \to [\I32]`.

.. math::
   \frac{
   }{
     C \vdashinstr t\K{.}\testop : [t] \to [\I32]
   }


.. _valid-relop:

:math:`t\K{.}\relop`
....................

* The instruction is valid with type :math:`[t~t] \to [\I32]`.

.. math::
   \frac{
   }{
     C \vdashinstr t\K{.}\relop : [t~t] \to [\I32]
   }


.. _valid-cvtop:

:math:`t_2\K{.}\cvtop\K{\_}t_1\K{\_}\sx^?`
..........................................

* The instruction is valid with type :math:`[t_1] \to [t_2]`.

.. math::
   \frac{
   }{
     C \vdashinstr t_2\K{.}\cvtop\K{\_}t_1\K{\_}\sx^? : [t_1] \to [t_2]
   }


.. index:: reference instructions, reference type
   pair: validation; instruction
   single: abstract syntax; instruction
.. _valid-instr-ref:

Reference Instructions
~~~~~~~~~~~~~~~~~~~~~~

.. _valid-ref.null:

:math:`\REFNULL~t`
..................

* The instruction is valid with type :math:`[] \to [t]`.

.. math::
   \frac{
   }{
     C \vdashinstr \REFNULL~t : [] \to [t]
   }

.. note::
   In future versions of WebAssembly, there may be reference types for which no null reference is allowed.

.. _valid-ref.is_null:

:math:`\REFISNULL`
..................

* The instruction is valid with type :math:`[t] \to [\I32]`, for any :ref:`reference type <syntax-reftype>` :math:`t`.

.. math::
   \frac{
     t = \reftype
   }{
     C \vdashinstr \REFISNULL : [t] \to [\I32]
   }

.. _valid-ref.func:

:math:`\REFFUNC~x`
..................

* The function :math:`C.\CFUNCS[x]` must be defined in the context.

* The :ref:`function index <syntax-funcidx>` :math:`x` must be contained in :math:`C.\CREFS`.

* The instruction is valid with type :math:`[] \to [\FUNCREF]`.

.. math::
   \frac{
     C.\CFUNCS[x] = \functype
     \qquad
     x \in C.\CREFS
   }{
     C \vdashinstr \REFFUNC~x : [] \to [\FUNCREF]
   }


.. index:: parametric instructions, value type, polymorphism
   pair: validation; instruction
   single: abstract syntax; instruction
.. _valid-instr-parametric:

Parametric Instructions
~~~~~~~~~~~~~~~~~~~~~~~

.. _valid-drop:

:math:`\DROP`
.............

* The instruction is valid with type :math:`[t] \to []`, for any :ref:`value type <syntax-valtype>` :math:`t`.

.. math::
   \frac{
   }{
     C \vdashinstr \DROP : [t] \to []
   }

.. note::
   Both |DROP| and |SELECT| without annotation are :ref:`value-polymorphic <polymorphism>` instructions.



.. _valid-select:

:math:`\SELECT~(t^\ast)^?`
..........................

* If :math:`t^\ast` is present, then:

  * The length of :math:`t^\ast` must be :math:`1`.

  * Then the instruction is valid with type :math:`[t^\ast~t^\ast~\I32] \to [t^\ast]`.

* Else:

<<<<<<< HEAD
  * The instruction is valid with type :math:`[t~t~\I32] \to [t]`, for any :ref:`value type <syntax-valtype>` :math:`t` that :ref:`matches <match-valtype>` some :ref:`number type <syntax-numtype>`.
=======
  * The instruction is valid with type :math:`[t~t~\I32] \to [t]`, for any :ref:`operand type <syntax-opdtype>` :math:`t` that :ref:`matches <match-opdtype>` some :ref:`number type <syntax-numtype>`.
>>>>>>> d6046b88

.. math::
   \frac{
   }{
     C \vdashinstr \SELECT~t : [t~t~\I32] \to [t]
   }
   \qquad
   \frac{
<<<<<<< HEAD
     \vdashvaltypematch t \matchesvaltype \numtype
=======
     \vdash t \leq \numtype
>>>>>>> d6046b88
   }{
     C \vdashinstr \SELECT : [t~t~\I32] \to [t]
   }

.. note::
   In future versions of WebAssembly, |SELECT| may allow more than one value per choice.


.. index:: variable instructions, local index, global index, context
   pair: validation; instruction
   single: abstract syntax; instruction
.. _valid-instr-variable:

Variable Instructions
~~~~~~~~~~~~~~~~~~~~~

.. _valid-local.get:

:math:`\LOCALGET~x`
...................

* The local :math:`C.\CLOCALS[x]` must be defined in the context.

* Let :math:`t` be the :ref:`value type <syntax-valtype>` :math:`C.\CLOCALS[x]`.

* Then the instruction is valid with type :math:`[] \to [t]`.

.. math::
   \frac{
     C.\CLOCALS[x] = t
   }{
     C \vdashinstr \LOCALGET~x : [] \to [t]
   }


.. _valid-local.set:

:math:`\LOCALSET~x`
...................

* The local :math:`C.\CLOCALS[x]` must be defined in the context.

* Let :math:`t` be the :ref:`value type <syntax-valtype>` :math:`C.\CLOCALS[x]`.

* Then the instruction is valid with type :math:`[t] \to []`.

.. math::
   \frac{
     C.\CLOCALS[x] = t
   }{
     C \vdashinstr \LOCALSET~x : [t] \to []
   }


.. _valid-local.tee:

:math:`\LOCALTEE~x`
...................

* The local :math:`C.\CLOCALS[x]` must be defined in the context.

* Let :math:`t` be the :ref:`value type <syntax-valtype>` :math:`C.\CLOCALS[x]`.

* Then the instruction is valid with type :math:`[t] \to [t]`.

.. math::
   \frac{
     C.\CLOCALS[x] = t
   }{
     C \vdashinstr \LOCALTEE~x : [t] \to [t]
   }


.. _valid-global.get:

:math:`\GLOBALGET~x`
....................

* The global :math:`C.\CGLOBALS[x]` must be defined in the context.

* Let :math:`\mut~t` be the :ref:`global type <syntax-globaltype>` :math:`C.\CGLOBALS[x]`.

* Then the instruction is valid with type :math:`[] \to [t]`.

.. math::
   \frac{
     C.\CGLOBALS[x] = \mut~t
   }{
     C \vdashinstr \GLOBALGET~x : [] \to [t]
   }


.. _valid-global.set:

:math:`\GLOBALSET~x`
....................

* The global :math:`C.\CGLOBALS[x]` must be defined in the context.

* Let :math:`\mut~t` be the :ref:`global type <syntax-globaltype>` :math:`C.\CGLOBALS[x]`.

* The mutability :math:`\mut` must be |MVAR|.

* Then the instruction is valid with type :math:`[t] \to []`.

.. math::
   \frac{
     C.\CGLOBALS[x] = \MVAR~t
   }{
     C \vdashinstr \GLOBALSET~x : [t] \to []
   }


.. index:: table instruction, table index, context
   pair: validation; instruction
   single: abstract syntax; instruction
.. _valid-instr-table:

Table Instructions
~~~~~~~~~~~~~~~~~~

.. _valid-table.get:

:math:`\TABLEGET~x`
...................

* The table :math:`C.\CTABLES[x]` must be defined in the context.

* Let :math:`\limits~t` be the :ref:`table type <syntax-tabletype>` :math:`C.\CTABLES[x]`.

* Then the instruction is valid with type :math:`[\I32] \to [t]`.

.. math::
   \frac{
     C.\CTABLES[x] = \limits~t
   }{
     C \vdashinstr \TABLEGET~x : [\I32] \to [t]
   }


.. _valid-table.set:

:math:`\TABLESET~x`
...................

* The table :math:`C.\CTABLES[x]` must be defined in the context.

* Let :math:`\limits~t` be the :ref:`table type <syntax-tabletype>` :math:`C.\CTABLES[x]`.

* Then the instruction is valid with type :math:`[\I32~t] \to []`.

.. math::
   \frac{
     C.\CTABLES[x] = t
   }{
     C \vdashinstr \TABLESET~x : [\I32~t] \to []
   }


.. _valid-table.size:

:math:`\TABLESIZE~x`
....................

* The table :math:`C.\CTABLES[x]` must be defined in the context.

* Then the instruction is valid with type :math:`[] \to [\I32]`.

.. math::
   \frac{
     C.\CTABLES[x] = \tabletype
   }{
     C \vdashinstr \TABLESIZE~x : [] \to [\I32]
   }


.. _valid-table.grow:

:math:`\TABLEGROW~x`
....................

* The table :math:`C.\CTABLES[x]` must be defined in the context.

* Let :math:`\limits~t` be the :ref:`table type <syntax-tabletype>` :math:`C.\CTABLES[x]`.

* Then the instruction is valid with type :math:`[t~\I32] \to [\I32]`.

.. math::
   \frac{
     C.\CTABLES[x] = \limits~t
   }{
     C \vdashinstr \TABLEGROW~x : [t~\I32] \to [\I32]
   }


.. _valid-table.fill:

:math:`\TABLEFILL~x`
....................

* The table :math:`C.\CTABLES[x]` must be defined in the context.

* Let :math:`\limits~t` be the :ref:`table type <syntax-tabletype>` :math:`C.\CTABLES[x]`.

* Then the instruction is valid with type :math:`[\I32~t~\I32] \to []`.

.. math::
   \frac{
     C.\CTABLES[x] = \limits~t
   }{
     C \vdashinstr \TABLEFILL~x : [\I32~t~\I32] \to []
   }


.. _valid-table.copy:

:math:`\TABLECOPY~x~y`
......................

* The table :math:`C.\CTABLES[x]` must be defined in the context.

* Let :math:`\limits_1~t_1` be the :ref:`table type <syntax-tabletype>` :math:`C.\CTABLES[x]`.

* The table :math:`C.\CTABLES[y]` must be defined in the context.

* Let :math:`\limits_2~t_2` be the :ref:`table type <syntax-tabletype>` :math:`C.\CTABLES[y]`.

* The :ref:`reference type <syntax-reftype>` :math:`t_2` must :ref:`match <match-reftype>` :math:`t_1`.

* Then the instruction is valid with type :math:`[\I32~\I32~\I32] \to []`.

.. math::
   \frac{
     C.\CTABLES[x] = \limits_1~t_1
     \qquad
     C.\CTABLES[x] = \limits_2~t_2
     \qquad
     \vdashreftypematch t_2 \matchesvaltype t_1
   }{
     C \vdashinstr \TABLECOPY~x~y : [\I32~\I32~\I32] \to []
   }


.. _valid-table.init:

:math:`\TABLEINIT~x~y`
......................

* The table :math:`C.\CTABLES[x]` must be defined in the context.

* Let :math:`\limits~t_1` be the :ref:`table type <syntax-tabletype>` :math:`C.\CTABLES[x]`.

* The element segment :math:`C.\CELEMS[y]` must be defined in the context.

* Let :math:`t_2` be the :ref:`reference type <syntax-reftype>` :math:`C.\CELEMS[y]`.

* The :ref:`reference type <syntax-reftype>` :math:`t_2` must :ref:`match <match-reftype>` :math:`t_1`.

* Then the instruction is valid with type :math:`[\I32~\I32~\I32] \to []`.

.. math::
   \frac{
     C.\CTABLES[x] = \limits_1~t_1
     \qquad
     C.\CELEMS[y] = t_2
     \qquad
     \vdashreftypematch t_2 \matchesvaltype t_1
   }{
     C \vdashinstr \TABLEINIT~x~y : [\I32~\I32~\I32] \to []
   }


.. _valid-elem.drop:

:math:`\ELEMDROP~x`
...................

* The element segment :math:`C.\CELEMS[x]` must be defined in the context.

* Then the instruction is valid with type :math:`[] \to []`.

.. math::
   \frac{
     C.\CELEMS[x] = t
   }{
     C \vdashinstr \ELEMDROP~x : [] \to []
   }


.. index:: memory instruction, memory index, context
   pair: validation; instruction
   single: abstract syntax; instruction
.. _valid-memarg:
.. _valid-instr-memory:

Memory Instructions
~~~~~~~~~~~~~~~~~~~

.. _valid-load:

:math:`t\K{.}\LOAD~\memarg`
...........................

* The memory :math:`C.\CMEMS[0]` must be defined in the context.

* The alignment :math:`2^{\memarg.\ALIGN}` must not be larger than the :ref:`bit width <syntax-valtype>` of :math:`t` divided by :math:`8`.

* Then the instruction is valid with type :math:`[\I32] \to [t]`.

.. math::
   \frac{
     C.\CMEMS[0] = \memtype
     \qquad
     2^{\memarg.\ALIGN} \leq |t|/8
   }{
     C \vdashinstr t\K{.load}~\memarg : [\I32] \to [t]
   }


.. _valid-loadn:

:math:`t\K{.}\LOAD{N}\K{\_}\sx~\memarg`
.......................................

* The memory :math:`C.\CMEMS[0]` must be defined in the context.

* The alignment :math:`2^{\memarg.\ALIGN}` must not be larger than :math:`N/8`.

* Then the instruction is valid with type :math:`[\I32] \to [t]`.

.. math::
   \frac{
     C.\CMEMS[0] = \memtype
     \qquad
     2^{\memarg.\ALIGN} \leq N/8
   }{
     C \vdashinstr t\K{.load}N\K{\_}\sx~\memarg : [\I32] \to [t]
   }


:math:`t\K{.}\STORE~\memarg`
............................

* The memory :math:`C.\CMEMS[0]` must be defined in the context.

* The alignment :math:`2^{\memarg.\ALIGN}` must not be larger than the :ref:`bit width <syntax-valtype>` of :math:`t` divided by :math:`8`.

* Then the instruction is valid with type :math:`[\I32~t] \to []`.

.. math::
   \frac{
     C.\CMEMS[0] = \memtype
     \qquad
     2^{\memarg.\ALIGN} \leq |t|/8
   }{
     C \vdashinstr t\K{.store}~\memarg : [\I32~t] \to []
   }


.. _valid-storen:

:math:`t\K{.}\STORE{N}~\memarg`
...............................

* The memory :math:`C.\CMEMS[0]` must be defined in the context.

* The alignment :math:`2^{\memarg.\ALIGN}` must not be larger than :math:`N/8`.

* Then the instruction is valid with type :math:`[\I32~t] \to []`.

.. math::
   \frac{
     C.\CMEMS[0] = \memtype
     \qquad
     2^{\memarg.\ALIGN} \leq N/8
   }{
     C \vdashinstr t\K{.store}N~\memarg : [\I32~t] \to []
   }


.. _valid-memory.size:

:math:`\MEMORYSIZE`
...................

* The memory :math:`C.\CMEMS[0]` must be defined in the context.

* Then the instruction is valid with type :math:`[] \to [\I32]`.

.. math::
   \frac{
     C.\CMEMS[0] = \memtype
   }{
     C \vdashinstr \MEMORYSIZE : [] \to [\I32]
   }


.. _valid-memory.grow:

:math:`\MEMORYGROW`
...................

* The memory :math:`C.\CMEMS[0]` must be defined in the context.

* Then the instruction is valid with type :math:`[\I32] \to [\I32]`.

.. math::
   \frac{
     C.\CMEMS[0] = \memtype
   }{
     C \vdashinstr \MEMORYGROW : [\I32] \to [\I32]
   }


.. _valid-memory.fill:

:math:`\MEMORYFILL`
...................

* The memory :math:`C.\CMEMS[0]` must be defined in the context.

* Then the instruction is valid with type :math:`[\I32~\I32~\I32] \to []`.

.. math::
   \frac{
     C.\CMEMS[0] = \memtype
   }{
     C \vdashinstr \MEMORYFILL : [\I32~\I32~\I32] \to []
   }


.. _valid-memory.copy:

:math:`\MEMORYCOPY`
...................

* The memory :math:`C.\CMEMS[0]` must be defined in the context.

* Then the instruction is valid with type :math:`[\I32~\I32~\I32] \to []`.

.. math::
   \frac{
     C.\CMEMS[0] = \memtype
   }{
     C \vdashinstr \MEMORYCOPY : [\I32~\I32~\I32] \to []
   }


.. _valid-memory.init:

:math:`\MEMORYINIT~x`
.....................

* The memory :math:`C.\CMEMS[0]` must be defined in the context.

* The data segment :math:`C.\CDATAS[x]` must be defined in the context.

* Then the instruction is valid with type :math:`[\I32~\I32~\I32] \to []`.

.. math::
   \frac{
     C.\CMEMS[0] = \memtype
     \qquad
     C.\CDATAS[x] = {\ok}
   }{
     C \vdashinstr \MEMORYINIT~x : [\I32~\I32~\I32] \to []
   }


.. _valid-data.drop:

:math:`\DATADROP~x`
...................

* The data segment :math:`C.\CDATAS[x]` must be defined in the context.

* Then the instruction is valid with type :math:`[] \to []`.

.. math::
   \frac{
     C.\CDATAS[x] = {\ok}
   }{
     C \vdashinstr \DATADROP~x : [] \to []
   }


.. index:: control instructions, structured control, label, block, branch, block type, label index, function index, type index, vector, polymorphism, context
   pair: validation; instruction
   single: abstract syntax; instruction
.. _valid-label:
.. _valid-instr-control:

Control Instructions
~~~~~~~~~~~~~~~~~~~~

.. _valid-nop:

:math:`\NOP`
............

* The instruction is valid with type :math:`[] \to []`.

.. math::
   \frac{
   }{
     C \vdashinstr \NOP : [] \to []
   }


.. _valid-unreachable:

:math:`\UNREACHABLE`
....................

* The instruction is valid with type :math:`[t_1^\ast] \to [t_2^\ast]`, for any sequences of :ref:`value types <syntax-valtype>` :math:`t_1^\ast` and :math:`t_2^\ast`.

.. math::
   \frac{
   }{
     C \vdashinstr \UNREACHABLE : [t_1^\ast] \to [t_2^\ast]
   }

.. note::
   The |UNREACHABLE| instruction is :ref:`stack-polymorphic <polymorphism>`.


.. _valid-block:

:math:`\BLOCK~\blocktype~\instr^\ast~\END`
..........................................

* The :ref:`block type <syntax-blocktype>` must be :ref:`valid <valid-blocktype>` as some :ref:`function type <syntax-functype>` :math:`[t_1^\ast] \to [t_2^\ast]`.

* Let :math:`C'` be the same :ref:`context <context>` as :math:`C`, but with the :ref:`result type <syntax-resulttype>` :math:`[t_2^\ast]` prepended to the |CLABELS| vector.

* Under context :math:`C'`,
  the instruction sequence :math:`\instr^\ast` must be :ref:`valid <valid-instr-seq>` with type :math:`[t_1^\ast] \to [t_2^\ast]`.

* Then the compound instruction is valid with type :math:`[t_1^\ast] \to [t_2^\ast]`.

.. math::
   \frac{
     C \vdashblocktype \blocktype : [t_1^\ast] \to [t_2^\ast]
     \qquad
     C,\CLABELS\,[t_2^\ast] \vdashinstrseq \instr^\ast : [t_1^\ast] \to [t_2^\ast]
   }{
     C \vdashinstr \BLOCK~\blocktype~\instr^\ast~\END : [t_1^\ast] \to [t_2^\ast]
   }

.. note::
   The :ref:`notation <notation-extend>` :math:`C,\CLABELS\,[t^\ast]` inserts the new label type at index :math:`0`, shifting all others.


.. _valid-loop:

:math:`\LOOP~\blocktype~\instr^\ast~\END`
.........................................

* The :ref:`block type <syntax-blocktype>` must be :ref:`valid <valid-blocktype>` as some :ref:`function type <syntax-functype>` :math:`[t_1^\ast] \to [t_2^\ast]`.

* Let :math:`C'` be the same :ref:`context <context>` as :math:`C`, but with the :ref:`result type <syntax-resulttype>` :math:`[t_1^\ast]` prepended to the |CLABELS| vector.

* Under context :math:`C'`,
  the instruction sequence :math:`\instr^\ast` must be :ref:`valid <valid-instr-seq>` with type :math:`[t_1^\ast] \to [t_2^\ast]`.

* Then the compound instruction is valid with type :math:`[t_1^\ast] \to [t_2^\ast]`.

.. math::
   \frac{
     C \vdashblocktype \blocktype : [t_1^\ast] \to [t_2^\ast]
     \qquad
     C,\CLABELS\,[t_1^\ast] \vdashinstrseq \instr^\ast : [t_1^\ast] \to [t_2^\ast]
   }{
     C \vdashinstr \LOOP~\blocktype~\instr^\ast~\END : [t_1^\ast] \to [t_2^\ast]
   }

.. note::
   The :ref:`notation <notation-extend>` :math:`C,\CLABELS\,[t^\ast]` inserts the new label type at index :math:`0`, shifting all others.


.. _valid-if:

:math:`\IF~\blocktype~\instr_1^\ast~\ELSE~\instr_2^\ast~\END`
.............................................................

* The :ref:`block type <syntax-blocktype>` must be :ref:`valid <valid-blocktype>` as some :ref:`function type <syntax-functype>` :math:`[t_1^\ast] \to [t_2^\ast]`.

* Let :math:`C'` be the same :ref:`context <context>` as :math:`C`, but with the :ref:`result type <syntax-resulttype>` :math:`[t_2^\ast]` prepended to the |CLABELS| vector.

* Under context :math:`C'`,
  the instruction sequence :math:`\instr_1^\ast` must be :ref:`valid <valid-instr-seq>` with type :math:`[t_1^\ast] \to [t_2^\ast]`.

* Under context :math:`C'`,
  the instruction sequence :math:`\instr_2^\ast` must be :ref:`valid <valid-instr-seq>` with type :math:`[t_1^\ast] \to [t_2^\ast]`.

* Then the compound instruction is valid with type :math:`[t_1^\ast~\I32] \to [t_2^\ast]`.

.. math::
   \frac{
     C \vdashblocktype \blocktype : [t_1^\ast] \to [t_2^\ast]
     \qquad
     C,\CLABELS\,[t_2^\ast] \vdashinstrseq \instr_1^\ast : [t_1^\ast] \to [t_2^\ast]
     \qquad
     C,\CLABELS\,[t_2^\ast] \vdashinstrseq \instr_2^\ast : [t_1^\ast] \to [t_2^\ast]
   }{
     C \vdashinstr \IF~\blocktype~\instr_1^\ast~\ELSE~\instr_2^\ast~\END : [t_1^\ast~\I32] \to [t_2^\ast]
   }

.. note::
   The :ref:`notation <notation-extend>` :math:`C,\CLABELS\,[t^\ast]` inserts the new label type at index :math:`0`, shifting all others.


.. _valid-br:

:math:`\BR~l`
.............

* The label :math:`C.\CLABELS[l]` must be defined in the context.

* Let :math:`[t^\ast]` be the :ref:`result type <syntax-resulttype>` :math:`C.\CLABELS[l]`.

* Then the instruction is valid with type :math:`[t_1^\ast~t^\ast] \to [t_2^\ast]`, for any sequences of :ref:`value types <syntax-valtype>` :math:`t_1^\ast` and :math:`t_2^\ast`.

.. math::
   \frac{
     C.\CLABELS[l] = [t^\ast]
   }{
     C \vdashinstr \BR~l : [t_1^\ast~t^\ast] \to [t_2^\ast]
   }

.. note::
   The :ref:`label index <syntax-labelidx>` space in the :ref:`context <context>` :math:`C` contains the most recent label first, so that :math:`C.\CLABELS[l]` performs a relative lookup as expected.

   The |BR| instruction is :ref:`stack-polymorphic <polymorphism>`.


.. _valid-br_if:

:math:`\BRIF~l`
...............

* The label :math:`C.\CLABELS[l]` must be defined in the context.

* Let :math:`[t^\ast]` be the :ref:`result type <syntax-resulttype>` :math:`C.\CLABELS[l]`.

* Then the instruction is valid with type :math:`[t^\ast~\I32] \to [t^\ast]`.

.. math::
   \frac{
     C.\CLABELS[l] = [t^\ast]
   }{
     C \vdashinstr \BRIF~l : [t^\ast~\I32] \to [t^\ast]
   }

.. note::
   The :ref:`label index <syntax-labelidx>` space in the :ref:`context <context>` :math:`C` contains the most recent label first, so that :math:`C.\CLABELS[l]` performs a relative lookup as expected.


.. _valid-br_table:

:math:`\BRTABLE~l^\ast~l_N`
...........................

* The label :math:`C.\CLABELS[l_N]` must be defined in the context.

* Let :math:`[t^\ast]` be the :ref:`result type <syntax-resulttype>` :math:`C.\CLABELS[l_N]`.

* For all :math:`l_i` in :math:`l^\ast`,
  the label :math:`C.\CLABELS[l_i]` must be defined in the context.

* There must be a :ref:`result type <syntax-resulttype>` :math:`[t^\ast]`, such that:

  * The result type :math:`[t^\ast]` :ref:`matches <match-resulttype>` :math:`C.\CLABELS[l_N]`.

  * For all :math:`l_i` in :math:`l^\ast`,
    the result type :math:`[t^\ast]` :ref:`matches <match-resulttype>` :math:`C.\CLABELS[l_i]`.

* Then the instruction is valid with type :math:`[t_1^\ast~t^\ast~\I32] \to [t_2^\ast]`, for any sequences of :ref:`value types <syntax-valtype>` :math:`t_1^\ast` and :math:`t_2^\ast`.

.. math::
   \frac{
     (\vdashresulttypematch [t^\ast] \matchesresulttype C.\CLABELS[l])^\ast
     \qquad
     \vdashresulttypematch [t^\ast] \matchesresulttype C.\CLABELS[l_N]
   }{
     C \vdashinstr \BRTABLE~l^\ast~l_N : [t_1^\ast~t^\ast~\I32] \to [t_2^\ast]
   }

.. note::
   The :ref:`label index <syntax-labelidx>` space in the :ref:`context <context>` :math:`C` contains the most recent label first, so that :math:`C.\CLABELS[l_i]` performs a relative lookup as expected.

   The |BRTABLE| instruction is :ref:`stack-polymorphic <polymorphism>`.

   Furthermore, the :ref:`result type <syntax-resulttype>` :math:`[t^\ast]` is also chosen non-deterministically in this rule.
   Although it may seem necessary to compute :math:`[t^\ast]` as the greatest lower bound of all label types in practice,
   a simple :ref:`linear algorithm <algo-valid>` does not require this.


.. _valid-return:

:math:`\RETURN`
...............

* The return type :math:`C.\CRETURN` must not be absent in the context.

* Let :math:`[t^\ast]` be the :ref:`result type <syntax-resulttype>` of :math:`C.\CRETURN`.

* Then the instruction is valid with type :math:`[t_1^\ast~t^\ast] \to [t_2^\ast]`, for any sequences of :ref:`value types <syntax-valtype>` :math:`t_1^\ast` and :math:`t_2^\ast`.

.. math::
   \frac{
     C.\CRETURN = [t^\ast]
   }{
     C \vdashinstr \RETURN : [t_1^\ast~t^\ast] \to [t_2^\ast]
   }

.. note::
   The |RETURN| instruction is :ref:`stack-polymorphic <polymorphism>`.

   :math:`C.\CRETURN` is absent (set to :math:`\epsilon`) when validating an :ref:`expression <valid-expr>` that is not a function body.
   This differs from it being set to the empty result type (:math:`[\epsilon]`),
   which is the case for functions not returning anything.


.. _valid-call:

:math:`\CALL~x`
...............

* The function :math:`C.\CFUNCS[x]` must be defined in the context.

* Then the instruction is valid with type :math:`C.\CFUNCS[x]`.

.. math::
   \frac{
     C.\CFUNCS[x] = [t_1^\ast] \to [t_2^\ast]
   }{
     C \vdashinstr \CALL~x : [t_1^\ast] \to [t_2^\ast]
   }


.. _valid-call_indirect:

:math:`\CALLINDIRECT~x~y`
.........................

* The table :math:`C.\CTABLES[x]` must be defined in the context.

* Let :math:`\limits~t` be the :ref:`table type <syntax-tabletype>` :math:`C.\CTABLES[x]`.

* The :ref:`reference type <syntax-reftype>` :math:`t` must :ref:`match <match-reftype>` type |FUNCREF|.

* The type :math:`C.\CTYPES[y]` must be defined in the context.

* Let :math:`[t_1^\ast] \to [t_2^\ast]` be the :ref:`function type <syntax-functype>` :math:`C.\CTYPES[y]`.

* Then the instruction is valid with type :math:`[t_1^\ast~\I32] \to [t_2^\ast]`.

.. math::
   \frac{
     C.\CTABLES[x] = \limits~t
     \qquad
     \vdashvaltypematch t \leq \FUNCREF
     \qquad
     C.\CTYPES[y] = [t_1^\ast] \to [t_2^\ast]
   }{
     C \vdashinstr \CALLINDIRECT~x~y : [t_1^\ast~\I32] \to [t_2^\ast]
   }


.. index:: instruction, instruction sequence
.. _valid-instr-seq:

Instruction Sequences
~~~~~~~~~~~~~~~~~~~~~

Typing of instruction sequences is defined recursively.


Empty Instruction Sequence: :math:`\epsilon`
............................................

* The empty instruction sequence is valid with type :math:`[t^\ast] \to [t^\ast]`,
  for any sequence of :ref:`operand types <syntax-opdtype>` :math:`t^\ast`.

.. math::
   \frac{
   }{
     C \vdashinstrseq \epsilon : [t^\ast] \to [t^\ast]
   }


Non-empty Instruction Sequence: :math:`\instr^\ast~\instr_N`
............................................................

* The instruction sequence :math:`\instr^\ast` must be valid with type :math:`[t_1^\ast] \to [t_2^\ast]`,
  for some sequences of :ref:`value types <syntax-valtype>` :math:`t_1^\ast` and :math:`t_2^\ast`.

* The instruction :math:`\instr_N` must be valid with type :math:`[t^\ast] \to [t_3^\ast]`,
  for some sequences of :ref:`value types <syntax-valtype>` :math:`t^\ast` and :math:`t_3^\ast`.

* There must be a sequence of :ref:`value types <syntax-valtype>` :math:`t_0^\ast`,
  such that :math:`t_2^\ast = t_0^\ast~{t'}^\ast` where the type sequence :math:`{t'}^\ast` is as long as :math:`t^\ast`.

<<<<<<< HEAD
* For each :ref:`value type <syntax-valtype>` :math:`t'_i` in :math:`{t'}^\ast` and corresponding type :math:`t_i` in :math:`t^\ast`, the type :math:`t'_i` must :ref:`match <match-valtype>` :math:`t_i`.
=======
* For each :ref:`operand type <syntax-opdtype>` :math:`t'_i` in :math:`{t'}^\ast` and corresponding type :math:`t_i` in :math:`t^\ast`, :math:`t'_i` :ref:`matches <match-opdtype>` :math:`t_i`.
>>>>>>> d6046b88

* Then the combined instruction sequence is valid with type :math:`[t_1^\ast] \to [t_0^\ast~t_3^\ast]`.

.. math::
   \frac{
     C \vdashinstrseq \instr^\ast : [t_1^\ast] \to [t_0^\ast~{t'}^\ast]
     \qquad
<<<<<<< HEAD
     (\vdashvaltypematch t' \matchesvaltype t)^\ast
=======
     (\vdash t' \leq t)^\ast
>>>>>>> d6046b88
     \qquad
     C \vdashinstr \instr_N : [t^\ast] \to [t_3^\ast]
   }{
     C \vdashinstrseq \instr^\ast~\instr_N : [t_1^\ast] \to [t_0^\ast~t_3^\ast]
   }


.. index:: expression, result type
   pair: validation; expression
   single: abstract syntax; expression
   single: expression; constant
.. _valid-expr:

Expressions
~~~~~~~~~~~

Expressions :math:`\expr` are classified by :ref:`result types <syntax-resulttype>` of the form :math:`[t^\ast]`.


:math:`\instr^\ast~\END`
........................

* The instruction sequence :math:`\instr^\ast` must be :ref:`valid <valid-instr-seq>` with some :ref:`stack type <syntax-stacktype>` :math:`[] \to [t'^\ast]`.

* For each :ref:`operand type <syntax-opdtype>` :math:`t'_i` in :math:`{t'}^\ast` and corresponding :ref:`value type <syntax-valtype>` type :math:`t_i` in :math:`t^\ast`, :math:`t'_i` :ref:`matches <match-opdtype>` :math:`t_i`.

* Then the expression is valid with :ref:`result type <syntax-resulttype>` :math:`[t^\ast]`.

.. math::
   \frac{
     C \vdashinstrseq \instr^\ast : [] \to [{t'}^\ast]
     \qquad
     (\vdash t' \leq t)^\ast
   }{
     C \vdashexpr \instr^\ast~\END : [t^\ast]
   }


.. index:: ! constant
.. _valid-constant:

Constant Expressions
....................

* In a *constant* expression :math:`\instr^\ast~\END` all instructions in :math:`\instr^\ast` must be constant.

* A constant instruction :math:`\instr` must be:

  * either of the form :math:`t.\CONST~c`,

  * or of the form :math:`\REFNULL`,

  * or of the form :math:`\REFFUNC~x`,

  * or of the form :math:`\GLOBALGET~x`, in which case :math:`C.\CGLOBALS[x]` must be a :ref:`global type <syntax-globaltype>` of the form :math:`\CONST~t`.

.. math::
   \frac{
     (C \vdashinstrconst \instr \const)^\ast
   }{
     C \vdashexprconst \instr^\ast~\END \const
   }

.. math::
   \frac{
   }{
     C \vdashinstrconst t.\CONST~c \const
   }
   \qquad
   \frac{
   }{
     C \vdashinstrconst \REFNULL \const
   }
   \qquad
   \frac{
   }{
     C \vdashinstrconst \REFFUNC~x \const
   }

.. math::
   \frac{
     C.\CGLOBALS[x] = \CONST~t
   }{
     C \vdashinstrconst \GLOBALGET~x \const
   }

.. note::
   Currently, constant expressions occurring as initializers of :ref:`globals <syntax-global>` are further constrained in that contained |GLOBALGET| instructions are only allowed to refer to *imported* globals.
   This is enforced in the :ref:`validation rule for modules <valid-module>` by constraining the context :math:`C` accordingly.

   The definition of constant expression may be extended in future versions of WebAssembly.<|MERGE_RESOLUTION|>--- conflicted
+++ resolved
@@ -1,39 +1,13 @@
 .. index:: instruction, function type, context, value, operand stack, ! polymorphism, ! bottom type
 .. _valid-instr:
-.. _syntax-stacktype:
-.. _syntax-opdtype:
 
 Instructions
 ------------
 
-:ref:`Instructions <syntax-instr>` are classified by *stack types* :math:`[t_1^\ast] \to [t_2^\ast]` that describe how instructions manipulate the :ref:`operand stack <stack>`.
-
-.. math::
-   \begin{array}{llll}
-   \production{stack type} & \stacktype &::=&
-     [\opdtype^\ast] \to [\opdtype^\ast] \\
-   \production{operand type} & \opdtype &::=&
-     \valtype ~|~ \bot \\
-   \end{array}
-
-The types describe the required input stack with *operand types* :math:`t_1^\ast` that an instruction pops off
+:ref:`Instructions <syntax-instr>` are classified by :ref:`function types <syntax-functype>` :math:`[t_1^\ast] \to [t_2^\ast]`
+that describe how they manipulate the :ref:`operand stack <stack>`.
+The types describe the required input stack with argument values of types :math:`t_1^\ast` that an instruction pops off
 and the provided output stack with result values of types :math:`t_2^\ast` that it pushes back.
-Stack types are akin to :ref:`function types <syntax-functype>`,
-except that they allow individual operands to be classified as :math:`\bot` (*bottom*), indicating that the type is unconstrained.
-As an auxiliary notion, an operand type :math:`t_1` *matches* another operand type :math:`t_2`, if :math:`t_1` is either :math:`\bot` or equal to :math:`t_2`.
-
-.. _match-opdtype:
-
-.. math::
-   \frac{
-   }{
-     \vdash t \leq t
-   }
-   \qquad
-   \frac{
-   }{
-     \vdash \bot \leq t
-   }
 
 .. note::
    For example, the instruction :math:`\I32.\ADD` has type :math:`[\I32~\I32] \to [\I32]`,
@@ -280,11 +254,7 @@
 
 * Else:
 
-<<<<<<< HEAD
   * The instruction is valid with type :math:`[t~t~\I32] \to [t]`, for any :ref:`value type <syntax-valtype>` :math:`t` that :ref:`matches <match-valtype>` some :ref:`number type <syntax-numtype>`.
-=======
-  * The instruction is valid with type :math:`[t~t~\I32] \to [t]`, for any :ref:`operand type <syntax-opdtype>` :math:`t` that :ref:`matches <match-opdtype>` some :ref:`number type <syntax-numtype>`.
->>>>>>> d6046b88
 
 .. math::
    \frac{
@@ -293,11 +263,7 @@
    }
    \qquad
    \frac{
-<<<<<<< HEAD
      \vdashvaltypematch t \matchesvaltype \numtype
-=======
-     \vdash t \leq \numtype
->>>>>>> d6046b88
    }{
      C \vdashinstr \SELECT : [t~t~\I32] \to [t]
    }
@@ -1081,7 +1047,7 @@
 ............................................
 
 * The empty instruction sequence is valid with type :math:`[t^\ast] \to [t^\ast]`,
-  for any sequence of :ref:`operand types <syntax-opdtype>` :math:`t^\ast`.
+  for any sequence of :ref:`value types <syntax-valtype>` :math:`t^\ast`.
 
 .. math::
    \frac{
@@ -1102,11 +1068,7 @@
 * There must be a sequence of :ref:`value types <syntax-valtype>` :math:`t_0^\ast`,
   such that :math:`t_2^\ast = t_0^\ast~{t'}^\ast` where the type sequence :math:`{t'}^\ast` is as long as :math:`t^\ast`.
 
-<<<<<<< HEAD
 * For each :ref:`value type <syntax-valtype>` :math:`t'_i` in :math:`{t'}^\ast` and corresponding type :math:`t_i` in :math:`t^\ast`, the type :math:`t'_i` must :ref:`match <match-valtype>` :math:`t_i`.
-=======
-* For each :ref:`operand type <syntax-opdtype>` :math:`t'_i` in :math:`{t'}^\ast` and corresponding type :math:`t_i` in :math:`t^\ast`, :math:`t'_i` :ref:`matches <match-opdtype>` :math:`t_i`.
->>>>>>> d6046b88
 
 * Then the combined instruction sequence is valid with type :math:`[t_1^\ast] \to [t_0^\ast~t_3^\ast]`.
 
@@ -1114,11 +1076,7 @@
    \frac{
      C \vdashinstrseq \instr^\ast : [t_1^\ast] \to [t_0^\ast~{t'}^\ast]
      \qquad
-<<<<<<< HEAD
      (\vdashvaltypematch t' \matchesvaltype t)^\ast
-=======
-     (\vdash t' \leq t)^\ast
->>>>>>> d6046b88
      \qquad
      C \vdashinstr \instr_N : [t^\ast] \to [t_3^\ast]
    }{
@@ -1141,9 +1099,9 @@
 :math:`\instr^\ast~\END`
 ........................
 
-* The instruction sequence :math:`\instr^\ast` must be :ref:`valid <valid-instr-seq>` with some :ref:`stack type <syntax-stacktype>` :math:`[] \to [t'^\ast]`.
-
-* For each :ref:`operand type <syntax-opdtype>` :math:`t'_i` in :math:`{t'}^\ast` and corresponding :ref:`value type <syntax-valtype>` type :math:`t_i` in :math:`t^\ast`, :math:`t'_i` :ref:`matches <match-opdtype>` :math:`t_i`.
+* The instruction sequence :math:`\instr^\ast` must be :ref:`valid <valid-instr-seq>` with some :ref:`type <syntax-functype>` :math:`[] \to [t^\ast]`.
+
+* For each :ref:`value type <syntax-valtype>` :math:`t'_i` in :math:`{t'}^\ast` and corresponding :ref:`value type <syntax-valtype>` type :math:`t_i` in :math:`t^\ast`, :math:`t'_i` :ref:`matches <match-valtype>` :math:`t_i`.
 
 * Then the expression is valid with :ref:`result type <syntax-resulttype>` :math:`[t^\ast]`.
 
@@ -1151,7 +1109,7 @@
    \frac{
      C \vdashinstrseq \instr^\ast : [] \to [{t'}^\ast]
      \qquad
-     (\vdash t' \leq t)^\ast
+     (\vdashvaltypematch t' \matchesvaltype t)^\ast
    }{
      C \vdashexpr \instr^\ast~\END : [t^\ast]
    }
