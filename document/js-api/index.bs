--- conflicted
+++ resolved
@@ -3,15 +3,9 @@
 Shortname: wasm-js-api
 Group: wasm
 Status: ED
-<<<<<<< HEAD
-Level: 1
-TR: https://www.w3.org/TR/wasm-js-api-1/
-ED: https://webassembly.github.io/exception-handling/js-api/
-=======
 Level: 2
 TR: https://www.w3.org/TR/wasm-js-api-2/
-ED: https://webassembly.github.io/spec/js-api/
->>>>>>> 937fc7d6
+ED: https://webassembly.github.io/exception-handling/js-api/
 Editor: Ms2ger, Igalia
 Repository: WebAssembly/spec
 Markup Shorthands: css no, markdown yes
@@ -453,17 +447,13 @@
             1. Let [=external value|table=] |tableaddr| be |externval|.
             1. Let |table| be [=create a Table object|a new Table object=] created from |tableaddr|.
             1. Let |value| be |table|.
-<<<<<<< HEAD
         1. If |externtype| is of the form [=externtype/tag=] |attribute| <var ignore>functype</var>,
             1. Assert: |attribute| is [=tagtype/attribute/exception=].
             1. Assert: |externval| is of the form [=external value/tag=] |tagaddr|.
             1. Let [=external value/tag=] |tagaddr| be |externval|.
             1. Let |tag| be [=create a Tag object|a new Tag object=] created from |tagaddr|.
             1. Let |value| be |tag|.
-        1. Let |status| be ! [=CreateDataProperty=](|exportsObject|, |name|, |value|).
-=======
         1. Let |status| be [=!=] [=CreateDataProperty=](|exportsObject|, |name|, |value|).
->>>>>>> 937fc7d6
         1. Assert: |status| is true.
 
         Note: the validity and uniqueness checks performed during [=WebAssembly module validation=] ensure that each property name is valid and no properties are defined twice.
