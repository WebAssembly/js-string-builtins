<pre class='metadata'>
Title: WebAssembly JavaScript Interface
Shortname: wasm-js-api
Group: wasm
Status: ED
Issue Tracking: GitHub https://github.com/WebAssembly/spec/issues
Level: 2
TR: https://www.w3.org/TR/wasm-js-api-2/
ED: https://webassembly.github.io/spec/js-api/
Editor: Ms2ger, w3cid 46309, Igalia
Repository: WebAssembly/spec
Markup Shorthands: css no, markdown yes
Abstract: This document provides an explicit JavaScript API for interacting with WebAssembly.
Prepare For TR: true
Date: now
</pre>

<pre class='biblio'>
{
  "WEBASSEMBLY": {
    "href": "https://webassembly.github.io/spec/core/",
    "title": "WebAssembly Core Specification",
    "publisher": "W3C WebAssembly Community Group",
    "status": "Draft"
  }
}
</pre>

<pre class="anchors">
urlPrefix: https://tc39.github.io/ecma262/; spec: ECMASCRIPT
    type: interface; for: ECMAScript
        text: ArrayBuffer; url: sec-arraybuffer-objects
    type: exception; for: ECMAScript
        text: Error; url: sec-error-objects
        text: NativeError; url: sec-nativeerror-constructors
        text: TypeError; url: sec-native-error-types-used-in-this-standard-typeerror
        text: RangeError; url: sec-native-error-types-used-in-this-standard-rangeerror
    type: dfn
        url: sec-returnifabrupt-shorthands
            text: !
            text: ?
        text: Type; url: sec-ecmascript-data-types-and-values
        text: current Realm; url: current-realm
        text: ObjectCreate; url: sec-objectcreate
        text: CreateBuiltinFunction; url: sec-createbuiltinfunction
        text: SetFunctionName; url: sec-setfunctionname
        text: SetFunctionLength; url: sec-setfunctionlength
        text: the Number value; url: sec-ecmascript-language-types-number-type
        text: is a Number; url: sec-ecmascript-language-types-number-type
        text: NumberToRawBytes; url: sec-numbertorawbytes
        text: Built-in Function Objects; url: sec-built-in-function-objects
        text: NativeError Object Structure; url: sec-nativeerror-object-structure
        text: CreateArrayFromList; url: sec-createarrayfromlist
        text: GetMethod; url: sec-getmethod
        text: IterableToList; url: sec-iterabletolist
        text: ToBigInt64; url: #sec-tobigint64
        text: BigInt; url: #sec-ecmascript-language-types-bigint-type
        text: MakeBasicObject; url: #sec-makebasicobject
        text: ℝ; url: #ℝ
        text: Built-in Function Objects; url: sec-built-in-function-objects
        text: NativeError Object Structure; url: sec-nativeerror-object-structure
        text: 𝔽; url: #𝔽
        text: ℤ; url: #ℤ
        text: SameValue; url: sec-samevalue
urlPrefix: https://webassembly.github.io/spec/core/; spec: WebAssembly; type: dfn
    url: valid/modules.html#valid-module
        text: valid
        text: WebAssembly module validation
    text: module grammar; url: binary/modules.html#binary-module
    text: custom section; url: binary/modules.html#custom-section
    text: customsec; url: binary/modules.html#binary-customsec
    text: memory instance; url: exec/runtime.html#memory-instances
    text: table instance; url: exec/runtime.html#table-instances
    text: global instance; url: exec/runtime.html#global-instances
    text: trap; url: exec/runtime.html#syntax-trap
    url: exec/runtime.html#values
        text: WebAssembly value
        text: i64.const
        text: i32.const
        text: f32.const
        text: f64.const
        text: v128.const
        text: ref.null
        text: ref.i31
        text: ref.array
        text: ref.struct
        text: ref.func
        text: ref.host
        text: ref.extern
        text: ref.exn
    text: function index; url: syntax/modules.html#syntax-funcidx
    text: function instance; url: exec/runtime.html#function-instances
    text: store_init; url: appendix/embedding.html#embed-store-init
    text: module_decode; url: appendix/embedding.html#embed-module-decode
    text: module_validate; url: appendix/embedding.html#embed-module-validate
    text: module_instantiate; url: appendix/embedding.html#embed-module-instantiate
    text: module_imports; url: appendix/embedding.html#embed-module-imports
    text: module_exports; url: appendix/embedding.html#embed-module-exports
    text: instance_export; url: appendix/embedding.html#embed-instance-export
    text: func_alloc; url: appendix/embedding.html#embed-func-alloc
    text: func_type; url: appendix/embedding.html#embed-func-type
    text: func_invoke; url: appendix/embedding.html#embed-func-invoke
    text: table_alloc; url: appendix/embedding.html#embed-table-alloc
    text: table_type; url: appendix/embedding.html#embed-table-type
    text: table_read; url: appendix/embedding.html#embed-table-read
    text: table_write; url: appendix/embedding.html#embed-table-write
    text: table_size; url: appendix/embedding.html#embed-table-size
    text: table_grow; url: appendix/embedding.html#embed-table-grow
    text: mem_alloc; url: appendix/embedding.html#embed-mem-alloc
    text: mem_type; url: appendix/embedding.html#embed-mem-type
    text: mem_read; url: appendix/embedding.html#embed-mem-read
    text: mem_write; url: appendix/embedding.html#embed-mem-write
    text: mem_size; url: appendix/embedding.html#embed-mem-size
    text: mem_grow; url: appendix/embedding.html#embed-mem-grow
    text: global_alloc; url: appendix/embedding.html#embed-global-alloc
    text: global_type; url: appendix/embedding.html#embed-global-type
    text: global_read; url: appendix/embedding.html#embed-global-read
    text: global_write; url: appendix/embedding.html#embed-global-write
    text: ref_type; url: appendix/embedding.html#embed-ref-type
    text: val_default; url: appendix/embedding.html#embed-val-default
    text: match_valtype; url: appendix/embedding.html#embed-match-valtype
    text: error; url: appendix/embedding.html#embed-error
    text: store; url: exec/runtime.html#syntax-store
    text: table type; url: syntax/types.html#syntax-tabletype
    text: table address; url: exec/runtime.html#syntax-tableaddr
    text: function address; url: exec/runtime.html#syntax-funcaddr
    text: memory address; url: exec/runtime.html#syntax-memaddr
    text: global address; url: exec/runtime.html#syntax-globaladdr
    text: tag address; url: exec/runtime.html#syntax-tagaddr
    text: tag type; url: syntax/types.html#syntax-tagtype
    text: struct address; url: exec/runtime.html#syntax-structaddr
    text: array address; url: exec/runtime.html#syntax-arrayaddr
    text: exception address; url: exec/runtime.html#syntax-exnaddr
    text: host address; url: exec/runtime.html#syntax-hostaddr
    text: extern address; url: exec/runtime.html#syntax-externaddr
    text: page size; url: exec/runtime.html#page-size
    text: tag_alloc; url: appendix/embedding.html#embed-tag-alloc
    text: tag_type; url: appendix/embedding.html#embed-tag-type
    text: exn_alloc; url: appendix/embedding.html#embed-exn-alloc
    text: exn_tag; url: appendix/embedding.html#embed-exn-tag
    text: exn_read; url: appendix/embedding.html#embed-exn-read
    url: syntax/types.html#syntax-numtype
        text: i32
        text: i64
        text: f32
        text: f64
    url: syntax/types.html#vector-types
        text: v128
    url: syntax/types.html#syntax-reftype
        text: reftype
        text: funcref
        text: exnref
        text: externref
        text: ref
    url: syntax/types.html#heap-types; for: heap-type
        text: extern
        text: func
        text: i31
        text: any
    url: syntax/values.html#syntax-float
        text: +∞
        text: −∞
        text: nan
        text: canon
        text: signif
    text: function element; url: exec/runtime.html#syntax-funcelem
    text: import component; url: syntax/modules.html#imports
    url: exec/runtime.html#syntax-externval
        text: external value
        for: external value
            text: tag
    text: host function; url: exec/runtime.html#syntax-hostfunc
    text: the instantiation algorithm; url: exec/modules.html#instantiation
    text: module; url: syntax/modules.html#syntax-module
    text: imports; url: syntax/modules.html#syntax-module
    text: import; url: syntax/modules.html#syntax-import
    url: syntax/types.html#external-types; for: external-type
        text: external type
        text: func
        text: table
        text: mem
        text: global
        for: externtype
            text: tag
    text: global type; url: syntax/types.html#syntax-globaltype
    url: syntax/types.html#syntax-mut
        text: var
        text: const
    text: address; url: exec/runtime.html#addresses
    text: signed_31; url: exec/numerics.html#aux-signed
    text: signed_32; url: exec/numerics.html#aux-signed
    text: memory.grow; url: exec/instructions.html#exec-memory-grow
    text: throw_ref; url: exec/instructions.html#exec-throw-ref
    text: current frame; url: exec/conventions.html#exec-notation-textual
    text: module; for: frame; url: exec/runtime.html#syntax-frame
    text: memaddrs; for: moduleinst; url: exec/runtime.html#syntax-moduleinst
    text: signed_64; url: exec/numerics.html#aux-signed
    text: sequence; url: syntax/conventions.html#grammar-notation
    text: exception; for: tagtype/attribute; url: syntax/types.html#syntax-tagtype
urlPrefix: https://heycam.github.io/webidl/; spec: WebIDL
    type: dfn
        text: create a namespace object; url: create-a-namespace-object
urlPrefix: https://webassembly.github.io/js-types/js-api/; spec: WebAssembly JS API (JS Type Reflection)
    type: abstract-op; text: FromValueType; url: abstract-opdef-fromvaluetype
urlPrefix: https://tc39.es/proposal-resizablearraybuffer/; spec: ResizableArrayBuffer proposal
    type: dfn
        text: handled; url: sec-hostresizearraybuffer
        text: IsFixedLengthArrayBuffer; url: sec-isfixedarraybuffer
        text: HostResizeArrayBuffer; url: sec-hostresizearraybuffer
</pre>

<pre class='link-defaults'>
spec:infra; type:dfn; text:list
spec:ecma-262; type:exception; for:ECMAScript; text:Error
spec:ecmascript; type:exception; for:ECMAScript; text:TypeError
spec:ecmascript; type:exception; for:ECMAScript; text:RangeError
spec:ecmascript; type:interface; for:ECMAScript; text:ArrayBuffer
spec:ecmascript; type:dfn; text:agent
spec:webidl; type:dfn; text:resolve
</pre>

<style>
emu-const {
    font-family: serif;
}
</style>

This API provides a way to access WebAssembly [[WEBASSEMBLY]] through a bridge to explicitly construct modules from JavaScript [[ECMASCRIPT]].

<h2 id="sample">Sample API Usage</h2>

<p><em>This section is non-normative.</em></p>

Given `demo.wat` (encoded to `demo.wasm`):

```lisp
(module
    (import "js" "import1" (func $i1))
    (import "js" "import2" (func $i2))
    (func $main (call $i1))
    (start $main)
    (func (export "f") (call $i2))
)
```

and the following JavaScript, run in a browser:

```javascript
var importObj = {js: {
    import1: () => console.log("hello,"),
    import2: () => console.log("world!")
}};
fetch('demo.wasm').then(response =>
    response.arrayBuffer()
).then(buffer =>
    WebAssembly.instantiate(buffer, importObj)
).then(({module, instance}) =>
    instance.exports.f()
);
```

<h2 id="notation">Notation</h2>

This specification depends on the Infra Standard. [[INFRA]]

The WebAssembly [=sequence=] type is equivalent to the [=list=] type defined there; values of one
are treated as values of the other transparently.

<h2 id="webassembly-storage">Internal storage</h2>

<h3 id="store">Interaction of the WebAssembly Store with JavaScript</h3>

Note: WebAssembly semantics are defined in terms of an abstract [=store=], representing the state of the WebAssembly abstract machine. WebAssembly operations take a store and return an updated store.

Each [=agent=] has an <dfn>associated store</dfn>. When a new agent is created, its associated store is set to the result of [=store_init=]().

Note: In this specification, no WebAssembly-related objects, memory or addresses can be shared among agents in an [=agent cluster=]. In a future version of WebAssembly, this may change.

Elements of the WebAssembly store may be <dfn>identified with</dfn> JavaScript values. In particular, each WebAssembly [=memory instance=] with a corresponding {{Memory}} object is identified with a JavaScript [=Data Block=]; modifications to this Data Block are identified to updating the agent's store to a store which reflects those changes, and vice versa.

<h3 id="object-caches">WebAssembly JS Object Caches</h3>

Note: There are several WebAssembly objects that may have a corresponding JavaScript object. The correspondence is stored in a per-agent mapping from WebAssembly [=address=]es to JavaScript objects.
This mapping is used to ensure that, for a given [=agent=], there exists at most one JavaScript object for a particular WebAssembly address. However, this property does not hold for shared objects.

Each [=agent=] is associated with the following [=ordered map=]s:
    * The <dfn>Memory object cache</dfn>, mapping [=memory address=]es to {{Memory}} objects.
    * The <dfn>Table object cache</dfn>, mapping [=table address=]es to {{Table}} objects.
    * The <dfn>Exported Function cache</dfn>, mapping [=function address=]es to [=Exported Function=] objects.
    * The <dfn>Exported GC Object cache</dfn>, mapping [=struct address=]es and [=array address=]es to [=Exported GC Object=] objects.
    * The <dfn>Global object cache</dfn>, mapping [=global address=]es to {{Global}} objects.
    * The <dfn>Tag object cache</dfn>, mapping [=tag addresses=] to {{Tag}} objects.
    * The <dfn>Exception object cache</dfn>, mapping [=exception address=]es to {{Exception}} objects.
    * The <dfn>Host value cache</dfn>, mapping [=host address=]es to values.


<h2 id="webassembly-namespace">The WebAssembly Namespace</h2>

<pre class="idl">
dictionary WebAssemblyInstantiatedSource {
    required Module module;
    required Instance instance;
};

[Exposed=*]
namespace WebAssembly {
    boolean validate(BufferSource bytes);
    Promise&lt;Module> compile(BufferSource bytes);

    Promise&lt;WebAssemblyInstantiatedSource> instantiate(
        BufferSource bytes, optional object importObject);

    Promise&lt;Instance> instantiate(
        Module moduleObject, optional object importObject);

    readonly attribute Tag JSTag;
};
</pre>

<!--
Should we include notes describing what the functions do, as the HTML spec does? It could look like this:

Note:
  WebAssembly.validate(|bytes|) synchronously validates bytes of WebAssembly, returning true if the validation was successful.
  WebAssembly.compile(|bytes|) asynchronously validates and complies bytes of WebAssembly into a Module.
  WebAssembly.instantiate(|bytes|, |importObject|) asynchronously compiles and instantiates a WebAssembly module from bytes of source.
  The WebAssembly.instantiate(|moduleObject|, |importObject|) asynchronously instantiates a compiled module.
-->

<div algorithm>
  To <dfn>compile a WebAssembly module</dfn> from source bytes |bytes|, perform the following steps:
    1. Let |module| be [=module_decode=](|bytes|). If |module| is [=error=], return [=error=].
    1. If [=module_validate=](|module|) is [=error=], return [=error=].
    1. Return |module|.
</div>

<div algorithm>
  The <dfn method for="WebAssembly">validate(|bytes|)</dfn> method, when invoked, performs the following steps:
    1. Let |stableBytes| be a [=get a copy of the buffer source|copy of the bytes held by the buffer=] |bytes|.
    1. [=Compile a WebAssembly module|Compile=] |stableBytes| as a WebAssembly module and store the results as |module|.
    1. If |module| is [=error=], return false.
    1. Return true.
</div>

A {{Module}} object represents a single WebAssembly module. Each {{Module}} object has the following internal slots:

    * \[[Module]] : a WebAssembly [=/module=]
    * \[[Bytes]] : the source bytes of \[[Module]].

<div algorithm>
  To <dfn>construct a WebAssembly module object</dfn> from a module |module| and source bytes |bytes|, perform the following steps:

    1. Let |moduleObject| be a new {{Module}} object.
    1. Set |moduleObject|.\[[Module]] to |module|.
    1. Set |moduleObject|.\[[Bytes]] to |bytes|.
    1. Return |moduleObject|.
</div>

<div algorithm>
  To <dfn>asynchronously compile a WebAssembly module</dfn> from source bytes |bytes|, using optional [=task source=] |taskSource|, perform the following steps:

    1. Let |promise| be [=a new promise=].
    1. Run the following steps [=in parallel=]:
        1. [=compile a WebAssembly module|Compile the WebAssembly module=] |bytes| and store the result as |module|.
        1. [=Queue a task=] to perform the following steps. If |taskSource| was provided, queue the task on that task source.
            1. If |module| is [=error=], reject |promise| with a {{CompileError}} exception.
            1. Otherwise,
                1. [=Construct a WebAssembly module object=] from |module| and |bytes|, and let |moduleObject| be the result.
                1. [=Resolve=] |promise| with |moduleObject|.
    1. Return |promise|.
</div>

<div algorithm>
    The <dfn method for="WebAssembly">compile(|bytes|)</dfn> method, when invoked, performs the following steps:
    1. Let |stableBytes| be a [=get a copy of the buffer source|copy of the bytes held by the buffer=] |bytes|.
    1. [=Asynchronously compile a WebAssembly module=] from |stableBytes| and return the result.
</div>

<div algorithm="read-the-imports">
  To <dfn>read the imports</dfn> from a WebAssembly module |module| from imports object |importObject|, perform the following steps:
    1. If |module|.[=imports=] [=list/is empty|is not empty=], and |importObject| is undefined, throw a {{TypeError}} exception.
    1. Let |imports| be « ».
    1. [=list/iterate|For each=] (|moduleName|, |componentName|, |externtype|) of [=module_imports=](|module|),
        1. Let |o| be [=?=] [$Get$](|importObject|, |moduleName|).
        1. If [=Type=](|o|) is not Object, throw a {{TypeError}} exception.
        1. Let |v| be [=?=] [$Get$](|o|, |componentName|).
        1. If |externtype| is of the form [=external-type/func=] |functype|,
            1. If [$IsCallable$](|v|) is false, throw a {{LinkError}} exception.
            1. If |v| has a \[[FunctionAddress]] internal slot, and therefore is an [=Exported Function=],
                1. Let |funcaddr| be the value of |v|'s \[[FunctionAddress]] internal slot.
            1. Otherwise,
                1. [=Create a host function=] from |v| and |functype|, and let |funcaddr| be the result.
                1. Let |index| be the number of external functions in |imports|. This value |index| is known as the <dfn>index of the host function</dfn> |funcaddr|.
            1. Let |externfunc| be the [=external value=] [=external value|func=] |funcaddr|.
            1. [=list/Append=] |externfunc| to |imports|.
        1. If |externtype| is of the form [=external-type/global=] <var ignore>mut</var> |valtype|,
            1. If |v| [=implements=] {{Global}},
                1. Let |globaladdr| be |v|.\[[Global]].
            1. Otherwise,
                1. If |valtype| is [=i64=] and [=Type=](|v|) is not BigInt,
                    1. Throw a {{LinkError}} exception.
                1. If |valtype| is one of [=i32=], [=f32=] or [=f64=] and [=Type=](|v|) is not Number,
                    1. Throw a {{LinkError}} exception.
                1. If |valtype| is [=v128=],
                    1. Throw a {{LinkError}} exception.
                1. Let |value| be [=ToWebAssemblyValue=](|v|, |valtype|). If this operation throws a {{TypeError}}, catch it, and throw a {{LinkError}} exception.
                1. Let |store| be the [=surrounding agent=]'s [=associated store=].
                1. Let (|store|, |globaladdr|) be [=global_alloc=](|store|, [=const=] |valtype|, |value|).
                1. Set the [=surrounding agent=]'s [=associated store=] to |store|.
            1. Let |externglobal| be [=external value|global=] |globaladdr|.
            1. [=list/Append=] |externglobal| to |imports|.
        1. If |externtype| is of the form [=external-type/mem=] <var ignore>memtype</var>,
            1. If |v| does not [=implement=] {{Memory}}, throw a {{LinkError}} exception.
            1. Let |externmem| be the [=external value=] [=external value|mem=] |v|.\[[Memory]].
            1. [=list/Append=] |externmem| to |imports|.
        1. If |externtype| is of the form [=external-type/table=] <var ignore>tabletype</var>,
            1. If |v| does not [=implement=] {{Table}}, throw a {{LinkError}} exception.
            1. Let |tableaddr| be |v|.\[[Table]].
            1. Let |externtable| be the [=external value=] [=external value|table=] |tableaddr|.
            1. [=list/Append=] |externtable| to |imports|.
        1. If |externtype| is of the form [=external-type/tag=] |attribute| <var ignore>functype</var>,
            1. Assert: |attribute| is [=tagtype/attribute/exception=].
            1. If |v| does not [=implement=] {{Tag}}, throw a {{LinkError}} exception.
            1. Let |tagaddr| be |v|.\[[Address]].
            1. Let |externtag| be the [=external value=] [=external value/tag=] |tagaddr|.
            1. [=list/Append=] |externtag| to |imports|.
    1. Return |imports|.

Note: This algorithm only verifies the right kind of JavaScript values are passed.
The verification of WebAssembly type requirements is deferred to the
"[=instantiate the core of a WebAssembly module=]" algorithm.
</div>

<div algorithm>
  To <dfn>create an exports object</dfn> from a WebAssembly module |module| and instance |instance|, perform the following steps:
    1. Let |exportsObject| be [=!=] [$OrdinaryObjectCreate$](null).
    1. [=list/iterate|For each=] (|name|, |externtype|) of [=module_exports=](|module|),
        1. Let |externval| be [=instance_export=](|instance|, |name|).
        1. Assert: |externval| is not [=error=].
        1. If |externtype| is of the form [=external-type/func=] <var ignore>functype</var>,
            1. Assert: |externval| is of the form [=external value|func=] |funcaddr|.
            1. Let [=external value|func=] |funcaddr| be |externval|.
            1. Let |func| be the result of creating [=a new Exported Function=] from |funcaddr|.
            1. Let |value| be |func|.
        1. If |externtype| is of the form [=external-type/global=] <var ignore>mut</var> <var ignore>globaltype</var>,
            1. Assert: |externval| is of the form [=external value|global=] |globaladdr|.
            1. Let [=external value|global=] |globaladdr| be |externval|.
            1. Let |global| be [=create a global object|a new Global object=] created from |globaladdr|.
            1. Let |value| be |global|.
        1. If |externtype| is of the form [=external-type/mem=] <var ignore>memtype</var>,
            1. Assert: |externval| is of the form [=external value|mem=] |memaddr|.
            1. Let [=external value|mem=] |memaddr| be |externval|.
            1. Let |memory| be [=create a memory object|a new Memory object=] created from |memaddr|.
            1. Let |value| be |memory|.
        1. If |externtype| is of the form [=external-type/table=] <var ignore>tabletype</var>,
            1. Assert: |externval| is of the form [=external value|table=] |tableaddr|.
            1. Let [=external value|table=] |tableaddr| be |externval|.
            1. Let |table| be [=create a Table object|a new Table object=] created from |tableaddr|.
            1. Let |value| be |table|.
        1. If |externtype| is of the form [=external-type/tag=] |attribute| <var ignore>functype</var>,
            1. Assert: |attribute| is [=tagtype/attribute/exception=].
            1. Assert: |externval| is of the form [=external value/tag=] |tagaddr|.
            1. Let [=external value/tag=] |tagaddr| be |externval|.
            1. Let |tag| be [=create a Tag object|a new Tag object=] created from |tagaddr|.
            1. Let |value| be |tag|.
        1. Let |status| be [=!=] [$CreateDataProperty$](|exportsObject|, |name|, |value|).
        1. Assert: |status| is true.

        Note: the validity and uniqueness checks performed during [=WebAssembly module validation=] ensure that each property name is valid and no properties are defined twice.
    1. Perform [=!=] [$SetIntegrityLevel$](|exportsObject|, `"frozen"`).
    1. Return |exportsObject|.
</div>

<div algorithm>
  To <dfn>initialize an instance object</dfn> |instanceObject| from a WebAssembly module |module| and instance |instance|, perform the following steps:

    1. [=Create an exports object=] from |module| and |instance| and let |exportsObject| be the result.
    1. Set |instanceObject|.\[[Instance]] to |instance|.
    1. Set |instanceObject|.\[[Exports]] to |exportsObject|.
</div>

<div algorithm>
  To <dfn>instantiate the core of a WebAssembly module</dfn> from a module |module| and imports |imports|, perform the following steps:
    1. Let |store| be the [=surrounding agent=]'s [=associated store=].
    1. Let |result| be [=module_instantiate=](|store|, |module|, |imports|).
    1. If |result| is [=error=], throw an appropriate exception type:
        * A {{LinkError}} exception for most cases which occur during linking.
        * If the error came when running the start function, throw a {{RuntimeError}} for most errors which occur from WebAssembly, or the error object propagated from inner ECMAScript code.
        * Another error type if appropriate, for example an out-of-memory exception, as documented in <a href="#errors">the WebAssembly error mapping</a>.
    1. Let (|store|, |instance|) be |result|.
    1. Set the [=surrounding agent=]'s [=associated store=] to |store|.
    1. Return |instance|.
</div>

<div algorithm>
  To <dfn>asynchronously instantiate a WebAssembly module</dfn> from a {{Module}} |moduleObject| and imports |importObject|, perform the following steps:
    1. Let |promise| be [=a new promise=].
    1. Let |module| be |moduleObject|.\[[Module]].
    1. [=Read the imports=] of |module| with imports |importObject|, and let |imports| be the result.
        If this operation throws an exception, catch it, [=reject=] |promise| with the exception, and return |promise|.
    1. Run the following steps [=in parallel=]:
        1. [=Queue a task=] to perform the following steps:
            Note: Implementation-specific work may be performed here.
            1.  [=Instantiate the core of a WebAssembly module=] |module| with |imports|, and let |instance| be the result.
                If this throws an exception, catch it, [=reject=] |promise| with the exception, and terminate these substeps.
            1.  Let |instanceObject| be a [=/new=] {{Instance}}.
            1.  [=initialize an instance object|Initialize=] |instanceObject| from |module| and |instance|.
                If this throws an exception, catch it, [=reject=] |promise| with the exception, and terminate these substeps.
            1. [=Resolve=] |promise| with |instanceObject|.
    1. Return |promise|.
</div>

<div algorithm>
  To <dfn>instantiate a promise of a module</dfn> |promiseOfModule| with imports |importObject|, perform the following steps:

    1. Let |promise| be [=a new promise=].
    1. [=Upon fulfillment=] of |promiseOfModule| with value |module|:
        1. [=asynchronously instantiate a WebAssembly module|Instantiate the WebAssembly module=] |module| importing |importObject|, and let |innerPromise| be the result.
        1. [=Upon fulfillment=] of |innerPromise| with value |instance|.
            1. Let |result| be the {{WebAssemblyInstantiatedSource}} value «[ "{{WebAssemblyInstantiatedSource/module}}" → |module|, "{{WebAssemblyInstantiatedSource/instance}}" → |instance| ]».
            1. [=Resolve=] |promise| with |result|.
        1. [=Upon rejection=] of |innerPromise| with reason |reason|:
            1. [=Reject=] |promise| with |reason|.
    1. [=Upon rejection=] of |promiseOfModule| with reason |reason|:
        1. [=Reject=] |promise| with |reason|.
    1. Return |promise|.
</div>

<div algorithm>
  The <dfn method for="WebAssembly">instantiate(|bytes|, |importObject|)</dfn> method, when invoked, performs the following steps:
    1. Let |stableBytes| be a [=get a copy of the buffer source|copy of the bytes held by the buffer=] |bytes|.
    1. [=Asynchronously compile a WebAssembly module=] from |stableBytes| and let |promiseOfModule| be the result.
    1. [=Instantiate a promise of a module|Instantiate=] |promiseOfModule| with imports |importObject| and return the result.
</div>

<div algorithm>
  The <dfn method for="WebAssembly">instantiate(|moduleObject|, |importObject|)</dfn> method, when invoked, performs the following steps:
    1. [=asynchronously instantiate a WebAssembly module|Asynchronously instantiate the WebAssembly module=] |moduleObject| importing |importObject|, and return the result.
</div>

Note: A follow-on streaming API is documented in the <a href="https://webassembly.github.io/spec/web-api/index.html">WebAssembly Web API</a>.

The getter of the <dfn attribute for="WebAssembly">JSTag</dfn> attribute of the {{WebAssembly}} Namespace, when invoked, performs the following steps:
    1. Let |JSTagAddr| be the result of [=get the JavaScript exception tag|getting the JavaScript exception tag=].
    1. Let |JSTagObject| be the result of [=create a Tag object|creating a Tag object=] from |JSTagAddr|.
    1. Return |JSTagObject|.

<h3 id="modules">Modules</h3>

<pre class="idl">
enum ImportExportKind {
  "function",
  "table",
  "memory",
  "global",
  "tag"
};

enum IndexType {
  "i32",
  "i64",
};

dictionary ModuleExportDescriptor {
  required USVString name;
  required ImportExportKind kind;
  // Note: Other fields such as signature may be added in the future.
};

dictionary ModuleImportDescriptor {
  required USVString module;
  required USVString name;
  required ImportExportKind kind;
};

[LegacyNamespace=WebAssembly, Exposed=*]
interface Module {
  constructor(BufferSource bytes);
  static sequence&lt;ModuleExportDescriptor> exports(Module moduleObject);
  static sequence&lt;ModuleImportDescriptor> imports(Module moduleObject);
  static sequence&lt;ArrayBuffer> customSections(Module moduleObject, DOMString sectionName);
};
</pre>

<div algorithm>
  The <dfn>string value of the extern type</dfn> |type| is
    * "function" if |type| is of the form [=external-type/func=] <var ignore>functype</var>
    * "table" if |type| is of the form [=external-type/table=] <var ignore>tabletype</var>
    * "memory" if |type| is of the form [=external-type/mem=] <var ignore>memtype</var>
    * "global" if |type| is of the form [=external-type/global=] <var ignore>globaltype</var>
    * "tag" if |type| is of the form [=external-type/tag=] <var ignore>tag</var>
</div>

<div algorithm>
    The <dfn method for="Module">exports(|moduleObject|)</dfn> method, when invoked, performs the following steps:
    1. Let |module| be |moduleObject|.\[[Module]].
    1. Let |exports| be « ».
    1. [=list/iterate|For each=] (|name|, |type|) of [=module_exports=](|module|),
        1. Let |kind| be the [=string value of the extern type=] |type|.
        1. Let |obj| be «[ "{{ModuleExportDescriptor/name}}" → |name|, "{{ModuleExportDescriptor/kind}}" → |kind| ]».
        1. [=list/Append=] |obj| to |exports|.
    1. Return |exports|.
</div>

<div algorithm>
    The <dfn method for="Module">imports(|moduleObject|)</dfn> method, when invoked, performs the following steps:
    1. Let |module| be |moduleObject|.\[[Module]].
    1. Let |imports| be « ».
    1. [=list/iterate|For each=] (|moduleName|, |name|, |type|) of [=module_imports=](|module|),
        1. Let |kind| be the [=string value of the extern type=] |type|.
        1. Let |obj| be «[ "{{ModuleImportDescriptor/module}}" → |moduleName|, "{{ModuleImportDescriptor/name}}" → |name|, "{{ModuleImportDescriptor/kind}}" → |kind| ]».
        1. [=list/Append=] |obj| to |imports|.
    1. Return |imports|.
</div>

<div algorithm>
    The <dfn method for="Module">customSections(|moduleObject|, |sectionName|)</dfn> method, when invoked, performs the following steps:
    1. Let |bytes| be |moduleObject|.\[[Bytes]].
    1. Let |customSections| be « ».
    1. [=list/iterate|For each=] [=custom section=] |customSection| of |bytes|, interpreted according to the [=module grammar=],
        1. Let |name| be the <code>name</code> of |customSection|, [=UTF-8 decode without BOM or fail|decoded as UTF-8=].
        1. Assert: |name| is not failure (|moduleObject|.\[[Module]] is [=valid=]).
        1. If |name| equals |sectionName| as string values,
            1. [=list/Append=] a new {{ArrayBuffer}} containing a copy of the bytes in |bytes| for the range matched by this [=customsec=] production to |customSections|.
    1. Return |customSections|.
</div>

<div algorithm>
    The <dfn constructor for="Module">Module(|bytes|)</dfn> constructor, when invoked, performs the following steps:

    1. Let |stableBytes| be a [=get a copy of the buffer source|copy of the bytes held by the buffer=] |bytes|.
    1. [=Compile a WebAssembly module|Compile the WebAssembly module=] |stableBytes| and store the result as |module|.
    1. If |module| is [=error=], throw a {{CompileError}} exception.
    1. Set **this**.\[[Module]] to |module|.
    1. Set **this**.\[[Bytes]] to |stableBytes|.

Note: Some implementations enforce a size limitation on |bytes|. Use of this API is discouraged, in favor of asynchronous APIs.
</div>

<h3 id="instances">Instances</h3>

<pre class="idl">
[LegacyNamespace=WebAssembly, Exposed=*]
interface Instance {
  constructor(Module module, optional object importObject);
  readonly attribute object exports;
};
</pre>

<div algorithm>
  The <dfn constructor for="Instance">Instance(|module|, |importObject|)</dfn> constructor, when invoked, runs the following steps:
    1. Let |module| be |module|.\[[Module]].
    1. [=Read the imports=] of |module| with imports |importObject|, and let |imports| be the result.
    1. [=Instantiate the core of a WebAssembly module=] |module| with |imports|, and let |instance| be the result.
    1. [=initialize an instance object|Initialize=] **this** from |module| and |instance|.

Note: The use of this synchronous API is discouraged, as some implementations sometimes do long-running compilation work when instantiating.
</div>

<div algorithm>
    The getter of the <dfn attribute for="Instance">exports</dfn> attribute of {{Instance}} returns **this**.\[[Exports]].
</div>

<h3 id="memories">Memories</h3>

<pre class="idl">
enum MemoryIndexType {
  "i32",
  "i64",
};

dictionary MemoryDescriptor {
<<<<<<< HEAD
  required [EnforceRange] unsigned long long initial;
  [EnforceRange] unsigned long long maximum;
  IndexType index;
=======
  required [EnforceRange] unsigned long initial;
  [EnforceRange] unsigned long maximum;
  MemoryIndexType index;
>>>>>>> fddf6982
};

[LegacyNamespace=WebAssembly, Exposed=*]
interface Memory {
  constructor(MemoryDescriptor descriptor);
  unsigned long grow([EnforceRange] unsigned long long delta);
  ArrayBuffer toFixedLengthBuffer();
  ArrayBuffer toResizableBuffer();
  readonly attribute ArrayBuffer buffer;
};
</pre>

A {{Memory}} object represents a single [=memory instance=]
which can be simultaneously referenced by multiple {{Instance}} objects. Each
{{Memory}} object has the following internal slots:

    * \[[Memory]] : a [=memory address=]
    * \[[BufferObject]] : an {{ArrayBuffer}} whose [=Data Block=] is [=identified with=] the above memory address

<div algorithm>
    To <dfn>create a fixed length memory buffer</dfn> from a [=memory address=] |memaddr|, perform the following steps:

    1. Let |block| be a [=Data Block=] which is [=identified with=] the underlying memory of |memaddr|.
    1. Let |buffer| be a new {{ArrayBuffer}} with the internal slots \[[ArrayBufferData]], \[[ArrayBufferByteLength]], and \[[ArrayBufferDetachKey]].
    1. Set |buffer|.\[[ArrayBufferData]] to |block|.
    1. Set |buffer|.\[[ArrayBufferByteLength]] to the length of |block|.
    1. Set |buffer|.\[[ArrayBufferDetachKey]] to "WebAssembly.Memory".
    1. Return |buffer|.
</div>

<div algorithm>
    To <dfn>create a resizable memory buffer</dfn> from a [=memory address=] |memaddr| and a |maxsize|, perform the following steps:

    1. Let |block| be a [=Data Block=] which is [=identified with=] the underlying memory of |memaddr|.
    1. Let |length| be the length of |block|.
    1. If |maxsize| &gt; (65536 &times; 65536),
        1. Throw a {{RangeError}} exception.
    1. Let |buffer| be a new {{ArrayBuffer}} with the internal slots \[[ArrayBufferData]], \[[ArrayBufferByteLength]], \[[ArrayBufferMaxByteLength]], and \[[ArrayBufferDetachKey]].
    1. Set |buffer|.\[[ArrayBufferData]] to |block|.
    1. Set |buffer|.\[[ArrayBufferByteLength]] to |length|.
    1. Set |buffer|.\[[ArrayBufferMaxByteLength]] is |maxsize|.
    1. Set |buffer|.\[[ArrayBufferDetachKey]] to "WebAssembly.Memory".
    1. Return |buffer|.
</div>

<div algorithm>
    To <dfn>initialize a memory object</dfn> |memory| from a [=memory address=] |memaddr|, perform the following steps:
    1. Let |map| be the [=surrounding agent=]'s associated [=Memory object cache=].
    1. Assert: |map|[|memaddr|] doesn't [=map/exist=].
    1. Let |buffer| be the result of [=create a fixed length memory buffer|creating a fixed length memory buffer=] from |memaddr|.
    1. Set |memory|.\[[Memory]] to |memaddr|.
    1. Set |memory|.\[[BufferObject]] to |buffer|.
    1. [=map/Set=] |map|[|memaddr|] to |memory|.
</div>

<div algorithm>
    To <dfn>create a memory object</dfn> from a [=memory address=] |memaddr|, perform the following steps:

    1. Let |map| be the [=surrounding agent=]'s associated [=Memory object cache=].
    1. If |map|[|memaddr|] [=map/exists=],
        1. Return |map|[|memaddr|].
    1. Let |memory| be a [=/new=] {{Memory}}.
    1. [=initialize a memory object|Initialize=] |memory| from |memaddr|.
    1. Return |memory|.
</div>

<div algorithm>
    The <dfn constructor for="Memory">Memory(|descriptor|)</dfn> constructor, when invoked, performs the following steps:
    1. Let |initial| be |descriptor|["initial"].
    1. If |descriptor|["maximum"] [=map/exists=], let |maximum| be |descriptor|["maximum"]; otherwise, let |maximum| be empty.
    1. If |maximum| is not empty and |maximum| &lt; |initial|, throw a {{RangeError}} exception.
    1. If |descriptior|["index"] [=map/exists=], let |index| be |descriptor|["index"]; otherwise, let |index| be "i32".
    1. Let |memtype| be { min |initial|, max |maximum|, index |index| }.
    1. Let |store| be the [=surrounding agent=]'s [=associated store=].
    1. Let (|store|, |memaddr|) be [=mem_alloc=](|store|, |memtype|). If allocation fails, throw a {{RangeError}} exception.
    1. Set the [=surrounding agent=]'s [=associated store=] to |store|.
    1. [=initialize a memory object|Initialize=] **this** from |memaddr|.
</div>

<div algorithm>
    To <dfn>refresh the Memory buffer</dfn> of |memaddr|, perform the following steps:

    1. Let |map| be the [=surrounding agent=]'s associated [=Memory object cache=].
    1. Assert: |map|[|memaddr|] [=map/exists=].
    1. Let |memory| be |map|[|memaddr|].
    1. Let |buffer| be |memory|.\[[BufferObject]].
    1. If [=IsFixedLengthArrayBuffer=](|buffer|) is true,
        1. Perform [=!=] [$DetachArrayBuffer$](|buffer|, "WebAssembly.Memory").
        1. Let |buffer| be the result of [=create a fixed length memory buffer|creating a fixed length memory buffer=] from |memaddr|.
        1. Set |memory|.\[[BufferObject]] to |buffer|.
    1. Otherwise,
        1. Let |block| be a [=Data Block=] which is [=identified with=] the underlying memory of |memaddr|.
        1. Set |buffer|.\[[ArrayBufferData]] to |block|.
        1. Set |buffer|.\[[ArrayBufferByteLength]] to the length of |block|.
</div>

<div algorithm>
    To <dfn>grow the memory buffer</dfn> associated with a [=memory address=] |memaddr| by |delta|, perform the following steps:

    1. Let |store| be the [=surrounding agent=]'s [=associated store=].
    1. Let |ret| be the [=mem_size=](|store|, |memaddr|).
    1. Let |store| be [=mem_grow=](|store|, |memaddr|, |delta|).
    1. If |store| is [=error=], throw a {{RangeError}} exception.
    1. Set the [=surrounding agent=]'s [=associated store=] to |store|.
    1. [=Refresh the memory buffer=] of |memaddr|.
    1. Return |ret|.
</div>

<div algorithm=dom-Memory-grow>
    The <dfn method for="Memory">grow(|delta|)</dfn> method, when invoked, performs the following steps:
    1. Let |memaddr| be **this**.\[[Memory]].
    1. Return the result of [=grow the memory buffer|growing the memory buffer=] associated with |memaddr| by |delta|.
</div>

Immediately after a WebAssembly [=memory.grow=] instruction executes, perform the following steps:

<div algorithm="memory.grow">
    1. If the top of the stack is not [=i32.const=] (−1),
        1. Let |frame| be the [=current frame=].
        1. Assert: due to validation, |frame|.[=frame/module=].[=moduleinst/memaddrs=][0] exists.
        1. Let |memaddr| be the memory address |frame|.[=frame/module=].[=moduleinst/memaddrs=][0].
        1. [=Refresh the memory buffer=] of |memaddr|.
</div>

<div algorithm=dom-Memory-toFixedLengthBuffer>
    The <dfn method for="Memory">toFixedLengthBuffer()</dfn> method, when invoked, performs the following steps:
    1. Let |buffer| be **this**.\[[BufferObject]].
    1. If [=IsFixedLengthArrayBuffer=](|buffer|) is true, return |buffer|.
    1. Let |memaddr| be **this**.\[[Memory]].
    1. Let |fixedBuffer| be the result of [=create a fixed length memory buffer|creating a fixed length memory buffer=] from |memaddr|.
    1. Perform [=!=] [$DetachArrayBuffer$](|buffer|, "WebAssembly.Memory").
    1. Set **this**.\[[BufferObject]] to |fixedBuffer|.
    1. Return |fixedBuffer|.
</div>

<div algorithm=dom-Memory-toResizableBuffer>
    The <dfn method for="Memory">toResizableBuffer()</dfn> method, when invoked, performs the following steps:
    1. Let |buffer| be **this**.\[[BufferObject]].
    1. If [=IsFixedLengthArrayBuffer=](|buffer|) is false, return |buffer|.
    1. Let |memaddr| be **this**.\[[Memory]].
    1. Let |store| be the [=surrounding agent=]'s [=associated store=].
    1. Let |memtype| be [=mem_type=](|store|, |memaddr|).
    1. If |memtype| has a max,
        1. Let |maxsize| be the max value in |memtype|.
    1. Otherwise,
        1. Let |maxsize| be 65536 &times; 65536.
    1. Let |resizableBuffer| be the result of [=create a resizable memory buffer|creating a resizable memory buffer=] from |memaddr| and |maxsize|.
    1. Perform [=!=] [$DetachArrayBuffer$](|buffer|, "WebAssembly.Memory").
    1. Set **this**.\[[BufferObject]] to |resizableBuffer|.
    1. Return |resizableBuffer|.
</div>

{{ArrayBuffer}} objects returned by a {{Memory}} object must have a size that is a multiple of a WebAssembly [=page size=] (the constant 65536). For this reason [=HostResizeArrayBuffer=] is redefined as follows.

<div algorithm>

    The <dfn id=HostResizeArrayBuffer export>abstract operation [=HostResizeArrayBuffer=]</dfn> takes arguments |buffer| (an {{ArrayBuffer}}) and |newLength|. It performs the following steps when called.

    1. If |buffer|.\[[ArrayBufferDetachKey]] is "WebAssembly.Memory",
        1. Let |map| be the [=surrounding agent=]'s associated [=Memory object cache=].
        1. Assert: |buffer| is the \[[BufferObject]] of exactly one value in |map|.
        1. [=map/iterate|For each=] |memaddr| &rarr; |mem| in |map|,
            1. If [=SameValue=](|mem|.\[[BufferObject]], |buffer|) is true,
                1. Assert: |buffer|.\[[ArrayBufferByteLength]] modulo 65536 is 0.
                1. Let |lengthDelta| be |newLength| - |buffer|.\[[ArrayBufferByteLength]].
                1. If |lengthDelta| &lt; 0 or |lengthDelta| modulo 65536 is not 0,
                    1. Throw a {{RangeError}} exception.
                1. Let |delta| be |lengthDelta| &div; 65536.
                1. [=Grow the memory buffer=] associated with |memaddr| by |delta|.
         1. Return <emu-const>handled</emu-const>.
    1. Otherwise, return <emu-const>unhandled</emu-const>.
</div>

<div algorithm>
    The getter of the <dfn attribute for="Memory">buffer</dfn> attribute of {{Memory}} returns **this**.\[[BufferObject]].
</div>

<h3 id="tables">Tables</h3>

<pre class="idl">
enum TableKind {
  "externref",
  "anyfunc",
  // Note: More values may be added in future iterations,
  // e.g., typed function references, typed GC references
};

dictionary TableDescriptor {
  required TableKind element;
  required [EnforceRange] unsigned long long initial;
  [EnforceRange] unsigned long long maximum;
  IndexType index;
};

[LegacyNamespace=WebAssembly, Exposed=*]
interface Table {
  constructor(TableDescriptor descriptor, optional any value);
  unsigned long long grow([EnforceRange] unsigned long long delta, optional any value);
  any get([EnforceRange] unsigned long long index);
  undefined set([EnforceRange] unsigned long long index, optional any value);
  readonly attribute unsigned long length;
};
</pre>

A {{Table}} object represents a single [=table instance=] which can be simultaneously referenced by
multiple {{Instance}} objects.
Each {{Table}} object has a \[[Table]] internal slot, which is a [=table address=].

<div algorithm>
    To <dfn>initialize a table object</dfn> |table| from a [=table address=] |tableaddr|, perform the following steps:
    1. Let |map| be the [=surrounding agent=]'s associated [=Table object cache=].
    1. Assert: |map|[|tableaddr|] doesn't [=map/exist=].
    1. Set |table|.\[[Table]] to |tableaddr|.
    1. [=map/Set=] |map|[|tableaddr|] to |table|.
</div>

<div algorithm>
    To <dfn>create a table object</dfn> from a [=table address=] |tableaddr|, perform the following steps:
    1. Let |map| be the [=surrounding agent=]'s associated [=Table object cache=].
    1. If |map|[|tableaddr|] [=map/exists=],
        1. Return |map|[|tableaddr|].
    1. Let |table| be a [=/new=] {{Table}}.
    1. [=initialize a table object|Initialize=] |table| from |tableaddr|.
    1. Return |table|.
</div>

<div algorithm>
    The <dfn constructor for="Table">Table(|descriptor|, |value|)</dfn> constructor, when invoked, performs the following steps:
    1. Let |elementType| be [=ToValueType=](|descriptor|["element"]).
    1. If |elementType| is not a [=reftype=],
        1. Throw a {{TypeError}} exception.
    1. Let |initial| be |descriptor|["initial"].
    1. If |descriptor|["maximum"] [=map/exists=], let |maximum| be |descriptor|["maximum"]; otherwise, let |maximum| be empty.
    1. If |maximum| is not empty and |maximum| &lt; |initial|, throw a {{RangeError}} exception.
    1. If |value| is missing,
        1. Let |ref| be [=DefaultValue=](|elementType|).
        1. Assert: |ref| is not [=error=].
    1. Otherwise,
        1. Let |ref| be [=?=] [=ToWebAssemblyValue=](|value|, |elementType|).
    1. If |descriptior|["index"] [=map/exists=], let |index| be |descriptor|["index"]; otherwise, let |index| be "i32".
    1. Let |type| be the [=table type=] [=table type|index=] |index| {[=table type|min=] |initial|, [=table type|max=] |maximum|} [=table type|refType=] |elementType|.
    1. Let |store| be the [=surrounding agent=]'s [=associated store=].
    1. Let (|store|, |tableaddr|) be [=table_alloc=](|store|, |type|, |ref|). <!-- TODO(littledan): Report allocation failure https://github.com/WebAssembly/spec/issues/584 -->
    1. Set the [=surrounding agent=]'s [=associated store=] to |store|.
    1. [=initialize a table object|Initialize=] **this** from |tableaddr|.
</div>

<div algorithm=dom-Table-grow>
    The <dfn method for="Table">grow(|delta|, |value|)</dfn> method, when invoked, performs the following steps:
    1. Let |tableaddr| be **this**.\[[Table]].
    1. Let |store| be the [=surrounding agent=]'s [=associated store=].
    1. Let |initialSize| be [=table_size=](|store|, |tableaddr|).
    1. Let (<var ignore>limits</var>, |elementType|) be [=table_type=](|tableaddr|).
    1. If |value| is missing,
        1. Let |ref| be [=DefaultValue=](|elementType|).
        1. If |ref| is [=error=], throw a {{TypeError}} exception.
    1. Otherwise,
        1. Let |ref| be [=?=] [=ToWebAssemblyValue=](|value|, |elementType|).
    1. Let |result| be [=table_grow=](|store|, |tableaddr|, |delta|, |ref|).
    1. If |result| is [=error=], throw a {{RangeError}} exception.

        Note: The above exception can happen due to either insufficient memory or an invalid size parameter.

    1. Set the [=surrounding agent=]'s [=associated store=] to |result|.
    1. Return |initialSize|.
</div>

<div algorithm>
    The getter of the <dfn attribute for="Table">length</dfn> attribute of {{Table}}, when invoked, performs the following steps:
    1. Let |tableaddr| be **this**.\[[Table]].
    1. Let |store| be the [=surrounding agent=]'s [=associated store=].
    1. Return [=table_size=](|store|, |tableaddr|).
</div>

<div algorithm>
    The <dfn method for="Table">get(|index|)</dfn> method, when invoked, performs the following steps:
    1. Let |tableaddr| be **this**.\[[Table]].
    1. Let |store| be the [=surrounding agent=]'s [=associated store=].
    1. Let (<var ignore>limits</var>, |elementType|) be [=table_type=](|store|, |tableaddr|).
    1. If |elementType| is [=exnref=],
        1. Throw a {{TypeError}} exception.
    1. Let |result| be [=table_read=](|store|, |tableaddr|, |index|).
    1. If |result| is [=error=], throw a {{RangeError}} exception.
    1. Return [=ToJSValue=](|result|).
</div>

<div algorithm>
    The <dfn method for="Table">set(|index|, |value|)</dfn> method, when invoked, performs the following steps:
    1. Let |tableaddr| be **this**.\[[Table]].
    1. Let |store| be the [=surrounding agent=]'s [=associated store=].
    1. Let (<var ignore>limits</var>, |elementType|) be [=table_type=](|store|, |tableaddr|).
    1. If |elementType| is [=exnref=],
        1. Throw a {{TypeError}} exception.
    1. If |value| is missing,
        1. Let |ref| be [=DefaultValue=](|elementType|).
        1. If |ref| is [=error=], throw a {{TypeError}} exception.
    1. Otherwise,
        1. Let |ref| be [=?=] [=ToWebAssemblyValue=](|value|, |elementType|).
    1. Let |store| be the [=surrounding agent=]'s [=associated store=].
    1. Let |store| be [=table_write=](|store|, |tableaddr|, |index|, |ref|).
    1. If |store| is [=error=], throw a {{RangeError}} exception.
    1. Set the [=surrounding agent=]'s [=associated store=] to |store|.
</div>

<h3 id="globals">Globals</h3>

<pre class="idl">
enum ValueType {
  "i32",
  "i64",
  "f32",
  "f64",
  "v128",
  "externref",
  "anyfunc",
};
</pre>

Note: this type may be extended with additional cases in future versions of WebAssembly.

<pre class="idl">
dictionary GlobalDescriptor {
  required ValueType value;
  boolean mutable = false;
};

[LegacyNamespace=WebAssembly, Exposed=*]
interface Global {
  constructor(GlobalDescriptor descriptor, optional any v);
  any valueOf();
  attribute any value;
};
</pre>

A {{Global}} object represents a single [=global instance=]
which can be simultaneously referenced by multiple {{Instance}} objects. Each
{{Global}} object has one internal slot:

    * \[[Global]] : a [=global address=]

<div algorithm>
    To <dfn>initialize a global object</dfn> |global| from a [=global address=] |globaladdr|, perform the following steps:
    1. Let |map| be the [=surrounding agent=]'s associated [=Global object cache=].
    1. Assert: |map|[|globaladdr|] doesn't [=map/exist=].
    1. Set |global|.\[[Global]] to |globaladdr|.
    1. [=map/Set=] |map|[|globaladdr|] to |global|.
</div>

<div algorithm>
    To <dfn>create a global object</dfn> from a [=global address=] |globaladdr|, perform the following steps:
    1. Let |map| be the [=surrounding agent=]'s associated [=Global object cache=].
    1. If |map|[|globaladdr|] [=map/exists=],
        1. Return |map|[|globaladdr|].
    1. Let |global| be a [=/new=] {{Global}}.
    1. [=initialize a global object|Initialize=] |global| from |globaladdr|.
    1. Return |global|.
</div>

<div algorithm>
    The algorithm <dfn>ToValueType</dfn>(|s|) performs the following steps:
    1. If |s| equals "i32", return [=i32=].
    1. If |s| equals "i64", return [=i64=].
    1. If |s| equals "f32", return [=f32=].
    1. If |s| equals "f64", return [=f64=].
    1. If |s| equals "v128", return [=v128=].
    1. If |s| equals "anyfunc", return [=funcref=].
    1. If |s| equals "externref", return [=externref=].
    1. Assert: This step is not reached.
</div>

<div algorithm>
    The algorithm <dfn>DefaultValue</dfn>(|valuetype|) performs the following steps:
    1. If |valuetype| equals [=externref=], return [=ToWebAssemblyValue=](undefined, |valuetype|).
    1. Return [=val_default=](|valuetype|).
</div>

<div algorithm>
    The <dfn constructor for="Global">Global(|descriptor|, |v|)</dfn> constructor, when invoked, performs the following steps:
    1. Let |mutable| be |descriptor|["mutable"].
    1. Let |valuetype| be [=ToValueType=](|descriptor|["value"]).
    1. If |valuetype| is [=v128=] or [=exnref=],
        1. Throw a {{TypeError}} exception.
    1. If |v| is missing,
        1. Let |value| be [=DefaultValue=](|valuetype|).
        1. Assert: |value| is not [=error=].
    1. Otherwise,
        1. Let |value| be [=ToWebAssemblyValue=](|v|, |valuetype|).
    1. If |mutable| is true, let |globaltype| be [=var=] |valuetype|; otherwise, let |globaltype| be [=const=] |valuetype|.
    1. Let |store| be the current agent's [=associated store=].
    1. Let (|store|, |globaladdr|) be [=global_alloc=](|store|, |globaltype|, |value|). <!-- TODO(littledan): Report allocation failure https://github.com/WebAssembly/spec/issues/584 -->
    1. Set the current agent's [=associated store=] to |store|.
    1. [=initialize a global object|Initialize=] **this** from |globaladdr|.
</div>

<div algorithm>
    The algorithm <dfn>GetGlobalValue</dfn>({{Global}} |global|) performs the following steps:
    1. Let |store| be the current agent's [=associated store=].
    1. Let |globaladdr| be |global|.\[[Global]].
    1. Let |globaltype| be [=global_type=](|store|, |globaladdr|).
    1. If |globaltype| is of the form <var ignore>mut</var> |valuetype| where |valuetype| is [=v128=] or [=exnref=], throw a {{TypeError}}.
    1. Let |value| be [=global_read=](|store|, |globaladdr|).
    1. Return [=ToJSValue=](|value|).
</div>

<div algorithm>
    The getter of the <dfn attribute for="Global">value</dfn> attribute of {{Global}}, when invoked, performs the following steps:
    1. Return [=GetGlobalValue=](**this**).

    The setter of the value attribute of {{Global}}, when invoked, performs the following steps:
    1. Let |store| be the current agent's [=associated store=].
    1. Let |globaladdr| be **this**.\[[Global]].
    1. Let |mut| |valuetype| be [=global_type=](|store|, |globaladdr|).
    1. If |valuetype| is [=v128=] or [=exnref=], throw a {{TypeError}}.
    1. If |mut| is [=const=], throw a {{TypeError}}.
    1. Let |value| be [=ToWebAssemblyValue=](**the given value**, |valuetype|).
    1. Let |store| be [=global_write=](|store|, |globaladdr|, |value|).
    1. If |store| is [=error=], throw a {{RangeError}} exception.
    1. Set the current agent's [=associated store=] to |store|.
</div>

<div algorithm>
    The <dfn method for="Global">valueOf()</dfn> method, when invoked, performs the following steps:
    1. Return [=GetGlobalValue=](**this**).
</div>

<h3 id="exported-function-exotic-objects">Exported Functions</h3>

A WebAssembly function is made available in JavaScript as an <dfn>Exported Function</dfn>.
Exported Functions are [=Built-in Function Objects=] which are not constructors, and which have a \[[FunctionAddress]] internal slot.
This slot holds a [=function address=] relative to the [=surrounding agent=]'s [=associated store=].

<div algorithm>
  The <dfn>name of the WebAssembly function</dfn> |funcaddr| is found by performing the following steps:

    1. Let |store| be the [=surrounding agent=]'s [=associated store=].
    1. Let |funcinst| be |store|.funcs[|funcaddr|].
    1. If |funcinst| is of the form {type <var ignore>functype</var>, hostcode |hostfunc|},
        1. Assert: |hostfunc| is a JavaScript object and [$IsCallable$](|hostfunc|) is true.
        1. Let |index| be the [=index of the host function=] |funcaddr|.
    1. Otherwise,
        1. Let |moduleinst| be |funcinst|.module.
        1. Assert: |funcaddr| is contained in |moduleinst|.funcaddrs.
        1. Let |index| be the index of |moduleinst|.funcaddrs where |funcaddr| is found.
    1. Return [=!=] [$ToString$](|index|).
</div>

<div algorithm>
  To create <dfn>a new Exported Function</dfn> from a WebAssembly [=function address=] |funcaddr|, perform the following steps:

    1. Let |map| be the [=surrounding agent=]'s associated [=Exported Function cache=].
    1. If |map|[|funcaddr|] [=map/exists=],
        1. Return |map|[|funcaddr|].
    1. Let |steps| be "[=call an Exported Function|call the Exported Function=] |funcaddr| with arguments."
    1. Let |realm| be the [=current Realm=].
    1. Let |store| be the [=surrounding agent=]'s [=associated store=].
    1. Let |functype| be [=func_type=](|store|, |funcaddr|).
    1. Let [|paramTypes|] → [<var ignore>resultTypes</var>] be |functype|.
    1. Let |arity| be |paramTypes|'s [=list/size=].
    1. Let |name| be the [=name of the WebAssembly function=] |funcaddr|.
    1. Let |function| be [=!=] [$CreateBuiltinFunction$](|steps|, |arity|, |name|, « \[[FunctionAddress]] », |realm|).
    1. Set |function|.\[[FunctionAddress]] to |funcaddr|.
    1. [=map/Set=] |map|[|funcaddr|] to |function|.
    1. Return |function|.
</div>

<div algorithm>
  To <dfn>call an Exported Function</dfn> with [=function address=] |funcaddr| and a [=list=] of JavaScript arguments |argValues|, perform the following steps:

    1. Let |store| be the [=surrounding agent=]'s [=associated store=].
    1. Let |functype| be [=func_type=](|store|, |funcaddr|).
    1. Let [|parameters|] → [|results|] be |functype|.
    1. If |parameters| or |results| contain [=v128=] or [=exnref=], throw a {{TypeError}}.

        Note: the above error is thrown each time the \[[Call]] method is invoked.
    1. Let |args| be « ».
    1. Let |i| be 0.
    1. [=list/iterate|For each=] |t| of |parameters|,
        1. If |argValues|'s [=list/size=] &gt; |i|, let |arg| be |argValues|[|i|].
        1. Otherwise, let |arg| be undefined.
        1. [=list/Append=] [=ToWebAssemblyValue=](|arg|, |t|) to |args|.
        1. Set |i| to |i| + 1.
    1. Let (|store|, |ret|) be the result of [=func_invoke=](|store|, |funcaddr|, |args|).
    1. Set the [=surrounding agent=]'s [=associated store=] to |store|.
    1. If |ret| is [=error=], throw an exception. This exception should be a WebAssembly {{RuntimeError}} exception, unless otherwise indicated by <a href="#errors">the WebAssembly error mapping</a>.
    1. If |ret| is [=THROW=] [=ref.exn=] |exnaddr|, then
        1. Let |tagaddr| be [=exn_tag=](|store|, |exnaddr|).
        1. Let |payload| be [=exn_read=](|store|, |exnaddr|).
        1. Let |jsTagAddr| be the result of [=get the JavaScript exception tag |getting the JavaScript exception tag=].
        1. If |tagaddr| is equal to |jsTagAddr|,
            1. Throw the result of [=retrieving a host value=] from |payload|[0].
        1. Otherwise,
            1. Let |exception| be [=create an Exception object|a new Exception=] created from |exnaddr|.
            1. Throw |exception|.
    1. Let |outArity| be the [=list/size=] of |ret|.
    1. If |outArity| is 0, return undefined.
    1. Otherwise, if |outArity| is 1, return [=ToJSValue=](|ret|[0]).
    1. Otherwise,
        1. Let |values| be « ».
        1. [=list/iterate|For each=] |r| of |ret|,
            1. [=list/Append=] [=ToJSValue=](|r|) to |values|.
        1. Return [$CreateArrayFromList$](|values|).
</div>

Note: [=call an Exported Function|Calling an Exported Function=] executes in the \[[Realm]] of the callee Exported Function, as per the definition of [=built-in function objects=].

Note: Exported Functions do not have a \[[Construct]] method and thus it is not possible to call one with the `new` operator.

<div algorithm>
  To <dfn>run a host function</dfn> from the JavaScript object |func|, type |functype|, and [=list=] of [=WebAssembly values=] |arguments|, perform the following steps:

    1. Let [|parameters|] → [|results|] be |functype|.
    1. If |parameters| or |results| contain [=v128=] or [=exnref=], throw a {{TypeError}}.
    1. Let |jsArguments| be « ».
    1. [=list/iterate|For each=] |arg| of |arguments|,
        1. [=list/Append=] [=!=] [=ToJSValue=](|arg|) to |jsArguments|.
    1. Let |ret| be [=?=] [$Call$](|func|, undefined, |jsArguments|).
    1. Let |resultsSize| be |results|'s [=list/size=].
    1. If |resultsSize| is 0, return « ».
    1. Otherwise, if |resultsSize| is 1, return « [=?=] [=ToWebAssemblyValue=](|ret|, |results|[0]) ».
    1. Otherwise,
        1. Let |method| be [=?=] [$GetMethod$](|ret|, {{%Symbol.iterator%}}).
        1. If |method| is undefined, [=throw=] a {{TypeError}}.
        1. Let |values| be [=?=] [$IteratorToList$]([=?=] [$GetIteratorFromMethod$](|ret|, |method|)).
        1. Let |wasmValues| be a new, empty [=list=].
        1. If |values|'s [=list/size=] is not |resultsSize|, throw a {{TypeError}} exception.
        1. For each |value| and |resultType| in |values| and |results|, paired linearly,
            1. [=list/Append=] [=ToWebAssemblyValue=](|value|, |resultType|) to |wasmValues|.
        1. Return |wasmValues|.
</div>

<div algorithm>
  To <dfn>create a host function</dfn> from the JavaScript object |func| and type |functype|, perform the following steps:

    1. Assert: [$IsCallable$](|func|).
    1. Let |stored settings| be the <a spec=HTML>incumbent settings object</a>.
    1. Let |hostfunc| be a [=host function=] which performs the following steps when called with arguments |arguments|:
        1. Let |realm| be |func|'s [=associated Realm=].
        1. Let |relevant settings| be |realm|'s [=realm/settings object=].
        1. [=Prepare to run script=] with |relevant settings|.
        1. [=Prepare to run a callback=] with |stored settings|.
        1. Let |result| be the result of [=run a host function|running a host function=] from |func|, |functype|, and |arguments|.
        1. [=Clean up after running a callback=] with |stored settings|.
        1. [=Clean up after running script=] with |relevant settings|.
        1. Assert: |result|.\[[Type]] is <emu-const>throw</emu-const> or <emu-const>normal</emu-const>.
        1. Let |store| be the [=surrounding agent=]'s [=associated store=].
        1. If |result|.\[[Type]] is <emu-const>throw</emu-const>, then:
            1. Let |v| be |result|.\[[Value]].
            1. If |v| [=implements=] {{Exception}},
                1. Let |address| be |v|.\[[Address]].
            1. Otherwise,
                1. Let |type| be the result of [=get the JavaScript exception tag |getting the JavaScript exception tag=].
                1. Let |payload| be [=!=] [=ToWebAssemblyValue=](|v|, [=externref=]).
                1. Let (|store|, |address|) be [=exn_alloc=](|store|, |type|, « |payload| »).
                1. Set the [=surrounding agent=]'s [=associated store=] to |store|.
            1. Execute the WebAssembly instructions ([=ref.exn=] |address|) ([=throw_ref=]).
        1. Otherwise, return |result|.\[[Value]].
    1. Let (|store|, |funcaddr|) be [=func_alloc=](|store|, |functype|, |hostfunc|).
    1. Set the [=surrounding agent=]'s [=associated store=] to |store|.
    1. Return |funcaddr|.
</div>

<div algorithm>
The algorithm <dfn>ToJSValue</dfn>(|w|) coerces a [=WebAssembly value=] to a JavaScript value by performing the following steps:

1. Assert: |w| is not of the form [=v128.const=] <var ignore>v128</var>.
1. Assert: |w| is not of the form [=ref.exn=] <var ignore>exnaddr</var>.
1. If |w| is of the form [=i64.const=] |u64|,
    1. Let |i64| be [=signed_64=](|u64|).
    1. Return [=ℤ=](|i64| interpreted as a mathematical value).
1. If |w| is of the form [=i32.const=] |i32|,
    1. Let |i32| be [=signed_32=](|i32|).
    2. Return [=𝔽=](|i32| interpreted as a mathematical value).
1. If |w| is of the form [=f32.const=] |f32|,
    1. If |f32| is [=+∞=] or [=−∞=], return **+∞**<sub>𝔽</sub> or **-∞**<sub>𝔽</sub>, respectively.
    1. If |f32| is [=nan=], return **NaN**.
    1. Return [=𝔽=](|f32| interpreted as a mathematical value).
1. If |w| is of the form [=f64.const=] |f64|,
    1. If |f64| is [=+∞=] or [=−∞=], return **+∞**<sub>𝔽</sub> or **-∞**<sub>𝔽</sub>, respectively.
    1. If |f64| is [=nan=], return **NaN**.
    1. Return [=𝔽=](|f64| interpreted as a mathematical value).
1. If |w| is of the form [=ref.null=] <var ignore>t</var>, return null.
1. If |w| is of the form [=ref.i31=] |u31|,
    1. Let |i31| be [=signed_31=](|u31|).
    1. Let return [=𝔽=](|i31|).
1. If |w| is of the form [=ref.struct=] |structaddr|, return the result of creating [=a new Exported GC Object=] from |structaddr| and "struct".
1. If |w| is of the form [=ref.array=] |arrayaddr|, return the result of creating [=a new Exported GC Object=] from |arrayaddr| and "array".
1. If |w| is of the form [=ref.func=] |funcaddr|, return the result of creating [=a new Exported Function=] from |funcaddr|.
1. If |w| is of the form [=ref.host=] |hostaddr|, return the result of [=retrieving a host value=] from |hostaddr|.
1. If |w| is of the form [=ref.extern=] |ref|, return [=ToJSValue=](|ref|).


Note: Number values which are equal to NaN may have various observable NaN payloads; see [$NumericToRawBytes$] for details.
</div>

<div algorithm>

For <dfn>retrieving a host value</dfn> from an [=host address=] |hostaddr|, perform the following steps:

1. Let |map| be the [=surrounding agent=]'s associated [=host value cache=].
1. Assert: |map|[|hostaddr|] [=map/exists=].
1. Return |map|[|hostaddr|].

</div>

<div algorithm>
The algorithm <dfn>ToWebAssemblyValue</dfn>(|v|, |type|) coerces a JavaScript value to a [=WebAssembly value=] by performing the following steps:

1. Assert: |type| is not [=v128=].
1. Assert: |type| is not [=exnref=].
1. If |type| is [=i64=],
    1. Let |i64| be [=?=] [$ToBigInt64$](|v|).
    1. Let |u64| be the unsigned integer such that |i64| is [=signed_64=](|u64|).
    1. Return [=i64.const=] |u64|.
1. If |type| is [=i32=],
    1. Let |i32| be [=?=] [$ToInt32$](|v|).
    1. Let |u32| be the unsigned integer such that |i32| is [=signed_32=](|u32|).
    1. Return [=i32.const=] |u32|.
1. If |type| is [=f32=],
    1. Let |number| be [=?=] [$ToNumber$](|v|).
    1. If |number| is **NaN**,
        1. Let |n| be an implementation-defined integer such that [=canon=]<sub>32</sub> ≤ |n| < 2<sup>[=signif=](32)</sup>.
        1. Let |f32| be [=nan=](n).
    1. Otherwise,
        1. Let |f32| be |number| rounded to the nearest representable value using IEEE 754-2008 round to nearest, ties to even mode. [[IEEE-754]]
    1. Return [=f32.const=] |f32|.
1. If |type| is [=f64=],
    1. Let |number| be [=?=] [$ToNumber$](|v|).
    1. If |number| is **NaN**,
        1. Let |n| be an implementation-defined integer such that [=canon=]<sub>64</sub> ≤ |n| < 2<sup>[=signif=](64)</sup>.
        1. Let |f64| be [=nan=](n).
    1. Otherwise,
        1. Let |f64| be |number|.
    1. Return [=f64.const=] |f64|.
1. If |type| is of the form [=ref=] |null| |heaptype|,
    1. If |v| is null,
        1. Let |r| be [=ref.null=] |heaptype|.
    1. Else if [=match_valtype=](|type|, [=ref=] |null| [=heap-type/extern=]),
        1. Let |ref| be [=ToWebAssemblyValue=](|v|, [=ref=] [=heap-type/any=]).
        1. Let |r| be [=ref.extern=] |ref|.
    1. Else if |v| is an [=Exported Function=] and [=match_valtype=](|type|, [=ref=] |null| [=heap-type/func=]),
        1. Let |funcaddr| be the value of |v|'s \[[FunctionAddress]] internal slot.
        1. Let |r| be [=ref.func=] |funcaddr|.
    1. Else if |v| [=is a Number=] and |v| is equal to [=?=] [$ToInt32$](|v|) and [=ℝ=](|v|) < 2<sup>30</sup> and [=ℝ=](|v|) ⩾ -2<sup>30</sup>,
        1. Let |i31| [=?=] [$ToInt32$](|v|).
        1. Let |u31| be the unsigned integer such that |i31| is [=signed_31=](|i31|).
        1. Let |r| be [=ref.i31=] |u31|.
    1. Else if |v| is an [=Exported GC Object=],
        1. Let |objectaddr| be the value of |v|'s \[[ObjectAddress]] internal slot.
        1. Let |objectkind| be the value of |v|'s \[[ObjectKind]] internal slot.
        1. If |objectkind| is "array",
            1. Let |r| be [=ref.array=] |objectaddr|.
        1. If |objectkind| is "struct",
            1. Let |r| be [=ref.struct=] |objectaddr|.
    1. Else,
        1. Let |map| be the [=surrounding agent=]'s associated [=host value cache=].
        1. If a [=host address=] |hostaddr| exists such that |map|[|hostaddr|] is the same as |v|,
            1. Return [=ref.host=] |hostaddr|.
        1. Let [=host address=] |hostaddr| be the smallest address such that |map|[|hostaddr|] [=map/exists=] is false.
        1. [=map/Set=] |map|[|hostaddr|] to |v|.
        1. Let |r| be [=ref.host=] |hostaddr|.
    1. Let |store| be the current agent's [=associated store=].
    1. Let |actualtype| be [=ref_type=](|store|, |r|).
    1. If [=match_valtype=](|actualtype|, |type|) is false,
        1. Throw a {{TypeError}}.
    1. Return |r|.
1. Assert: This step is not reached.

</div>


<h3 id="tags">Tags</h3>

The <dfn>tag_alloc</dfn>(|store|, |parameters|) algorithm creates a new [=tag address=] for |parameters| in |store| and returns the updated store and the [=tag address=].

<h4 id="tag-types">Tag types</h4>

<pre class="idl">
dictionary TagType {
  required sequence&lt;ValueType> parameters;
};

[LegacyNamespace=WebAssembly, Exposed=(Window,Worker,Worklet)]
interface Tag {
  constructor(TagType type);
};
</pre>

A {{Tag}} value represents an exception tag.

<div algorithm>

To <dfn>initialize a Tag object</dfn> |tag| from a [=tag address=] |tagAddress|, perform the following steps:

1. Let |map| be the [=surrounding agent=]'s associated [=Tag object cache=].
1. Assert: |map|[|tagAddress|] doesn't [=map/exist=].
1. Set |tag|.\[[Address]] to |tagAddress|.
1. [=map/Set=] |map|[|tagAddress|] to |tag|.

</div>

<div algorithm>

To <dfn>create a Tag object</dfn> from a [=tag address=] |tagAddress|, perform the following steps:

1. Let |map| be the [=surrounding agent=]'s associated [=Tag object cache=].
1. If |map|[|tagAddress|] [=map/exists=],
    1. Return |map|[|tagAddress|].
1. Let |tag| be a [=new=] {{Tag}}.
1. [=initialize a Tag object|Initialize=] |tag| from |tagAddress|.
1. Return |tag|.

</div>

<div algorithm>

The <dfn constructor for="Tag" lt="Tag(type)">new Tag(|type|)</dfn> constructor steps are:

1. Let |parameters| be |type|["parameters"].
1. Let |wasmParameters| be «».
1. [=list/iterate|For each=] |type| of |parameters|,
    1. [=list/Append=] [=ToValueType=](|type|) to |wasmParameters|.
1. Let |store| be the current agent's [=associated store=].
1. Let (|store|, |tagAddress|) be [=tag_alloc=](|store|, |wasmParameters|).
1. Set the current agent's [=associated store=] to |store|.
1. [=initialize a Tag object|Initialize=] **this** from |tagAddress|.

</div>


<h3 id="gc-exotic-objects">Garbage Collected Objects</h3>

A WebAssembly struct or array is made available in JavaScript as an <dfn>Exported GC Object</dfn>.
An [=Exported GC Object=] is an exotic object that wraps a garbage collected WebAssembly reference value.
Most JavaScript operations on an [=Exported GC Object=] will throw an exception or return undefined.

Note: These operations may be refined in the future to allow richer interactions in JavaScript with WebAssembly structs and arrays.

An [=Exported GC Object=] contains an \[[ObjectAddress]] internal slot, which holds a [=object address=] relative to the [=surrounding agent=]'s [=associated store=],
and an \[[ObjectKind]] internal slot, which holds the string value "struct" or "array".

The internal methods of an [=Exported GC Object=] use the following implementations.

<div algorithm>
  The <dfn>\[[GetPrototypeOf]] internal method of an Exported GC Object</dfn> <var ignore>O</var> takes no arguments and returns null. It performs the following steps when called:

    1. Return null.
</div>

<div algorithm>
  The <dfn>\[[SetPrototypeOf]] internal method of an Exported GC Object</dfn> <var ignore>O</var> takes argument <var ignore>V</var> (an Object or null) and returns a boolean. It performs the following steps when called:

    1. Return false.
</div>

<div algorithm>
  The <dfn>\[[IsExtensible]] internal method of an Exported GC Object</dfn> <var ignore>O</var> takes no arguments and returns a boolean. It performs the following steps when called:

    1. Return false.
</div>

<div algorithm>
  The <dfn>\[[PreventExtensions]] internal method of an Exported GC Object</dfn> <var ignore>O</var> takes no arguments and returns a boolean. It performs the following steps when called:

    1. Return false.
</div>

<div algorithm>
  The <dfn>\[[GetOwnProperty]] internal method of an Exported GC Object</dfn> <var ignore>O</var> takes argument <var ignore>P</var> (a property key) and returns undefined. It performs the following steps when called:

    1. Return undefined.
</div>

<div algorithm>
  The <dfn>\[[DefineOwnProperty]] internal method of an Exported GC Object</dfn> <var ignore>O</var> takes arguments <var ignore>P</var> (a property key) and <var ignore>Desc</var> (a property descriptor) and returns a boolean. It performs the following steps when called:

    1. Return false.
</div>

<div algorithm>
  The <dfn>\[[HasProperty]] internal method of an Exported GC Object</dfn> <var ignore>O</var> takes argument <var ignore>P</var> (a property key) and returns a boolean. It performs the following steps when called:

    1. Return false.
</div>

<div algorithm>
  The <dfn>\[[Get]] internal method of an Exported GC Object</dfn> <var ignore>O</var> takes arguments <var ignore>P</var> (a property key) and <var ignore>Receiver</var> (an ECMAScript language value) and returns undefined. It performs the following steps when called:

    1. Return undefined.
</div>

<div algorithm>
  The <dfn>\[[Set]] internal method of an Exported GC Object</dfn> <var ignore>O</var> takes arguments <var ignore>P</var> (a property key), <var ignore>V</var> (an ECMAScript language value), and <var ignore>Receiver</var> (an ECMAScript language value) and throws an exception. It performs the following steps when called:

    1. Throw a {{TypeError}}.
</div>

<div algorithm>
  The <dfn>\[[Delete]] internal method of an Exported GC Object</dfn> <var ignore>O</var> takes argument <var ignore>P</var> (a property key) and throws an exception. It performs the following steps when called:

    1. Throw a {{TypeError}}.
</div>

<div algorithm>
  The <dfn>\[[OwnPropertyKeys]] internal method of an Exported GC Object</dfn> <var ignore>O</var> takes no arguments and returns a list. It performs the following steps when called:

    1. Let keys be a new empty list.
    1. Return keys.
</div>

<div algorithm>
  To create <dfn>a new Exported GC Object</dfn> from a WebAssembly [=object address=] |objectaddr| and a string |objectkind|, perform the following steps:

    1. Assert: |objectkind| is either "array" or "struct".
    1. Let |map| be the [=surrounding agent=]'s associated [=exported GC object cache=].
    1. If |map|[|objectaddr|] [=map/exists=],
        1. Return |map|[|objectaddr|].
    1. Let |object| be [=MakeBasicObject=](« \[[ObjectAddress]] »).
    1. Set |object|.\[[ObjectAddress]] to |objectaddr|.
    1. Set |object|.\[[ObjectKind]] to |objectkind|.
    1. Set |object|.\[[GetPrototypeOf]] as specified in [=[[GetPrototypeOf]] internal method of an Exported GC Object=].
    1. Set |object|.\[[SetPrototypeOf]] as specified in [=[[SetPrototypeOf]] internal method of an Exported GC Object=].
    1. Set |object|.\[[IsExtensible]] as specified in [=[[IsExtensible]] internal method of an Exported GC Object=].
    1. Set |object|.\[[PreventExtensions]] as specified in [=[[PreventExtensions]] internal method of an Exported GC Object=].
    1. Set |object|.\[[GetOwnProperty]] as specified in [=[[GetOwnProperty]] internal method of an Exported GC Object=].
    1. Set |object|.\[[DefineOwnProperty]] as specified in [=[[DefineOwnProperty]] internal method of an Exported GC Object=].
    1. Set |object|.\[[HasProperty]] as specified in [=[[HasProperty]] internal method of an Exported GC Object=].
    1. Set |object|.\[[Get]] as specified in [=[[Get]] internal method of an Exported GC Object=].
    1. Set |object|.\[[Set]] as specified in [=[[Set]] internal method of an Exported GC Object=].
    1. Set |object|.\[[Delete]] as specified in [=[[Delete]] internal method of an Exported GC Object=].
    1. Set |object|.\[[OwnPropertyKeys]] as specified in [=[[OwnPropertyKeys]] internal method of an Exported GC Object=].
    1. [=map/Set=] |map|[|objectaddr|] to |object|.
    1. Return |object|.
</div>

<h3 id="exceptions">Exceptions</h3>

<pre class="idl">
dictionary ExceptionOptions {
  boolean traceStack = false;
};

[LegacyNamespace=WebAssembly, Exposed=(Window,Worker,Worklet)]
interface Exception {
  constructor(Tag exceptionTag, sequence&lt;any> payload, optional ExceptionOptions options = {});
  any getArg([EnforceRange] unsigned long index);
  boolean is(Tag exceptionTag);
  readonly attribute (DOMString or undefined) stack;
};
</pre>

An {{Exception}} value represents an exception.

<div algorithm>

To <dfn>initialize an Exception object</dfn> |exn| from an [=Exception address=] |exnAddress|, perform the following steps:

1. Let |map| be the [=surrounding agent=]'s associated [=Exception object cache=].
1. Assert: |map|[|exnAddress|] doesn't [=map/exist=].
1. Set |exn|.\[[Address]] to |exnAddress|.
1. [=map/Set=] |map|[|exnAddress|] to |exn|.
1. Let |store| be the [=surrounding agent=]'s [=associated store=].
1. Let |tagaddr| be [=exn_tag=](|store|, |exnAddress|).
1. Let |payload| be [=exn_read=](|store|, |exnAddress|).
1. Set |exn|.\[[Type]] to |tagaddr|.
1. Set |exn|.\[[Payload]] to |payload|.
1. Set |exn|.\[[Stack]] to undefined.

</div>

<div algorithm>

To <dfn>create an Exception object</dfn> from a [=exception address=] |exnAddress|, perform the following steps:

1. Let |map| be the [=surrounding agent=]'s associated [=Exception object cache=].
1. If |map|[|exnAddress|] [=map/exists=],
    1. Return |map|[|exnAddress|].
1. Let |exn| be a [=new=] {{Exception}}.
1. [=initialize an Exception object|Initialize=] |exn| from |exnAddress|.
1. Return |exn|.


</div>

<div algorithm>

The <dfn constructor for=Exception
lt="Exception(exceptionTag, payload, options)">new Exception(|exceptionTag|, |payload|, |options|)</dfn>
constructor steps are:

1. Let |JSTagAddr| be the result of [=get the JavaScript exception tag|getting the JavaScript exception tag=].
1. If |exceptionTag|.\[[Address]] is equal to |JSTagAddr|,
    1. Throw a {{TypeError}}.
1. Let |store| be the [=surrounding agent=]'s [=associated store=].
1. Let [|types|] → [] be [=tag_type=](|store|, |exceptionTag|.\[[Address]]).
1. If |types|'s [=list/size=] is not |payload|'s [=list/size=],
    1. Throw a {{TypeError}}.
1. Let |wasmPayload| be « ».
1. [=list/iterate|For each=] |value| and |resultType| of |payload| and |types|, paired linearly,
    1. If |resultType| is [=v128=] or [=exnref=],
        1. Throw a {{TypeError}}.
    1. [=list/Append=] [=?=] [=ToWebAssemblyValue=](|value|, |resultType|) to |wasmPayload|.
1. Let (|store|, |exceptionAddr|) be [=exn_alloc=](|store|, |exceptionTag|.\[[Address]], |wasmPayload|)
1. Set the [=surrounding agent=]'s [=associated store=] to |store|.
1. [=initialize an Exception object|Initialize=] **this** from |exceptionAddr|.
1. If |options|["traceStack"] is true,
    1. Set **this**.\[[Stack]] to either a {{DOMString}} representation of the current call stack or undefined.


</div>

<div algorithm>

The <dfn method for="Exception">getArg(|index|)</dfn> method steps are:

1. Let |store| be the [=surrounding agent=]'s [=associated store=].
1. Let |tagaddr| be [=exn_tag=](|store|, **this**.\[[Address]]).
1. Let |payload| be [=exn_read=](|store|, **this**.\[[Address]]).
1. Assert: |tagaddr| is equal to **this**.\[[Type]].
1. If |index| ≥ |payload|'s [=list/size=],
    1. Throw a {{RangeError}}.
1. Let [|types|] → [] be [=tag_type=](|store|, |tagaddr|).
1. If |types|[|index|] is [=v128=] or [=exnref=],
    1. Throw a {{TypeError}}.
1. Return [=ToJSValue=](|payload|[|index|]).

</div>

<div algorithm>

The <dfn method for="Exception">is(|exceptionTag|)</dfn> method steps are:

1. If **this**.\[[Type]] is not equal to |exceptionTag|.\[[Address]],
    1. Return false.
1. Return true.

</div>

<div algorithm>

The <dfn attribute for="Exception">stack</dfn> getter steps are:

1. Return **this**.\[[Stack]].

</div>

<h4 id="js-exceptions">JavaScript exceptions</h4>

The <dfn>JavaScript exception tag</dfn> is a [=tag address=] associated with
the surrounding agent. It is allocated in the agent's [=associated store=] on
first use and cached. It always has the [=tag type=] « [=externref=] » → « ».


<div algorithm>

To <dfn>get the JavaScript exception tag</dfn>, perform the following steps:

    1. If the [=surrounding agent=]'s associated [=JavaScript exception tag=] has been initialized,
        1. return the [=surrounding agent=]'s associated [=JavaScript exception tag=]
    1. Let |store| be the [=surrounding agent=]'s [=associated store=].
    1. Let (|store|, |tagAddress|) be [=tag_alloc=](|store|, « [=externref=] » → « »).
    1. Set the current agent's [=associated store=] to |store|.
    1. Set the current agent's associated [=JavaScript exception tag=] to |tagAddress|.
    1. return |tagAddress|.


</div>

<h3 id="error-objects">Error Objects</h3>

WebAssembly defines the following Error classes: <dfn exception>CompileError</dfn>, <dfn exception>LinkError</dfn>, and <dfn exception>RuntimeError</dfn>.

<div algorithm="create the WebAssembly namespace object">
When the [=namespace object=] for the {{WebAssembly}} namespace is [=create a namespace object|created=], the following steps must be run:

1.  Let |namespaceObject| be the [=namespace object=].
1.  [=list/iterate|For each=] |error| of « "CompileError", "LinkError", "RuntimeError" »,
    1.  Let |constructor| be a new object, implementing the [=NativeError Object Structure=], with <var ignore>NativeError</var> set to |error|.
    1.  [=!=] [$DefineMethodProperty$](|namespaceObject|, |error|,  |constructor|, false).

</div>

Note: This defines {{CompileError}}, {{LinkError}}, and {{RuntimeError}} classes on the {{WebAssembly}} namespace, which are produced by the APIs defined in this specification.
They expose the same interface as native JavaScript errors like {{TypeError}} and {{RangeError}}.

Note: It is not currently possible to define this behavior using Web IDL.


<h2 id="errors">Error Condition Mappings to JavaScript</h2>

Running WebAssembly programs encounter certain events which halt execution of the WebAssembly code.
WebAssembly code (currently)
has no way to catch these conditions and thus an exception will necessarily
propagate to the enclosing non-WebAssembly caller (whether it is a browser,
JavaScript or another runtime system) where it is handled like a normal JavaScript exception.

If WebAssembly calls JavaScript via import and the JavaScript throws an
exception, the exception is propagated through the WebAssembly activation to the
enclosing caller.

Because JavaScript exceptions can be handled, and JavaScript can continue to
call WebAssembly exports after a trap has been handled, traps do not, in
general, prevent future execution.

<h3 id="stack-overflow">Stack Overflow</h3>

Whenever a stack overflow occurs in
WebAssembly code, the same class of exception is thrown as for a stack overflow in
JavaScript. The particular exception here is implementation-defined in both cases.

Note: ECMAScript doesn't specify any sort of behavior on stack overflow; implementations have been observed to throw {{RangeError}}, InternalError or Error. Any is valid here.

<h3 id="out-of-memory">Out of Memory</h3>

Whenever validation, compilation or instantiation run out of memory, the
same class of exception is thrown as for out of memory conditions in JavaScript.
The particular exception here is implementation-defined in both cases.

Note: ECMAScript doesn't specify any sort of behavior on out-of-memory conditions; implementations have been observed to throw OOMError and to crash. Either is valid here.

<div class="issue">
    A failed allocation of a large table or memory may either result in
        - a {{RangeError}}, as specified in the {{Memory}} {{Memory/grow()}} and {{Table}} {{Table/grow()}} operations
        - returning -1 as the [=memory.grow=] instruction
        - UA-specific OOM behavior as described in this section.
    In a future revision, we may reconsider more reliable and recoverable errors for allocations of large amounts of memory.

    See [Issue 879](https://github.com/WebAssembly/spec/issues/879) for further discussion.
</div>


<h2 id="limits">Implementation-defined Limits</h2>

The WebAssembly core specification allows an implementation to define limits on the syntactic structure of the module.
While each embedding of WebAssembly may choose to define its own limits, for predictability the standard WebAssembly JavaScript Interface described in this document defines the following exact limits.
An implementation must reject a module that exceeds one of the following limits with a {{CompileError}}.
In practice, an implementation may run out of resources for valid modules below these limits.

<ul>
<li>The maximum size of a module is 1,073,741,824 bytes (1 GiB).</li>
<li>The maximum number of types defined in the types section is 1,000,000.</li>
<li>The maximum number of recursion groups defined in the types sections is 1,000,000.</li>
<li>The maximum number of types defined in a recursion group is 1,000,000.</li>
<li>The maximum depth of a defined subtype hierarchy is 63 (where a type defined with no supertype has depth 0).
<li>The maximum number of functions defined in a module is 1,000,000.</li>
<li>The maximum number of imports declared in a module is 100,000.</li>
<li>The maximum number of exports declared in a module is 100,000.</li>
<li>The maximum number of globals defined in a module is 1,000,000.</li>
<li>The maximum number of tags defined in a module is 1,000,000.</li>
<li>The maximum number of data segments defined in a module is 100,000.</li>

<li>The maximum number of tables, including declared or imported tables, is 100,000.</li>
<li>The maximum size of a table is 10,000,000.</li>
<li>The maximum number of table entries in any table initialization is 10,000,000.</li>
<li>The maximum number of memories, including defined and imported memories, is 100.</li>

<li>The maximum number of parameters to any function or block is 1,000.</li>
<li>The maximum number of return values for any function or block is 1,000.</li>
<li>The maximum size of a function body, including locals declarations, is 7,654,321 bytes.</li>
<li>The maximum number of locals declared in a function, including implicitly declared as parameters, is 50,000.</li>
<li>The maximum number of fields in a struct is 10,000.</li>
<li>The maximum number of operands to `array.new_fixed` is 10,000.</li>
</ul>

An implementation must throw a {{RuntimeError}} if one of the following limits is exceeded during runtime:
In practice, an implementation may run out of resources for valid modules below these limits.

<ul>
<li>The maximum size of a table is 10,000,000.</li>
<li>The maximum number of pages of a memory is 65,536.</li>
</ul>

<h2 id="security-considerations">Security and Privacy Considerations</h2>

<p><em>This section is non-normative.</em></p>

This document defines a host environment for WebAssembly. It enables a WebAssembly instance to [=import=] JavaScript objects and functions from an [=read the imports|import object=], but otherwise provides no access to the embedding environment. Thus a WebAssembly instance is bound to the same constraints as JavaScript.<|MERGE_RESOLUTION|>--- conflicted
+++ resolved
@@ -664,21 +664,10 @@
 <h3 id="memories">Memories</h3>
 
 <pre class="idl">
-enum MemoryIndexType {
-  "i32",
-  "i64",
-};
-
 dictionary MemoryDescriptor {
-<<<<<<< HEAD
   required [EnforceRange] unsigned long long initial;
   [EnforceRange] unsigned long long maximum;
   IndexType index;
-=======
-  required [EnforceRange] unsigned long initial;
-  [EnforceRange] unsigned long maximum;
-  MemoryIndexType index;
->>>>>>> fddf6982
 };
 
 [LegacyNamespace=WebAssembly, Exposed=*]
