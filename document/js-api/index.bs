<pre class='metadata'>
Title: WebAssembly JavaScript Interface
Shortname: wasm-js-api
Group: wasm
Status: ED
Issue Tracking: GitHub https://github.com/WebAssembly/spec/issues
Level: 2
TR: https://www.w3.org/TR/wasm-js-api-2/
ED: https://webassembly.github.io/spec/js-api/
Editor: Ms2ger, w3cid 46309, Igalia
Repository: WebAssembly/spec
Markup Shorthands: css no, markdown yes
Abstract: This document provides an explicit JavaScript API for interacting with WebAssembly.
Prepare For TR: true
Date: now
</pre>

<pre class='biblio'>
{
  "WEBASSEMBLY": {
    "href": "https://webassembly.github.io/spec/core/",
    "title": "WebAssembly Core Specification",
    "publisher": "W3C WebAssembly Community Group",
    "status": "Draft"
  }
}
</pre>

<pre class="anchors">
urlPrefix: https://tc39.github.io/ecma262/; spec: ECMASCRIPT
    type: interface; for: ECMAScript
        text: ArrayBuffer; url: sec-arraybuffer-objects
    type: exception; for: ECMAScript
        text: Error; url: sec-error-objects
        text: NativeError; url: sec-nativeerror-constructors
        text: TypeError; url: sec-native-error-types-used-in-this-standard-typeerror
        text: RangeError; url: sec-native-error-types-used-in-this-standard-rangeerror
    type: dfn
        url: sec-returnifabrupt-shorthands
            text: !
            text: ?
        text: Type; url: sec-ecmascript-data-types-and-values
        text: current Realm; url: current-realm
        text: ObjectCreate; url: sec-objectcreate
        text: CreateBuiltinFunction; url: sec-createbuiltinfunction
        text: SetFunctionName; url: sec-setfunctionname
        text: SetFunctionLength; url: sec-setfunctionlength
        text: the Number value; url: sec-ecmascript-language-types-number-type
        text: is a Number; url: sec-ecmascript-language-types-number-type
        text: NumberToRawBytes; url: sec-numbertorawbytes
        text: Built-in Function Objects; url: sec-built-in-function-objects
        text: NativeError Object Structure; url: sec-nativeerror-object-structure
        text: CreateArrayFromList; url: sec-createarrayfromlist
        text: GetMethod; url: sec-getmethod
        text: IterableToList; url: sec-iterabletolist
        text: ToBigInt64; url: #sec-tobigint64
        text: BigInt; url: #sec-ecmascript-language-types-bigint-type
        text: MakeBasicObject; url: #sec-makebasicobject
        text: ℝ; url: #ℝ
        text: Built-in Function Objects; url: sec-built-in-function-objects
        text: NativeError Object Structure; url: sec-nativeerror-object-structure
        text: 𝔽; url: #𝔽
        text: ℤ; url: #ℤ
<<<<<<< HEAD
    type: abstract-op
        text: CreateMethodProperty; url: sec-createmethodproperty
=======
        text: SameValue; url: sec-samevalue
>>>>>>> e6afe0ab
urlPrefix: https://webassembly.github.io/spec/core/; spec: WebAssembly; type: dfn
    url: valid/modules.html#valid-module
        text: valid
        text: WebAssembly module validation
    text: module grammar; url: binary/modules.html#binary-module
    text: custom section; url: binary/modules.html#custom-section
    text: customsec; url: binary/modules.html#binary-customsec
    text: memory instance; url: exec/runtime.html#memory-instances
    text: table instance; url: exec/runtime.html#table-instances
    text: global instance; url: exec/runtime.html#global-instances
    text: trap; url: exec/runtime.html#syntax-trap
    url: exec/runtime.html#values
        text: WebAssembly value
        text: i64.const
        text: i32.const
        text: f32.const
        text: f64.const
        text: v128.const
        text: ref.null
        text: ref.i31
        text: ref.array
        text: ref.struct
        text: ref.func
        text: ref.host
        text: ref.extern
    text: function index; url: syntax/modules.html#syntax-funcidx
    text: function instance; url: exec/runtime.html#function-instances
    text: store_init; url: appendix/embedding.html#embed-store-init
    text: module_decode; url: appendix/embedding.html#embed-module-decode
    text: module_validate; url: appendix/embedding.html#embed-module-validate
    text: module_instantiate; url: appendix/embedding.html#embed-module-instantiate
    text: module_imports; url: appendix/embedding.html#embed-module-imports
    text: module_exports; url: appendix/embedding.html#embed-module-exports
    text: instance_export; url: appendix/embedding.html#embed-instance-export
    text: func_alloc; url: appendix/embedding.html#embed-func-alloc
    text: func_type; url: appendix/embedding.html#embed-func-type
    text: func_invoke; url: appendix/embedding.html#embed-func-invoke
    text: table_alloc; url: appendix/embedding.html#embed-table-alloc
    text: table_type; url: appendix/embedding.html#embed-table-type
    text: table_read; url: appendix/embedding.html#embed-table-read
    text: table_write; url: appendix/embedding.html#embed-table-write
    text: table_size; url: appendix/embedding.html#embed-table-size
    text: table_grow; url: appendix/embedding.html#embed-table-grow
    text: mem_alloc; url: appendix/embedding.html#embed-mem-alloc
    text: mem_type; url: appendix/embedding.html#embed-mem-type
    text: mem_read; url: appendix/embedding.html#embed-mem-read
    text: mem_write; url: appendix/embedding.html#embed-mem-write
    text: mem_size; url: appendix/embedding.html#embed-mem-size
    text: mem_grow; url: appendix/embedding.html#embed-mem-grow
    text: global_alloc; url: appendix/embedding.html#embed-global-alloc
    text: global_type; url: appendix/embedding.html#embed-global-type
    text: global_read; url: appendix/embedding.html#embed-global-read
    text: global_write; url: appendix/embedding.html#embed-global-write
    text: ref_type; url: appendix/embedding.html#embed-ref-type
    text: match_valtype; url: appendix/embedding.html#embed-match-valtype
    text: error; url: appendix/embedding.html#embed-error
    text: store; url: exec/runtime.html#syntax-store
    text: table type; url: syntax/types.html#syntax-tabletype
    text: table address; url: exec/runtime.html#syntax-tableaddr
    text: function address; url: exec/runtime.html#syntax-funcaddr
    text: memory address; url: exec/runtime.html#syntax-memaddr
    text: global address; url: exec/runtime.html#syntax-globaladdr
<<<<<<< HEAD
    text: struct address; url: exec/runtime.html#syntax-structaddr
    text: array address; url: exec/runtime.html#syntax-arrayaddr
    text: host address; url: exec/runtime.html#syntax-hostaddr
=======
    text: extern address; url: exec/runtime.html#syntax-externaddr
    text: page size; url: exec/runtime.html#page-size
>>>>>>> e6afe0ab
    url: syntax/types.html#syntax-numtype
        text: i32
        text: i64
        text: f32
        text: f64
    url: syntax/types.html#vector-types
        text: v128
    url: syntax/types.html#syntax-reftype
        text: reftype
        text: funcref
        text: externref
        text: ref
    url: syntax/types.html#heap-types; for: heap-type
        text: extern
        text: func
        text: i31
        text: any
    url: syntax/values.html#syntax-float
        text: +∞
        text: −∞
        text: nan
        text: canon
        text: signif
    text: function element; url: exec/runtime.html#syntax-funcelem
    text: import component; url: syntax/modules.html#imports
    text: external value; url: exec/runtime.html#syntax-externval
    text: host function; url: exec/runtime.html#syntax-hostfunc
    text: the instantiation algorithm; url: exec/modules.html#instantiation
    text: module; url: syntax/modules.html#syntax-module
    text: imports; url: syntax/modules.html#syntax-module
    text: import; url: syntax/modules.html#syntax-import
    url: syntax/types.html#external-types; for: external-type
        text: external type
        text: func
        text: table
        text: mem
        text: global
    text: global type; url: syntax/types.html#syntax-globaltype
    url: syntax/types.html#syntax-mut
        text: var
        text: const
    text: address; url: exec/runtime.html#addresses
    text: signed_31; url: exec/numerics.html#aux-signed
    text: signed_32; url: exec/numerics.html#aux-signed
    text: memory.grow; url: exec/instructions.html#exec-memory-grow
    text: current frame; url: exec/conventions.html#exec-notation-textual
    text: module; for: frame; url: exec/runtime.html#syntax-frame
    text: memaddrs; for: moduleinst; url: exec/runtime.html#syntax-moduleinst
    text: signed_64; url: exec/numerics.html#aux-signed
    text: sequence; url: syntax/conventions.html#grammar-notation
urlPrefix: https://heycam.github.io/webidl/; spec: WebIDL
    type: dfn
        text: create a namespace object; url: create-a-namespace-object
urlPrefix: https://tc39.es/proposal-resizablearraybuffer/; spec: ResizableArrayBuffer proposal
    type: dfn
        text: handled; url: sec-hostresizearraybuffer
        text: IsFixedLengthArrayBuffer; url: sec-isfixedarraybuffer
        text: HostResizeArrayBuffer; url: sec-hostresizearraybuffer
</pre>

<pre class='link-defaults'>
spec:infra; type:dfn; text:list
spec:ecma-262; type:exception; for:ECMAScript; text:Error
spec:ecmascript; type:exception; for:ECMAScript; text:TypeError
spec:ecmascript; type:exception; for:ECMAScript; text:RangeError
spec:ecmascript; type:interface; for:ECMAScript; text:ArrayBuffer
spec:ecmascript; type:dfn; text:agent
spec:webidl; type:dfn; text:resolve
</pre>

<style>
emu-const {
    font-family: serif;
}
</style>

This API provides a way to access WebAssembly [[WEBASSEMBLY]] through a bridge to explicitly construct modules from JavaScript [[ECMASCRIPT]].

<h2 id="sample">Sample API Usage</h2>

<p><em>This section is non-normative.</em></p>

Given `demo.wat` (encoded to `demo.wasm`):

```lisp
(module
    (import "js" "import1" (func $i1))
    (import "js" "import2" (func $i2))
    (func $main (call $i1))
    (start $main)
    (func (export "f") (call $i2))
)
```

and the following JavaScript, run in a browser:

```javascript
var importObj = {js: {
    import1: () => console.log("hello,"),
    import2: () => console.log("world!")
}};
fetch('demo.wasm').then(response =>
    response.arrayBuffer()
).then(buffer =>
    WebAssembly.instantiate(buffer, importObj)
).then(({module, instance}) =>
    instance.exports.f()
);
```

<h2 id="notation">Notation</h2>

This specification depends on the Infra Standard. [[INFRA]]

The WebAssembly [=sequence=] type is equivalent to the [=list=] type defined there; values of one
are treated as values of the other transparently.

<h2 id="webassembly-storage">Internal storage</h2>

<h3 id="store">Interaction of the WebAssembly Store with JavaScript</h3>

Note: WebAssembly semantics are defined in terms of an abstract [=store=], representing the state of the WebAssembly abstract machine. WebAssembly operations take a store and return an updated store.

Each [=agent=] has an <dfn>associated store</dfn>. When a new agent is created, its associated store is set to the result of [=store_init=]().

Note: In this specification, no WebAssembly-related objects, memory or addresses can be shared among agents in an [=agent cluster=]. In a future version of WebAssembly, this may change.

Elements of the WebAssembly store may be <dfn>identified with</dfn> JavaScript values. In particular, each WebAssembly [=memory instance=] with a corresponding {{Memory}} object is identified with a JavaScript [=Data Block=]; modifications to this Data Block are identified to updating the agent's store to a store which reflects those changes, and vice versa.

<h3 id="object-caches">WebAssembly JS Object Caches</h3>

Note: There are several WebAssembly objects that may have a corresponding JavaScript object. The correspondence is stored in a per-agent mapping from WebAssembly [=address=]es to JavaScript objects.
This mapping is used to ensure that, for a given [=agent=], there exists at most one JavaScript object for a particular WebAssembly address. However, this property does not hold for shared objects.

Each [=agent=] is associated with the following [=ordered map=]s:
    * The <dfn>Memory object cache</dfn>, mapping [=memory address=]es to {{Memory}} objects.
    * The <dfn>Table object cache</dfn>, mapping [=table address=]es to {{Table}} objects.
    * The <dfn>Exported Function cache</dfn>, mapping [=function address=]es to [=Exported Function=] objects.
    * The <dfn>Exported GC Object cache</dfn>, mapping [=struct address=]es and [=array address=]es to [=Exported GC Object=] objects.
    * The <dfn>Global object cache</dfn>, mapping [=global address=]es to {{Global}} objects.
    * The <dfn>Host value cache</dfn>, mapping [=host address=]es to values.

<h2 id="webassembly-namespace">The WebAssembly Namespace</h2>

<pre class="idl">
dictionary WebAssemblyInstantiatedSource {
    required Module module;
    required Instance instance;
};

[Exposed=*]
namespace WebAssembly {
    boolean validate(BufferSource bytes);
    Promise&lt;Module> compile(BufferSource bytes);

    Promise&lt;WebAssemblyInstantiatedSource> instantiate(
        BufferSource bytes, optional object importObject);

    Promise&lt;Instance> instantiate(
        Module moduleObject, optional object importObject);
};
</pre>

<!--
Should we include notes describing what the functions do, as the HTML spec does? It could look like this:

Note:
  WebAssembly.validate(|bytes|) synchronously validates bytes of WebAssembly, returning true if the validation was successful.
  WebAssembly.compile(|bytes|) asynchronously validates and complies bytes of WebAssembly into a Module.
  WebAssembly.instantiate(|bytes|, |importObject|) asynchronously compiles and instantiates a WebAssembly module from bytes of source.
  The WebAssembly.instantiate(|moduleObject|, |importObject|) asynchronously instantiates a compiled module.
-->

<div algorithm>
  To <dfn>compile a WebAssembly module</dfn> from source bytes |bytes|, perform the following steps:
    1. Let |module| be [=module_decode=](|bytes|). If |module| is [=error=], return [=error=].
    1. If [=module_validate=](|module|) is [=error=], return [=error=].
    1. Return |module|.
</div>

<div algorithm>
  The <dfn method for="WebAssembly">validate(|bytes|)</dfn> method, when invoked, performs the following steps:
    1. Let |stableBytes| be a [=get a copy of the buffer source|copy of the bytes held by the buffer=] |bytes|.
    1. [=Compile a WebAssembly module|Compile=] |stableBytes| as a WebAssembly module and store the results as |module|.
    1. If |module| is [=error=], return false.
    1. Return true.
</div>

A {{Module}} object represents a single WebAssembly module. Each {{Module}} object has the following internal slots:

    * \[[Module]] : a WebAssembly [=/module=]
    * \[[Bytes]] : the source bytes of \[[Module]].

<div algorithm>
  To <dfn>construct a WebAssembly module object</dfn> from a module |module| and source bytes |bytes|, perform the following steps:

    1. Let |moduleObject| be a new {{Module}} object.
    1. Set |moduleObject|.\[[Module]] to |module|.
    1. Set |moduleObject|.\[[Bytes]] to |bytes|.
    1. Return |moduleObject|.
</div>

<div algorithm>
  To <dfn>asynchronously compile a WebAssembly module</dfn> from source bytes |bytes|, using optional [=task source=] |taskSource|, perform the following steps:

    1. Let |promise| be [=a new promise=].
    1. Run the following steps [=in parallel=]:
        1. [=compile a WebAssembly module|Compile the WebAssembly module=] |bytes| and store the result as |module|.
        1. [=Queue a task=] to perform the following steps. If |taskSource| was provided, queue the task on that task source.
            1. If |module| is [=error=], reject |promise| with a {{CompileError}} exception.
            1. Otherwise,
                1. [=Construct a WebAssembly module object=] from |module| and |bytes|, and let |moduleObject| be the result.
                1. [=Resolve=] |promise| with |moduleObject|.
    1. Return |promise|.
</div>

<div algorithm>
    The <dfn method for="WebAssembly">compile(|bytes|)</dfn> method, when invoked, performs the following steps:
    1. Let |stableBytes| be a [=get a copy of the buffer source|copy of the bytes held by the buffer=] |bytes|.
    1. [=Asynchronously compile a WebAssembly module=] from |stableBytes| and return the result.
</div>

<div algorithm="read-the-imports">
  To <dfn>read the imports</dfn> from a WebAssembly module |module| from imports object |importObject|, perform the following steps:
    1. If |module|.[=imports=] [=list/is empty|is not empty=], and |importObject| is undefined, throw a {{TypeError}} exception.
    1. Let |imports| be « ».
    1. [=list/iterate|For each=] (|moduleName|, |componentName|, |externtype|) of [=module_imports=](|module|),
        1. Let |o| be [=?=] [$Get$](|importObject|, |moduleName|).
        1. If [=Type=](|o|) is not Object, throw a {{TypeError}} exception.
        1. Let |v| be [=?=] [$Get$](|o|, |componentName|).
        1. If |externtype| is of the form [=external-type/func=] |functype|,
            1. If [$IsCallable$](|v|) is false, throw a {{LinkError}} exception.
            1. If |v| has a \[[FunctionAddress]] internal slot, and therefore is an [=Exported Function=],
                1. Let |funcaddr| be the value of |v|'s \[[FunctionAddress]] internal slot.
            1. Otherwise,
                1. [=Create a host function=] from |v| and |functype|, and let |funcaddr| be the result.
                1. Let |index| be the number of external functions in |imports|. This value |index| is known as the <dfn>index of the host function</dfn> |funcaddr|.
            1. Let |externfunc| be the [=external value=] [=external value|func=] |funcaddr|.
            1. [=list/Append=] |externfunc| to |imports|.
        1. If |externtype| is of the form [=global=] <var ignore>mut</var> |valtype|,
            1. If |v| [=implements=] {{Global}},
                1. Let |globaladdr| be |v|.\[[Global]].
            1. Otherwise,
                1. If |valtype| is [=i64=] and [=Type=](|v|) is not BigInt,
                    1. Throw a {{LinkError}} exception.
                1. If |valtype| is one of [=i32=], [=f32=] or [=f64=] and [=Type=](|v|) is not Number,
                    1. Throw a {{LinkError}} exception.
                1. If |valtype| is [=v128=],
                    1. Throw a {{LinkError}} exception.
                1. Let |value| be [=ToWebAssemblyValue=](|v|, |valtype|).
                1. Let |store| be the [=surrounding agent=]'s [=associated store=].
                1. Let (|store|, |globaladdr|) be [=global_alloc=](|store|, [=const=] |valtype|, |value|).
                1. Set the [=surrounding agent=]'s [=associated store=] to |store|.
            1. Let |externglobal| be [=external value|global=] |globaladdr|.
            1. [=list/Append=] |externglobal| to |imports|.
        1. If |externtype| is of the form [=mem=] <var ignore>memtype</var>,
            1. If |v| does not [=implement=] {{Memory}}, throw a {{LinkError}} exception.
            1. Let |externmem| be the [=external value=] [=external value|mem=] |v|.\[[Memory]].
            1. [=list/Append=] |externmem| to |imports|.
        1. If |externtype| is of the form [=table=] <var ignore>tabletype</var>,
            1. If |v| does not [=implement=] {{Table}}, throw a {{LinkError}} exception.
            1. Let |tableaddr| be |v|.\[[Table]].
            1. Let |externtable| be the [=external value=] [=external value|table=] |tableaddr|.
            1. [=list/Append=] |externtable| to |imports|.
    1. Return |imports|.

Note: This algorithm only verifies the right kind of JavaScript values are passed.
The verification of WebAssembly type requirements is deferred to the
"[=instantiate the core of a WebAssembly module=]" algorithm.
</div>

<div algorithm>
  To <dfn>create an exports object</dfn> from a WebAssembly module |module| and instance |instance|, perform the following steps:
    1. Let |exportsObject| be [=!=] [$OrdinaryObjectCreate$](null).
    1. [=list/iterate|For each=] (|name|, |externtype|) of [=module_exports=](|module|),
        1. Let |externval| be [=instance_export=](|instance|, |name|).
        1. Assert: |externval| is not [=error=].
        1. If |externtype| is of the form [=external-type/func=] <var ignore>functype</var>,
            1. Assert: |externval| is of the form [=external value|func=] |funcaddr|.
            1. Let [=external value|func=] |funcaddr| be |externval|.
            1. Let |func| be the result of creating [=a new Exported Function=] from |funcaddr|.
            1. Let |value| be |func|.
        1. If |externtype| is of the form [=global=] <var ignore>mut</var> <var ignore>globaltype</var>,
            1. Assert: |externval| is of the form [=external value|global=] |globaladdr|.
            1. Let [=external value|global=] |globaladdr| be |externval|.
            1. Let |global| be [=create a global object|a new Global object=] created from |globaladdr|.
            1. Let |value| be |global|.
        1. If |externtype| is of the form [=mem=] <var ignore>memtype</var>,
            1. Assert: |externval| is of the form [=external value|mem=] |memaddr|.
            1. Let [=external value|mem=] |memaddr| be |externval|.
            1. Let |memory| be [=create a memory object|a new Memory object=] created from |memaddr|.
            1. Let |value| be |memory|.
        1. If |externtype| is of the form [=table=] <var ignore>tabletype</var>,
            1. Assert: |externval| is of the form [=external value|table=] |tableaddr|.
            1. Let [=external value|table=] |tableaddr| be |externval|.
            1. Let |table| be [=create a Table object|a new Table object=] created from |tableaddr|.
            1. Let |value| be |table|.
        1. Let |status| be [=!=] [$CreateDataProperty$](|exportsObject|, |name|, |value|).
        1. Assert: |status| is true.

        Note: the validity and uniqueness checks performed during [=WebAssembly module validation=] ensure that each property name is valid and no properties are defined twice.
    1. Perform [=!=] [$SetIntegrityLevel$](|exportsObject|, `"frozen"`).
    1. Return |exportsObject|.
</div>

<div algorithm>
  To <dfn>initialize an instance object</dfn> |instanceObject| from a WebAssembly module |module| and instance |instance|, perform the following steps:

    1. [=Create an exports object=] from |module| and |instance| and let |exportsObject| be the result.
    1. Set |instanceObject|.\[[Instance]] to |instance|.
    1. Set |instanceObject|.\[[Exports]] to |exportsObject|.
</div>

<div algorithm>
  To <dfn>instantiate the core of a WebAssembly module</dfn> from a module |module| and imports |imports|, perform the following steps:
    1. Let |store| be the [=surrounding agent=]'s [=associated store=].
    1. Let |result| be [=module_instantiate=](|store|, |module|, |imports|).
    1. If |result| is [=error=], throw an appropriate exception type:
        * A {{LinkError}} exception for most cases which occur during linking.
        * If the error came when running the start function, throw a {{RuntimeError}} for most errors which occur from WebAssembly, or the error object propagated from inner ECMAScript code.
        * Another error type if appropriate, for example an out-of-memory exception, as documented in <a href="#errors">the WebAssembly error mapping</a>.
    1. Let (|store|, |instance|) be |result|.
    1. Set the [=surrounding agent=]'s [=associated store=] to |store|.
    1. Return |instance|.
</div>

<div algorithm>
  To <dfn>asynchronously instantiate a WebAssembly module</dfn> from a {{Module}} |moduleObject| and imports |importObject|, perform the following steps:
    1. Let |promise| be [=a new promise=].
    1. Let |module| be |moduleObject|.\[[Module]].
    1. [=Read the imports=] of |module| with imports |importObject|, and let |imports| be the result.
        If this operation throws an exception, catch it, [=reject=] |promise| with the exception, and return |promise|.
    1. Run the following steps [=in parallel=]:
        1. [=Queue a task=] to perform the following steps:
            Note: Implementation-specific work may be performed here.
            1.  [=Instantiate the core of a WebAssembly module=] |module| with |imports|, and let |instance| be the result.
                If this throws an exception, catch it, [=reject=] |promise| with the exception, and terminate these substeps.
            1.  Let |instanceObject| be a [=/new=] {{Instance}}.
            1.  [=initialize an instance object|Initialize=] |instanceObject| from |module| and |instance|.
                If this throws an exception, catch it, [=reject=] |promise| with the exception, and terminate these substeps.
            1. [=Resolve=] |promise| with |instanceObject|.
    1. Return |promise|.
</div>

<div algorithm>
  To <dfn>instantiate a promise of a module</dfn> |promiseOfModule| with imports |importObject|, perform the following steps:

    1. Let |promise| be [=a new promise=].
    1. [=Upon fulfillment=] of |promiseOfModule| with value |module|:
        1. [=asynchronously instantiate a WebAssembly module|Instantiate the WebAssembly module=] |module| importing |importObject|, and let |innerPromise| be the result.
        1. [=Upon fulfillment=] of |innerPromise| with value |instance|.
            1. Let |result| be the {{WebAssemblyInstantiatedSource}} value «[ "{{WebAssemblyInstantiatedSource/module}}" → |module|, "{{WebAssemblyInstantiatedSource/instance}}" → |instance| ]».
            1. [=Resolve=] |promise| with |result|.
        1. [=Upon rejection=] of |innerPromise| with reason |reason|:
            1. [=Reject=] |promise| with |reason|.
    1. [=Upon rejection=] of |promiseOfModule| with reason |reason|:
        1. [=Reject=] |promise| with |reason|.
    1. Return |promise|.
</div>

<div algorithm>
  The <dfn method for="WebAssembly">instantiate(|bytes|, |importObject|)</dfn> method, when invoked, performs the following steps:
    1. Let |stableBytes| be a [=get a copy of the buffer source|copy of the bytes held by the buffer=] |bytes|.
    1. [=Asynchronously compile a WebAssembly module=] from |stableBytes| and let |promiseOfModule| be the result.
    1. [=Instantiate a promise of a module|Instantiate=] |promiseOfModule| with imports |importObject| and return the result.
</div>

<div algorithm>
  The <dfn method for="WebAssembly">instantiate(|moduleObject|, |importObject|)</dfn> method, when invoked, performs the following steps:
    1. [=asynchronously instantiate a WebAssembly module|Asynchronously instantiate the WebAssembly module=] |moduleObject| importing |importObject|, and return the result.
</div>

Note: A follow-on streaming API is documented in the <a href="https://webassembly.github.io/spec/web-api/index.html">WebAssembly Web API</a>.

<h3 id="modules">Modules</h3>

<pre class="idl">
enum ImportExportKind {
  "function",
  "table",
  "memory",
  "global"
};

dictionary ModuleExportDescriptor {
  required USVString name;
  required ImportExportKind kind;
  // Note: Other fields such as signature may be added in the future.
};

dictionary ModuleImportDescriptor {
  required USVString module;
  required USVString name;
  required ImportExportKind kind;
};

[LegacyNamespace=WebAssembly, Exposed=*]
interface Module {
  constructor(BufferSource bytes);
  static sequence&lt;ModuleExportDescriptor> exports(Module moduleObject);
  static sequence&lt;ModuleImportDescriptor> imports(Module moduleObject);
  static sequence&lt;ArrayBuffer> customSections(Module moduleObject, DOMString sectionName);
};
</pre>

<div algorithm>
  The <dfn>string value of the extern type</dfn> |type| is
    * "function" if |type| is of the form [=external-type/func=] <var ignore>functype</var>
    * "table" if |type| is of the form [=table=] <var ignore>tabletype</var>
    * "memory" if |type| is of the form [=mem=] <var ignore>memtype</var>
    * "global" if |type| is of the form [=global=] <var ignore>globaltype</var>
</div>

<div algorithm>
    The <dfn method for="Module">exports(|moduleObject|)</dfn> method, when invoked, performs the following steps:
    1. Let |module| be |moduleObject|.\[[Module]].
    1. Let |exports| be « ».
    1. [=list/iterate|For each=] (|name|, |type|) of [=module_exports=](|module|),
        1. Let |kind| be the [=string value of the extern type=] |type|.
        1. Let |obj| be «[ "{{ModuleExportDescriptor/name}}" → |name|, "{{ModuleExportDescriptor/kind}}" → |kind| ]».
        1. [=list/Append=] |obj| to |exports|.
    1. Return |exports|.
</div>

<div algorithm>
    The <dfn method for="Module">imports(|moduleObject|)</dfn> method, when invoked, performs the following steps:
    1. Let |module| be |moduleObject|.\[[Module]].
    1. Let |imports| be « ».
    1. [=list/iterate|For each=] (|moduleName|, |name|, |type|) of [=module_imports=](|module|),
        1. Let |kind| be the [=string value of the extern type=] |type|.
        1. Let |obj| be «[ "{{ModuleImportDescriptor/module}}" → |moduleName|, "{{ModuleImportDescriptor/name}}" → |name|, "{{ModuleImportDescriptor/kind}}" → |kind| ]».
        1. [=list/Append=] |obj| to |imports|.
    1. Return |imports|.
</div>

<div algorithm>
    The <dfn method for="Module">customSections(|moduleObject|, |sectionName|)</dfn> method, when invoked, performs the following steps:
    1. Let |bytes| be |moduleObject|.\[[Bytes]].
    1. Let |customSections| be « ».
    1. [=list/iterate|For each=] [=custom section=] |customSection| of |bytes|, interpreted according to the [=module grammar=],
        1. Let |name| be the <code>name</code> of |customSection|, [=UTF-8 decode without BOM or fail|decoded as UTF-8=].
        1. Assert: |name| is not failure (|moduleObject|.\[[Module]] is [=valid=]).
        1. If |name| equals |sectionName| as string values,
            1. [=list/Append=] a new {{ArrayBuffer}} containing a copy of the bytes in |bytes| for the range matched by this [=customsec=] production to |customSections|.
    1. Return |customSections|.
</div>

<div algorithm>
    The <dfn constructor for="Module">Module(|bytes|)</dfn> constructor, when invoked, performs the following steps:

    1. Let |stableBytes| be a [=get a copy of the buffer source|copy of the bytes held by the buffer=] |bytes|.
    1. [=Compile a WebAssembly module|Compile the WebAssembly module=] |stableBytes| and store the result as |module|.
    1. If |module| is [=error=], throw a {{CompileError}} exception.
    1. Set **this**.\[[Module]] to |module|.
    1. Set **this**.\[[Bytes]] to |stableBytes|.

Note: Some implementations enforce a size limitation on |bytes|. Use of this API is discouraged, in favor of asynchronous APIs.
</div>

<h3 id="instances">Instances</h3>

<pre class="idl">
[LegacyNamespace=WebAssembly, Exposed=*]
interface Instance {
  constructor(Module module, optional object importObject);
  readonly attribute object exports;
};
</pre>

<div algorithm>
  The <dfn constructor for="Instance">Instance(|module|, |importObject|)</dfn> constructor, when invoked, runs the following steps:
    1. Let |module| be |module|.\[[Module]].
    1. [=Read the imports=] of |module| with imports |importObject|, and let |imports| be the result.
    1. [=Instantiate the core of a WebAssembly module=] |module| with |imports|, and let |instance| be the result.
    1. [=initialize an instance object|Initialize=] **this** from |module| and |instance|.

Note: The use of this synchronous API is discouraged, as some implementations sometimes do long-running compilation work when instantiating.
</div>

<div algorithm>
    The getter of the <dfn attribute for="Instance">exports</dfn> attribute of {{Instance}} returns **this**.\[[Exports]].
</div>

<h3 id="memories">Memories</h3>

<pre class="idl">
dictionary MemoryDescriptor {
  required [EnforceRange] unsigned long initial;
  [EnforceRange] unsigned long maximum;
};

[LegacyNamespace=WebAssembly, Exposed=*]
interface Memory {
  constructor(MemoryDescriptor descriptor);
  unsigned long grow([EnforceRange] unsigned long delta);
  ArrayBuffer toFixedLengthBuffer();
  ArrayBuffer toResizableBuffer();
  readonly attribute ArrayBuffer buffer;
};
</pre>

A {{Memory}} object represents a single [=memory instance=]
which can be simultaneously referenced by multiple {{Instance}} objects. Each
{{Memory}} object has the following internal slots:

    * \[[Memory]] : a [=memory address=]
    * \[[BufferObject]] : an {{ArrayBuffer}} whose [=Data Block=] is [=identified with=] the above memory address

<div algorithm>
    To <dfn>create a fixed length memory buffer</dfn> from a [=memory address=] |memaddr|, perform the following steps:

    1. Let |block| be a [=Data Block=] which is [=identified with=] the underlying memory of |memaddr|.
    1. Let |buffer| be a new {{ArrayBuffer}} with the internal slots \[[ArrayBufferData]], \[[ArrayBufferByteLength]], and \[[ArrayBufferDetachKey]].
    1. Set |buffer|.\[[ArrayBufferData]] to |block|.
    1. Set |buffer|.\[[ArrayBufferByteLength]] to the length of |block|.
    1. Set |buffer|.\[[ArrayBufferDetachKey]] to "WebAssembly.Memory".
    1. Return |buffer|.
</div>

<div algorithm>
    To <dfn>create a resizable memory buffer</dfn> from a [=memory address=] |memaddr| and a |maxsize|, perform the following steps:

    1. Let |block| be a [=Data Block=] which is [=identified with=] the underlying memory of |memaddr|.
    1. Let |length| be the length of |block|.
    1. If |maxsize| &gt; (65536 &times; 65536),
        1. Throw a {{RangeError}} exception.
    1. Let |buffer| be a new {{ArrayBuffer}} with the internal slots \[[ArrayBufferData]], \[[ArrayBufferByteLength]], \[[ArrayBufferMaxByteLength]], and \[[ArrayBufferDetachKey]].
    1. Set |buffer|.\[[ArrayBufferData]] to |block|.
    1. Set |buffer|.\[[ArrayBufferByteLength]] to |length|.
    1. Set |buffer|.\[[ArrayBufferMaxByteLength]] is |maxsize|.
    1. Set |buffer|.\[[ArrayBufferDetachKey]] to "WebAssembly.Memory".
    1. Return |buffer|.
</div>

<div algorithm>
    To <dfn>initialize a memory object</dfn> |memory| from a [=memory address=] |memaddr|, perform the following steps:
    1. Let |map| be the [=surrounding agent=]'s associated [=Memory object cache=].
    1. Assert: |map|[|memaddr|] doesn't [=map/exist=].
    1. Let |buffer| be the result of [=create a fixed length memory buffer|creating a fixed length memory buffer=] from |memaddr|.
    1. Set |memory|.\[[Memory]] to |memaddr|.
    1. Set |memory|.\[[BufferObject]] to |buffer|.
    1. [=map/Set=] |map|[|memaddr|] to |memory|.
</div>

<div algorithm>
    To <dfn>create a memory object</dfn> from a [=memory address=] |memaddr|, perform the following steps:

    1. Let |map| be the [=surrounding agent=]'s associated [=Memory object cache=].
    1. If |map|[|memaddr|] [=map/exists=],
        1. Return |map|[|memaddr|].
    1. Let |memory| be a [=/new=] {{Memory}}.
    1. [=initialize a memory object|Initialize=] |memory| from |memaddr|.
    1. Return |memory|.
</div>

<div algorithm>
    The <dfn constructor for="Memory">Memory(|descriptor|)</dfn> constructor, when invoked, performs the following steps:
    1. Let |initial| be |descriptor|["initial"].
    1. If |descriptor|["maximum"] [=map/exists=], let |maximum| be |descriptor|["maximum"]; otherwise, let |maximum| be empty.
    1. If |maximum| is not empty and |maximum| &lt; |initial|, throw a {{RangeError}} exception.
    1. Let |memtype| be { min |initial|, max |maximum| }.
    1. Let |store| be the [=surrounding agent=]'s [=associated store=].
    1. Let (|store|, |memaddr|) be [=mem_alloc=](|store|, |memtype|). If allocation fails, throw a {{RangeError}} exception.
    1. Set the [=surrounding agent=]'s [=associated store=] to |store|.
    1. [=initialize a memory object|Initialize=] **this** from |memaddr|.
</div>

<div algorithm>
    To <dfn>refresh the Memory buffer</dfn> of |memaddr|, perform the following steps:

    1. Let |map| be the [=surrounding agent=]'s associated [=Memory object cache=].
    1. Assert: |map|[|memaddr|] [=map/exists=].
    1. Let |memory| be |map|[|memaddr|].
    1. Let |buffer| be |memory|.\[[BufferObject]].
    1. If [=IsFixedLengthArrayBuffer=](|buffer|) is true,
        1. Perform [=!=] [$DetachArrayBuffer$](|buffer|, "WebAssembly.Memory").
        1. Let |buffer| be the result of [=create a fixed length memory buffer|creating a fixed length memory buffer=] from |memaddr|.
        1. Set |memory|.\[[BufferObject]] to |buffer|.
    1. Otherwise,
        1. Let |block| be a [=Data Block=] which is [=identified with=] the underlying memory of |memaddr|.
        1. Set |buffer|.\[[ArrayBufferData]] to |block|.
        1. Set |buffer|.\[[ArrayBufferByteLength]] to the length of |block|.
</div>

<div algorithm>
    To <dfn>grow the memory buffer</dfn> associated with a [=memory address=] |memaddr| by |delta|, perform the following steps:

    1. Let |store| be the [=surrounding agent=]'s [=associated store=].
    1. Let |ret| be the [=mem_size=](|store|, |memaddr|).
    1. Let |store| be [=mem_grow=](|store|, |memaddr|, |delta|).
    1. If |store| is [=error=], throw a {{RangeError}} exception.
    1. Set the [=surrounding agent=]'s [=associated store=] to |store|.
    1. [=Refresh the memory buffer=] of |memaddr|.
    1. Return |ret|.
</div>

<div algorithm=dom-Memory-grow>
    The <dfn method for="Memory">grow(|delta|)</dfn> method, when invoked, performs the following steps:
    1. Let |memaddr| be **this**.\[[Memory]].
    1. Return the result of [=grow the memory buffer|growing the memory buffer=] associated with |memaddr| by |delta|.
</div>

Immediately after a WebAssembly [=memory.grow=] instruction executes, perform the following steps:

<div algorithm="memory.grow">
    1. If the top of the stack is not [=i32.const=] (−1),
        1. Let |frame| be the [=current frame=].
        1. Assert: due to validation, |frame|.[=frame/module=].[=moduleinst/memaddrs=][0] exists.
        1. Let |memaddr| be the memory address |frame|.[=frame/module=].[=moduleinst/memaddrs=][0].
        1. [=Refresh the memory buffer=] of |memaddr|.
</div>

<div algorithm=dom-Memory-toFixedLengthBuffer>
    The <dfn method for="Memory">toFixedLengthBuffer()</dfn> method, when invoked, performs the following steps:
    1. Let |buffer| be **this**.\[[BufferObject]].
    1. If [=IsFixedLengthArrayBuffer=](|buffer|) is true, return |buffer|.
    1. Let |memaddr| be **this**.\[[Memory]].
    1. Let |fixedBuffer| be the result of [=create a fixed length memory buffer|creating a fixed length memory buffer=] from |memaddr|.
    1. Perform [=!=] [$DetachArrayBuffer$](|buffer|, "WebAssembly.Memory").
    1. Set **this**.\[[BufferObject]] to |fixedBuffer|.
    1. Return |fixedBuffer|.
</div>

<div algorithm=dom-Memory-toResizableBuffer>
    The <dfn method for="Memory">toResizableBuffer()</dfn> method, when invoked, performs the following steps:
    1. Let |buffer| be **this**.\[[BufferObject]].
    1. If [=IsFixedLengthArrayBuffer=](|buffer|) is false, return |buffer|.
    1. Let |memaddr| be **this**.\[[Memory]].
    1. Let |store| be the [=surrounding agent=]'s [=associated store=].
    1. Let |memtype| be [=mem_type=](|store|, |memaddr|).
    1. If |memtype| has a max,
        1. Let |maxsize| be the max value in |memtype|.
    1. Otherwise,
        1. Let |maxsize| be 65536 &times; 65536.
    1. Let |resizableBuffer| be the result of [=create a resizable memory buffer|creating a resizable memory buffer=] from |memaddr| and |maxsize|.
    1. Perform [=!=] [$DetachArrayBuffer$](|buffer|, "WebAssembly.Memory").
    1. Set **this**.\[[BufferObject]] to |resizableBuffer|.
    1. Return |resizableBuffer|.
</div>

{{ArrayBuffer}} objects returned by a {{Memory}} object must have a size that is a multiple of a WebAssembly [=page size=] (the constant 65536). For this reason [=HostResizeArrayBuffer=] is redefined as follows.

<div algorithm>
    The <dfn>abstract operation [=HostResizeArrayBuffer=]</dfn> takes arguments |buffer| (an {{ArrayBuffer}}) and |newLength|. It performs the following steps when called.

    1. If |buffer|.\[[ArrayBufferDetachKey]] is "WebAssembly.Memory",
        1. Let |map| be the [=surrounding agent=]'s associated [=Memory object cache=].
        1. Assert: |buffer| is the \[[BufferObject]] of exactly one value in |map|.
        1. [=map/iterate|For each=] |memaddr| &rarr; |mem| in |map|,
            1. If [=SameValue=](|mem|.\[[BufferObject]], |buffer|) is true,
                1. Assert: |buffer|.\[[ArrayBufferByteLength]] modulo 65536 is 0.
                1. Let |lengthDelta| be |newLength| - |buffer|.\[[ArrayBufferByteLength]].
                1. If |lengthDelta| &lt; 0 or |lengthDelta| modulo 65536 is not 0,
                    1. Throw a {{RangeError}} exception.
                1. Let |delta| be |lengthDelta| &div; 65536.
                1. [=Grow the memory buffer=] associated with |memaddr| by |delta|.
         1. Return <emu-const>handled</emu-const>.
    1. Otherwise, return <emu-const>unhandled</emu-const>.
</div>

<div algorithm>
    The getter of the <dfn attribute for="Memory">buffer</dfn> attribute of {{Memory}} returns **this**.\[[BufferObject]].
</div>

<h3 id="tables">Tables</h3>

<pre class="idl">
enum TableKind {
  "externref",
  "anyfunc",
  // Note: More values may be added in future iterations,
  // e.g., typed function references, typed GC references
};

dictionary TableDescriptor {
  required TableKind element;
  required [EnforceRange] unsigned long initial;
  [EnforceRange] unsigned long maximum;
};

[LegacyNamespace=WebAssembly, Exposed=*]
interface Table {
  constructor(TableDescriptor descriptor, optional any value);
  unsigned long grow([EnforceRange] unsigned long delta, optional any value);
  any get([EnforceRange] unsigned long index);
  undefined set([EnforceRange] unsigned long index, optional any value);
  readonly attribute unsigned long length;
};
</pre>

A {{Table}} object represents a single [=table instance=] which can be simultaneously referenced by
multiple {{Instance}} objects.
Each {{Table}} object has a \[[Table]] internal slot, which is a [=table address=].

<div algorithm>
    To <dfn>initialize a table object</dfn> |table| from a [=table address=] |tableaddr|, perform the following steps:
    1. Let |map| be the [=surrounding agent=]'s associated [=Table object cache=].
    1. Assert: |map|[|tableaddr|] doesn't [=map/exist=].
    1. Set |table|.\[[Table]] to |tableaddr|.
    1. [=map/Set=] |map|[|tableaddr|] to |table|.
</div>

<div algorithm>
    To <dfn>create a table object</dfn> from a [=table address=] |tableaddr|, perform the following steps:
    1. Let |map| be the [=surrounding agent=]'s associated [=Table object cache=].
    1. If |map|[|tableaddr|] [=map/exists=],
        1. Return |map|[|tableaddr|].
    1. Let |table| be a [=/new=] {{Table}}.
    1. [=initialize a table object|Initialize=] |table| from |tableaddr|.
    1. Return |table|.
</div>

<div algorithm>
    The <dfn constructor for="Table">Table(|descriptor|, |value|)</dfn> constructor, when invoked, performs the following steps:
    1. Let |elementType| be [=ToValueType=](|descriptor|["element"]).
    1. If |elementType| is not a [=reftype=],
        1. [=Throw=] a {{TypeError}} exception.
    1. Let |initial| be |descriptor|["initial"].
    1. If |descriptor|["maximum"] [=map/exists=], let |maximum| be |descriptor|["maximum"]; otherwise, let |maximum| be empty.
    1. If |maximum| is not empty and |maximum| &lt; |initial|, throw a {{RangeError}} exception.
    1. If |value| is missing,
        1. Let |ref| be [=DefaultValue=](|elementType|).
    1. Otherwise,
        1. Let |ref| be [=?=] [=ToWebAssemblyValue=](|value|, |elementType|).
    1. Let |type| be the [=table type=] {[=table type|min=] |initial|, [=table type|max=] |maximum|} |elementType|.
    1. Let |store| be the [=surrounding agent=]'s [=associated store=].
    1. Let (|store|, |tableaddr|) be [=table_alloc=](|store|, |type|, |ref|). <!-- TODO(littledan): Report allocation failure https://github.com/WebAssembly/spec/issues/584 -->
    1. Set the [=surrounding agent=]'s [=associated store=] to |store|.
    1. [=initialize a table object|Initialize=] **this** from |tableaddr|.
</div>

<div algorithm=dom-Table-grow>
    The <dfn method for="Table">grow(|delta|, |value|)</dfn> method, when invoked, performs the following steps:
    1. Let |tableaddr| be **this**.\[[Table]].
    1. Let |store| be the [=surrounding agent=]'s [=associated store=].
    1. Let |initialSize| be [=table_size=](|store|, |tableaddr|).
    1. Let (<var ignore>limits</var>, |elementType|) be [=table_type=](|tableaddr|).
    1. If |value| is missing,
        1. Let |ref| be [=DefaultValue=](|elementType|).
    1. Otherwise,
        1. Let |ref| be [=?=] [=ToWebAssemblyValue=](|value|, |elementType|).
    1. Let |result| be [=table_grow=](|store|, |tableaddr|, |delta|, |ref|).
    1. If |result| is [=error=], throw a {{RangeError}} exception.

        Note: The above exception can happen due to either insufficient memory or an invalid size parameter.

    1. Set the [=surrounding agent=]'s [=associated store=] to |result|.
    1. Return |initialSize|.
</div>

<div algorithm>
    The getter of the <dfn attribute for="Table">length</dfn> attribute of {{Table}}, when invoked, performs the following steps:
    1. Let |tableaddr| be **this**.\[[Table]].
    1. Let |store| be the [=surrounding agent=]'s [=associated store=].
    1. Return [=table_size=](|store|, |tableaddr|).
</div>

<div algorithm>
    The <dfn method for="Table">get(|index|)</dfn> method, when invoked, performs the following steps:
    1. Let |tableaddr| be **this**.\[[Table]].
    1. Let |store| be the [=surrounding agent=]'s [=associated store=].
    1. Let |result| be [=table_read=](|store|, |tableaddr|, |index|).
    1. If |result| is [=error=], throw a {{RangeError}} exception.
    1. Return [=ToJSValue=](|result|).
</div>

<div algorithm>
    The <dfn method for="Table">set(|index|, |value|)</dfn> method, when invoked, performs the following steps:
    1. Let |tableaddr| be **this**.\[[Table]].
    1. Let (<var ignore>limits</var>, |elementType|) be [=table_type=](|tableaddr|).
    1. If |value| is missing,
        1. Let |ref| be [=DefaultValue=](|elementType|).
    1. Otherwise,
        1. Let |ref| be [=?=] [=ToWebAssemblyValue=](|value|, |elementType|).
    1. Let |store| be the [=surrounding agent=]'s [=associated store=].
    1. Let |store| be [=table_write=](|store|, |tableaddr|, |index|, |ref|).
    1. If |store| is [=error=], throw a {{RangeError}} exception.
    1. Set the [=surrounding agent=]'s [=associated store=] to |store|.
</div>

<h3 id="globals">Globals</h3>

<pre class="idl">
enum ValueType {
  "i32",
  "i64",
  "f32",
  "f64",
  "v128",
  "externref",
  "anyfunc",
};
</pre>

Note: this type may be extended with additional cases in future versions of WebAssembly.

<pre class="idl">
dictionary GlobalDescriptor {
  required ValueType value;
  boolean mutable = false;
};

[LegacyNamespace=WebAssembly, Exposed=*]
interface Global {
  constructor(GlobalDescriptor descriptor, optional any v);
  any valueOf();
  attribute any value;
};
</pre>

A {{Global}} object represents a single [=global instance=]
which can be simultaneously referenced by multiple {{Instance}} objects. Each
{{Global}} object has one internal slot:

    * \[[Global]] : a [=global address=]

<div algorithm>
    To <dfn>initialize a global object</dfn> |global| from a [=global address=] |globaladdr|, perform the following steps:
    1. Let |map| be the [=surrounding agent=]'s associated [=Global object cache=].
    1. Assert: |map|[|globaladdr|] doesn't [=map/exist=].
    1. Set |global|.\[[Global]] to |globaladdr|.
    1. [=map/Set=] |map|[|globaladdr|] to |global|.
</div>

<div algorithm>
    To <dfn>create a global object</dfn> from a [=global address=] |globaladdr|, perform the following steps:
    1. Let |map| be the [=surrounding agent=]'s associated [=Global object cache=].
    1. If |map|[|globaladdr|] [=map/exists=],
        1. Return |map|[|globaladdr|].
    1. Let |global| be a [=/new=] {{Global}}.
    1. [=initialize a global object|Initialize=] |global| from |globaladdr|.
    1. Return |global|.
</div>

<div algorithm>
    The algorithm <dfn>ToValueType</dfn>(|s|) performs the following steps:
    1. If |s| equals "i32", return [=i32=].
    1. If |s| equals "i64", return [=i64=].
    1. If |s| equals "f32", return [=f32=].
    1. If |s| equals "f64", return [=f64=].
    1. If |s| equals "v128", return [=v128=].
    1. If |s| equals "anyfunc", return [=funcref=].
    1. If |s| equals "externref", return [=externref=].
    1. Assert: This step is not reached.
</div>

<div algorithm>
    The algorithm <dfn>DefaultValue</dfn>(|valuetype|) performs the following steps:
    1. If |valuetype| equals [=i32=], return [=i32.const=] 0.
    1. If |valuetype| equals [=i64=], return [=i64.const=] 0.
    1. If |valuetype| equals [=f32=], return [=f32.const=] 0.
    1. If |valuetype| equals [=f64=], return [=f64.const=] 0.
    1. If |valuetype| equals [=funcref=], return [=ref.null=] [=funcref=].
    1. If |valuetype| equals [=externref=], return [=ToWebAssemblyValue=](undefined, |valuetype|).
    1. Assert: This step is not reached.
</div>

<div algorithm>
    The <dfn constructor for="Global">Global(|descriptor|, |v|)</dfn> constructor, when invoked, performs the following steps:
    1. Let |mutable| be |descriptor|["mutable"].
    1. Let |valuetype| be [=ToValueType=](|descriptor|["value"]).
    1. If |valuetype| is [=v128=],
        1. Throw a {{TypeError}} exception.
    1. If |v| is missing,
        1. Let |value| be [=DefaultValue=](|valuetype|).
    1. Otherwise,
        1. Let |value| be [=ToWebAssemblyValue=](|v|, |valuetype|).
    1. If |mutable| is true, let |globaltype| be [=var=] |valuetype|; otherwise, let |globaltype| be [=const=] |valuetype|.
    1. Let |store| be the current agent's [=associated store=].
    1. Let (|store|, |globaladdr|) be [=global_alloc=](|store|, |globaltype|, |value|). <!-- TODO(littledan): Report allocation failure https://github.com/WebAssembly/spec/issues/584 -->
    1. Set the current agent's [=associated store=] to |store|.
    1. [=initialize a global object|Initialize=] **this** from |globaladdr|.
</div>

<div algorithm>
    The algorithm <dfn>GetGlobalValue</dfn>({{Global}} |global|) performs the following steps:
    1. Let |store| be the current agent's [=associated store=].
    1. Let |globaladdr| be |global|.\[[Global]].
    1. Let |globaltype| be [=global_type=](|store|, |globaladdr|).
    1. If |globaltype| is of the form <var ignore>mut</var> [=v128=], throw a {{TypeError}}.
    1. Let |value| be [=global_read=](|store|, |globaladdr|).
    1. Return [=ToJSValue=](|value|).
</div>

<div algorithm>
    The getter of the <dfn attribute for="Global">value</dfn> attribute of {{Global}}, when invoked, performs the following steps:
    1. Return [=GetGlobalValue=](**this**).

    The setter of the value attribute of {{Global}}, when invoked, performs the following steps:
    1. Let |store| be the current agent's [=associated store=].
    1. Let |globaladdr| be **this**.\[[Global]].
    1. Let |mut| |valuetype| be [=global_type=](|store|, |globaladdr|).
    1. If |valuetype| is [=v128=], throw a {{TypeError}}.
    1. If |mut| is [=const=], throw a {{TypeError}}.
    1. Let |value| be [=ToWebAssemblyValue=](**the given value**, |valuetype|).
    1. Let |store| be [=global_write=](|store|, |globaladdr|, |value|).
    1. If |store| is [=error=], throw a {{RangeError}} exception.
    1. Set the current agent's [=associated store=] to |store|.
</div>

<div algorithm>
    The <dfn method for="Global">valueOf()</dfn> method, when invoked, performs the following steps:
    1. Return [=GetGlobalValue=](**this**).
</div>

<h3 id="exported-function-exotic-objects">Exported Functions</h3>

A WebAssembly function is made available in JavaScript as an <dfn>Exported Function</dfn>.
Exported Functions are [=Built-in Function Objects=] which are not constructors, and which have a \[[FunctionAddress]] internal slot.
This slot holds a [=function address=] relative to the [=surrounding agent=]'s [=associated store=].

<div algorithm>
  The <dfn>name of the WebAssembly function</dfn> |funcaddr| is found by performing the following steps:

    1. Let |store| be the [=surrounding agent=]'s [=associated store=].
    1. Let |funcinst| be |store|.funcs[|funcaddr|].
    1. If |funcinst| is of the form {type <var ignore>functype</var>, hostcode |hostfunc|},
        1. Assert: |hostfunc| is a JavaScript object and [$IsCallable$](|hostfunc|) is true.
        1. Let |index| be the [=index of the host function=] |funcaddr|.
    1. Otherwise,
        1. Let |moduleinst| be |funcinst|.module.
        1. Assert: |funcaddr| is contained in |moduleinst|.funcaddrs.
        1. Let |index| be the index of |moduleinst|.funcaddrs where |funcaddr| is found.
    1. Return [=!=] [$ToString$](|index|).
</div>

<div algorithm>
  To create <dfn>a new Exported Function</dfn> from a WebAssembly [=function address=] |funcaddr|, perform the following steps:

    1. Let |map| be the [=surrounding agent=]'s associated [=Exported Function cache=].
    1. If |map|[|funcaddr|] [=map/exists=],
        1. Return |map|[|funcaddr|].
    1. Let |steps| be "[=call an Exported Function|call the Exported Function=] |funcaddr| with arguments."
    1. Let |realm| be the [=current Realm=].
    1. Let |store| be the [=surrounding agent=]'s [=associated store=].
    1. Let |functype| be [=func_type=](|store|, |funcaddr|).
    1. Let [|paramTypes|] → [<var ignore>resultTypes</var>] be |functype|.
    1. Let |arity| be |paramTypes|'s [=list/size=].
    1. Let |name| be the [=name of the WebAssembly function=] |funcaddr|.
    1. Let |function| be [=!=] [$CreateBuiltinFunction$](|steps|, |arity|, |name|, « \[[FunctionAddress]] », |realm|).
    1. Set |function|.\[[FunctionAddress]] to |funcaddr|.
    1. [=map/Set=] |map|[|funcaddr|] to |function|.
    1. Return |function|.
</div>

<div algorithm>
  To <dfn>call an Exported Function</dfn> with [=function address=] |funcaddr| and a [=list=] of JavaScript arguments |argValues|, perform the following steps:

    1. Let |store| be the [=surrounding agent=]'s [=associated store=].
    1. Let |functype| be [=func_type=](|store|, |funcaddr|).
    1. Let [|parameters|] → [|results|] be |functype|.
    1. If |parameters| or |results| contain [=v128=], throw a {{TypeError}}.

        Note: the above error is thrown each time the \[[Call]] method is invoked.
    1. Let |args| be « ».
    1. Let |i| be 0.
    1. [=list/iterate|For each=] |t| of |parameters|,
        1. If |argValues|'s [=list/size=] &gt; |i|, let |arg| be |argValues|[|i|].
        1. Otherwise, let |arg| be undefined.
        1. [=list/Append=] [=ToWebAssemblyValue=](|arg|, |t|) to |args|.
        1. Set |i| to |i| + 1.
    1. Let (|store|, |ret|) be the result of [=func_invoke=](|store|, |funcaddr|, |args|).
    1. Set the [=surrounding agent=]'s [=associated store=] to |store|.
    1. If |ret| is [=error=], throw an exception. This exception should be a WebAssembly {{RuntimeError}} exception, unless otherwise indicated by <a href="#errors">the WebAssembly error mapping</a>.
    1. Let |outArity| be the [=list/size=] of |ret|.
    1. If |outArity| is 0, return undefined.
    1. Otherwise, if |outArity| is 1, return [=ToJSValue=](|ret|[0]).
    1. Otherwise,
        1. Let |values| be « ».
        1. [=list/iterate|For each=] |r| of |ret|,
            1. [=list/Append=] [=ToJSValue=](|r|) to |values|.
        1. Return [$CreateArrayFromList$](|values|).
</div>

Note: [=call an Exported Function|Calling an Exported Function=] executes in the \[[Realm]] of the callee Exported Function, as per the definition of [=built-in function objects=].

Note: Exported Functions do not have a \[[Construct]] method and thus it is not possible to call one with the `new` operator.

<div algorithm>
  To <dfn>run a host function</dfn> from the JavaScript object |func|, type |functype|, and [=list=] of [=WebAssembly values=] |arguments|, perform the following steps:

    1. Let [|parameters|] → [|results|] be |functype|.
    1. If |parameters| or |results| contain [=v128=], throw a {{TypeError}}.
    1. Let |jsArguments| be « ».
    1. [=list/iterate|For each=] |arg| of |arguments|,
        1. [=list/Append=] [=!=] [=ToJSValue=](|arg|) to |jsArguments|.
    1. Let |ret| be [=?=] [$Call$](|func|, undefined, |jsArguments|).
    1. Let |resultsSize| be |results|'s [=list/size=].
    1. If |resultsSize| is 0, return « ».
    1. Otherwise, if |resultsSize| is 1, return « [=?=] [=ToWebAssemblyValue=](|ret|, |results|[0]) ».
    1. Otherwise,
        1. Let |method| be [=?=] [$GetMethod$](|ret|, {{@@iterator}}).
        1. If |method| is undefined, [=throw=] a {{TypeError}}.
        1. Let |values| be [=?=] [$IteratorToList$]([=?=] [$GetIteratorFromMethod$](|ret|, |method|)).
        1. Let |wasmValues| be a new, empty [=list=].
        1. If |values|'s [=list/size=] is not |resultsSize|, throw a {{TypeError}} exception.
        1. For each |value| and |resultType| in |values| and |results|, paired linearly,
            1. [=list/Append=] [=ToWebAssemblyValue=](|value|, |resultType|) to |wasmValues|.
        1. Return |wasmValues|.
</div>

<div algorithm>
  To <dfn>create a host function</dfn> from the JavaScript object |func| and type |functype|, perform the following steps:

    1. Assert: [$IsCallable$](|func|).
    1. Let |stored settings| be the <a spec=HTML>incumbent settings object</a>.
    1. Let |hostfunc| be a [=host function=] which performs the following steps when called with arguments |arguments|:
        1. Let |realm| be |func|'s [=associated Realm=].
        1. Let |relevant settings| be |realm|'s [=realm/settings object=].
        1. [=Prepare to run script=] with |relevant settings|.
        1. [=Prepare to run a callback=] with |stored settings|.
        1. Let |result| be the result of [=run a host function|running a host function=] from |func|, |functype|, and |arguments|.
        1. [=Clean up after running a callback=] with |stored settings|.
        1. [=Clean up after running script=] with |relevant settings|.
        1. Assert: |result|.\[[Type]] is <emu-const>throw</emu-const> or <emu-const>normal</emu-const>.
        1. If |result|.\[[Type]] is <emu-const>throw</emu-const>, then trigger a WebAssembly trap, and propagate |result|.\[[Value]] to the enclosing JavaScript.
        1. Otherwise, return |result|.\[[Value]].
    1. Let |store| be the [=surrounding agent=]'s [=associated store=].
    1. Let (|store|, |funcaddr|) be [=func_alloc=](|store|, |functype|, |hostfunc|).
    1. Set the [=surrounding agent=]'s [=associated store=] to |store|.
    1. Return |funcaddr|.
</div>

<div algorithm>
The algorithm <dfn>ToJSValue</dfn>(|w|) coerces a [=WebAssembly value=] to a JavaScript value by performing the following steps:

1. Assert: |w| is not of  the form [=v128.const=] <var ignore>v128</var>.
1. If |w| is of the form [=i64.const=] |u64|,
    1. Let |i64| be [=signed_64=](|u64|).
    1. Return [=ℤ=](|i64| interpreted as a mathematical value).
1. If |w| is of the form [=i32.const=] |u32|,
    1. Let |i32| be [=signed_32=](|i32|).
    2. Return [=𝔽=](|i32| interpreted as a mathematical value).
1. If |w| is of the form [=f32.const=] |f32|,
    1. If |f32| is [=+∞=] or [=−∞=], return **+∞**<sub>𝔽</sub> or **-∞**<sub>𝔽</sub>, respectively.
    1. If |f32| is [=nan=], return **NaN**.
    1. Return [=𝔽=](|f32| interpreted as a mathematical value).
1. If |w| is of the form [=f64.const=] |f64|,
    1. If |f64| is [=+∞=] or [=−∞=], return **+∞**<sub>𝔽</sub> or **-∞**<sub>𝔽</sub>, respectively.
    1. If |f64| is [=nan=], return **NaN**.
    1. Return [=𝔽=](|f64| interpreted as a mathematical value).
1. If |w| is of the form [=ref.null=] |t|, return null.
1. If |w| is of the form [=ref.i31=] |u31|,
    1. Let |i31| be [=signed_31=](|u31|).
    1. Let return [=𝔽=](|i31|).
1. If |w| is of the form [=ref.struct=] |structaddr|, return the result of creating [=a new Exported GC Object=] from |structaddr| and "struct".
1. If |w| is of the form [=ref.array=] |arrayaddr|, return the result of creating [=a new Exported GC Object=] from |arrayaddr| and "array".
1. If |w| is of the form [=ref.func=] |funcaddr|, return the result of creating [=a new Exported Function=] from |funcaddr|.
1. If |w| is of the form [=ref.host=] |hostaddr|, return the result of [=retrieving a host value=] from |hostaddr|.
1. If |w| is of the form [=ref.extern=] <var ignore>ref</var>, return [=ToJSValue=](|ref|).


Note: Number values which are equal to NaN may have various observable NaN payloads; see [$NumericToRawBytes$] for details.
</div>

<div algorithm>

For <dfn>retrieving a host value</dfn> from an [=host address=] |hostaddr|, perform the following steps:

1. Let |map| be the [=surrounding agent=]'s associated [=host value cache=].
1. Assert: |map|[|hostaddr|] [=map/exists=].
1. Return |map|[|hostaddr|].

</div>

<div algorithm>
The algorithm <dfn>ToWebAssemblyValue</dfn>(|v|, |type|) coerces a JavaScript value to a [=WebAssembly value=] by performing the following steps:

1. Assert: |type| is not [=v128=].
1. If |type| is [=i64=],
    1. Let |i64| be [=?=] [$ToBigInt64$](|v|).
    1. Let |u64| be the unsigned integer such that |i64| is [=signed_64=](|u64|).
    1. Return [=i64.const=] |u64|.
1. If |type| is [=i32=],
    1. Let |i32| be [=?=] [$ToInt32$](|v|).
    1. Let |u32| be the unsigned integer such that |i32| is [=signed_32=](|u32|).
    1. Return [=i32.const=] |u32|.
1. If |type| is [=f32=],
    1. Let |number| be [=?=] [$ToNumber$](|v|).
    1. If |number| is **NaN**,
        1. Let |n| be an implementation-defined integer such that [=canon=]<sub>32</sub> ≤ |n| < 2<sup>[=signif=](32)</sup>.
        1. Let |f32| be [=nan=](n).
    1. Otherwise,
        1. Let |f32| be |number| rounded to the nearest representable value using IEEE 754-2008 round to nearest, ties to even mode. [[IEEE-754]]
    1. Return [=f32.const=] |f32|.
1. If |type| is [=f64=],
    1. Let |number| be [=?=] [$ToNumber$](|v|).
    1. If |number| is **NaN**,
        1. Let |n| be an implementation-defined integer such that [=canon=]<sub>64</sub> ≤ |n| < 2<sup>[=signif=](64)</sup>.
        1. Let |f64| be [=nan=](n).
    1. Otherwise,
        1. Let |f64| be |number|.
    1. Return [=f64.const=] |f64|.
1. If |type| is of the form [=ref=] |null| |heaptype|,
    1. If |v| is null,
        1. Let |r| be [=ref.null=] |heaptype|.
    1. Else if [=match_valtype=](|type|, [=ref=] |null| [=heap-type/extern=]),
        1. Let |ref| be [=ToWebAssemblyValue=](|v|, [=ref=] [=heap-type/any=]).
        1. Let |r| be [=ref.extern=] |ref|.
    1. Else if |v| is an [=Exported Function=] and [=match_valtype=](|type|, [=ref=] |null| [=heap-type/func=]),
        1. Let |funcaddr| be the value of |v|'s \[[FunctionAddress]] internal slot.
        1. Let |r| be [=ref.func=] |funcaddr|.
    1. Else if |v| [=is a Number=] and |v| is equal to [=?=] [$ToInt32$](|v|) and [=ℝ=](|v|) < 2<sup>30</sup> and [=ℝ=](|v|) ⩾ -2<sup>30</sup>,
        1. Let |i31| [=?=] [$ToInt32$](|v|).
        1. Let |u31| be the unsigned integer such that |i31| is [=signed_31=](|i31|).
        1. Let |r| be [=ref.i31=] |u31|.
    1. Else if |v| is an [=Exported GC Object=],
        1. Let |objectaddr| be the value of |v|'s \[[ObjectAddress]] internal slot.
        1. Let |objectkind| be the value of |v|'s \[[ObjectKind]] internal slot.
        1. If |objectkind| is "array",
            1. Let |r| be [=ref.array=] |objectaddr|.
        1. If |objectkind| is "struct",
            1. Let |r| be [=ref.struct=] |objectaddr|.
    1. Else,
        1. Let |map| be the [=surrounding agent=]'s associated [=host value cache=].
        1. If a [=host address=] |hostaddr| exists such that |map|[|hostaddr|] is the same as |v|,
            1. Return [=ref.host=] |hostaddr|.
        1. Let [=host address=] |hostaddr| be the smallest address such that |map|[|hostaddr|] [=map/exists=] is false.
        1. [=map/Set=] |map|[|hostaddr|] to |v|.
        1. Let |r| be [=ref.host=] |hostaddr|.
    1. Let |store| be the current agent's [=associated store=].
    1. Let |actualtype| be [=ref_type=](|store|, |r|).
    1. If [=match_valtype=](|actualtype|, |type|) is false,
        1. Throw a {{TypeError}}.
    1. Return |r|.
1. Assert: This step is not reached.

</div>

<h3 id="gc-exotic-objects">Garbage Collected Objects</h3>

A WebAssembly struct or array is made available in JavaScript as an <dfn>Exported GC Object</dfn>.
An [=Exported GC Object=] is an exotic object that wraps a garbage collected WebAssembly reference value.
Most JavaScript operations on an [=Exported GC Object=] will throw an exception or return undefined.

Note: These operations may be refined in the future to allow richer interactions in JavaScript with WebAssembly structs and arrays.

An [=Exported GC Object=] contains an \[[ObjectAddress]] internal slot, which holds a [=object address=] relative to the [=surrounding agent=]'s [=associated store=],
and an \[[ObjectKind]] internal slot, which holds the string value "struct" or "array".

The internal methods of an [=Exported GC Object=] use the following implementations.

<div algorithm>
  The <dfn>\[[GetPrototypeOf]] internal method of an Exported GC Object</dfn> <var ignore>O</var> takes no arguments and returns null. It performs the following steps when called:

    1. Return null.
</div>

<div algorithm>
  The <dfn>\[[SetPrototypeOf]] internal method of an Exported GC Object</dfn> <var ignore>O</var> takes argument <var ignore>V</var> (an Object or null) and returns a boolean. It performs the following steps when called:

    1. Return false.
</div>

<div algorithm>
  The <dfn>\[[IsExtensible]] internal method of an Exported GC Object</dfn> <var ignore>O</var> takes no arguments and returns a boolean. It performs the following steps when called:

    1. Return false.
</div>

<div algorithm>
  The <dfn>\[[PreventExtensions]] internal method of an Exported GC Object</dfn> <var ignore>O</var> takes no arguments and returns a boolean. It performs the following steps when called:

    1. Return false.
</div>

<div algorithm>
  The <dfn>\[[GetOwnProperty]] internal method of an Exported GC Object</dfn> <var ignore>O</var> takes argument <var ignore>P</var> (a property key) and returns undefined. It performs the following steps when called:

    1. Return undefined.
</div>

<div algorithm>
  The <dfn>\[[DefineOwnProperty]] internal method of an Exported GC Object</dfn> <var ignore>O</var> takes arguments <var ignore>P</var> (a property key) and <var ignore>Desc</var> (a property descriptor) and returns a boolean. It performs the following steps when called:

    1. Return false.
</div>

<div algorithm>
  The <dfn>\[[HasProperty]] internal method of an Exported GC Object</dfn> <var ignore>O</var> takes argument <var ignore>P</var> (a property key) and returns a boolean. It performs the following steps when called:

    1. Return false.
</div>

<div algorithm>
  The <dfn>\[[Get]] internal method of an Exported GC Object</dfn> <var ignore>O</var> takes arguments <var ignore>P</var> (a property key) and <var ignore>Receiver</var> (an ECMAScript language value) and returns undefined. It performs the following steps when called:

    1. Return undefined.
</div>

<div algorithm>
  The <dfn>\[[Set]] internal method of an Exported GC Object</dfn> <var ignore>O</var> takes arguments <var ignore>P</var> (a property key), <var ignore>V</var> (an ECMAScript language value), and <var ignore>Receiver</var> (an ECMAScript language value) and throws an exception. It performs the following steps when called:

    1. Throw a {{TypeError}}.
</div>

<div algorithm>
  The <dfn>\[[Delete]] internal method of an Exported GC Object</dfn> <var ignore>O</var> takes argument <var ignore>P</var> (a property key) and throws an exception. It performs the following steps when called:

    1. Throw a {{TypeError}}.
</div>

<div algorithm>
  The <dfn>\[[OwnPropertyKeys]] internal method of an Exported GC Object</dfn> <var ignore>O</var> takes no arguments and returns a list. It performs the following steps when called:

    1. Let keys be a new empty list.
    1. Return keys.
</div>

<div algorithm>
  To create <dfn>a new Exported GC Object</dfn> from a WebAssembly [=object address=] |objectaddr| and a string |objectkind|, perform the following steps:

    1. Assert: |objectkind| is either "array" or "struct".
    1. Let |map| be the [=surrounding agent=]'s associated [=exported GC object cache=].
    1. If |map|[|objectaddr|] [=map/exists=],
        1. Return |map|[|objectaddr|].
    1. Let |object| be [=MakeBasicObject=](« \[[ObjectAddress]] »).
    1. Set |object|.\[[ObjectAddress]] to |objectaddr|.
    1. Set |object|.\[[ObjectKind]] to |objectkind|.
    1. Set |object|.\[[GetPrototypeOf]] as specified in [=[[GetPrototypeOf]] internal method of an Exported GC Object=].
    1. Set |object|.\[[SetPrototypeOf]] as specified in [=[[SetPrototypeOf]] internal method of an Exported GC Object=].
    1. Set |object|.\[[IsExtensible]] as specified in [=[[IsExtensible]] internal method of an Exported GC Object=].
    1. Set |object|.\[[PreventExtensions]] as specified in [=[[PreventExtensions]] internal method of an Exported GC Object=].
    1. Set |object|.\[[GetOwnProperty]] as specified in [=[[GetOwnProperty]] internal method of an Exported GC Object=].
    1. Set |object|.\[[DefineOwnProperty]] as specified in [=[[DefineOwnProperty]] internal method of an Exported GC Object=].
    1. Set |object|.\[[HasProperty]] as specified in [=[[HasProperty]] internal method of an Exported GC Object=].
    1. Set |object|.\[[Get]] as specified in [=[[Get]] internal method of an Exported GC Object=].
    1. Set |object|.\[[Set]] as specified in [=[[Set]] internal method of an Exported GC Object=].
    1. Set |object|.\[[Delete]] as specified in [=[[Delete]] internal method of an Exported GC Object=].
    1. Set |object|.\[[OwnPropertyKeys]] as specified in [=[[OwnPropertyKeys]] internal method of an Exported GC Object=].
    1. [=map/Set=] |map|[|objectaddr|] to |object|.
    1. Return |object|.
</div>

<h3 id="error-objects">Error Objects</h3>

WebAssembly defines the following Error classes: <dfn exception>CompileError</dfn>, <dfn exception>LinkError</dfn>, and <dfn exception>RuntimeError</dfn>.

<div algorithm="create the WebAssembly namespace object">
When the [=namespace object=] for the {{WebAssembly}} namespace is [=create a namespace object|created=], the following steps must be run:

1.  Let |namespaceObject| be the [=namespace object=].
1.  [=list/iterate|For each=] |error| of « "CompileError", "LinkError", "RuntimeError" »,
    1.  Let |constructor| be a new object, implementing the [=NativeError Object Structure=], with <var ignore>NativeError</var> set to |error|.
    1.  [=!=] [$CreateMethodProperty$](|namespaceObject|, |error|,  |constructor|).

</div>

Note: This defines {{CompileError}}, {{LinkError}}, and {{RuntimeError}} classes on the {{WebAssembly}} namespace, which are produced by the APIs defined in this specification.
They expose the same interface as native JavaScript errors like {{TypeError}} and {{RangeError}}.

Note: It is not currently possible to define this behavior using Web IDL.


<h2 id="errors">Error Condition Mappings to JavaScript</h2>

Running WebAssembly programs encounter certain events which halt execution of the WebAssembly code.
WebAssembly code (currently)
has no way to catch these conditions and thus an exception will necessarily
propagate to the enclosing non-WebAssembly caller (whether it is a browser,
JavaScript or another runtime system) where it is handled like a normal JavaScript exception.

If WebAssembly calls JavaScript via import and the JavaScript throws an
exception, the exception is propagated through the WebAssembly activation to the
enclosing caller.

Because JavaScript exceptions can be handled, and JavaScript can continue to
call WebAssembly exports after a trap has been handled, traps do not, in
general, prevent future execution.

<h3 id="stack-overflow">Stack Overflow</h3>

Whenever a stack overflow occurs in
WebAssembly code, the same class of exception is thrown as for a stack overflow in
JavaScript. The particular exception here is implementation-defined in both cases.

Note: ECMAScript doesn't specify any sort of behavior on stack overflow; implementations have been observed to throw {{RangeError}}, InternalError or Error. Any is valid here.

<h3 id="out-of-memory">Out of Memory</h3>

Whenever validation, compilation or instantiation run out of memory, the
same class of exception is thrown as for out of memory conditions in JavaScript.
The particular exception here is implementation-defined in both cases.

Note: ECMAScript doesn't specify any sort of behavior on out-of-memory conditions; implementations have been observed to throw OOMError and to crash. Either is valid here.

<div class="issue">
    A failed allocation of a large table or memory may either result in
        - a {{RangeError}}, as specified in the {{Memory}} {{Memory/grow()}} and {{Table}} {{Table/grow()}} operations
        - returning -1 as the [=memory.grow=] instruction
        - UA-specific OOM behavior as described in this section.
    In a future revision, we may reconsider more reliable and recoverable errors for allocations of large amounts of memory.

    See [Issue 879](https://github.com/WebAssembly/spec/issues/879) for further discussion.
</div>


<h2 id="limits">Implementation-defined Limits</h2>

The WebAssembly core specification allows an implementation to define limits on the syntactic structure of the module.
While each embedding of WebAssembly may choose to define its own limits, for predictability the standard WebAssembly JavaScript Interface described in this document defines the following exact limits.
An implementation must reject a module that exceeds one of the following limits with a {{CompileError}}.
In practice, an implementation may run out of resources for valid modules below these limits.

<ul>
<li>The maximum size of a module is 1,073,741,824 bytes (1 GiB).</li>
<li>The maximum number of types defined in the types section is 1,000,000.</li>
<li>The maximum number of recursion groups defined in the types sections is 1,000,000.</li>
<li>The maximum number of types defined in a recursion group is 1,000,000.</li>
<li>The maximum depth of a defined subtype hierarchy is 63 (where a type defined with no supertype has depth 0).
<li>The maximum number of functions defined in a module is 1,000,000.</li>
<li>The maximum number of imports declared in a module is 100,000.</li>
<li>The maximum number of exports declared in a module is 100,000.</li>
<li>The maximum number of globals defined in a module is 1,000,000.</li>
<li>The maximum number of data segments defined in a module is 100,000.</li>

<li>The maximum number of tables, including declared or imported tables, is 100,000.</li>
<li>The maximum size of a table is 10,000,000.</li>
<li>The maximum number of table entries in any table initialization is 10,000,000.</li>
<li>The maximum number of memories, including defined and imported memories, is 100.</li>

<li>The maximum number of parameters to any function or block is 1,000.</li>
<li>The maximum number of return values for any function or block is 1,000.</li>
<li>The maximum size of a function body, including locals declarations, is 7,654,321 bytes.</li>
<li>The maximum number of locals declared in a function, including implicitly declared as parameters, is 50,000.</li>
<li>The maximum number of fields in a struct is 10,000.</li>
<li>The maximum number of operands to `array.new_fixed` is 10,000.</li>
</ul>

An implementation must throw a {{RuntimeError}} if one of the following limits is exceeded during runtime:
In practice, an implementation may run out of resources for valid modules below these limits.

<ul>
<li>The maximum size of a table is 10,000,000.</li>
<li>The maximum number of pages of a memory is 65,536.</li>
</ul>

<h2 id="security-considerations">Security and Privacy Considerations</h2>

<p><em>This section is non-normative.</em></p>

This document defines a host environment for WebAssembly. It enables a WebAssembly instance to [=import=] JavaScript objects and functions from an [=read the imports|import object=], but otherwise provides no access to the embedding environment. Thus a WebAssembly instance is bound to the same constraints as JavaScript.<|MERGE_RESOLUTION|>--- conflicted
+++ resolved
@@ -61,12 +61,9 @@
         text: NativeError Object Structure; url: sec-nativeerror-object-structure
         text: 𝔽; url: #𝔽
         text: ℤ; url: #ℤ
-<<<<<<< HEAD
+        text: SameValue; url: sec-samevalue
     type: abstract-op
         text: CreateMethodProperty; url: sec-createmethodproperty
-=======
-        text: SameValue; url: sec-samevalue
->>>>>>> e6afe0ab
 urlPrefix: https://webassembly.github.io/spec/core/; spec: WebAssembly; type: dfn
     url: valid/modules.html#valid-module
         text: valid
@@ -129,14 +126,11 @@
     text: function address; url: exec/runtime.html#syntax-funcaddr
     text: memory address; url: exec/runtime.html#syntax-memaddr
     text: global address; url: exec/runtime.html#syntax-globaladdr
-<<<<<<< HEAD
     text: struct address; url: exec/runtime.html#syntax-structaddr
     text: array address; url: exec/runtime.html#syntax-arrayaddr
     text: host address; url: exec/runtime.html#syntax-hostaddr
-=======
     text: extern address; url: exec/runtime.html#syntax-externaddr
     text: page size; url: exec/runtime.html#page-size
->>>>>>> e6afe0ab
     url: syntax/types.html#syntax-numtype
         text: i32
         text: i64
