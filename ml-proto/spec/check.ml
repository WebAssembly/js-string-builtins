--- conflicted
+++ resolved
@@ -144,20 +144,11 @@
     check_expr c et e2;
     check_expr c et e3
 
-<<<<<<< HEAD
-=======
   | Select (e1, e2, e3) ->
     check_expr c et e1;
     check_expr c et e2;
     check_expr c (Some Int32Type) e3
 
-  | Switch (e1, xs, x, es) ->
-    List.iter (fun x -> require (x.it < List.length es) x.at "invalid target")
-      (x :: xs);
-    check_expr c (Some Int32Type) e1;
-    ignore (List.fold_right (fun e et -> check_expr c et e; None) es et)
-
->>>>>>> 8fa4dce8
   | Call (x, es) ->
     let {ins; out} = func c x in
     check_exprs c ins es e.at;
