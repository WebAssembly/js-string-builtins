--- conflicted
+++ resolved
@@ -1,18 +1,10 @@
 open Types
 open Value
 
-<<<<<<< HEAD
-type 'inst func =
-  | AstFunc of sem_var * 'inst * Ast.func
-  | HostFunc of sem_var * (value list -> value list)
-  | ClosureFunc of sem_var * 'inst func * value list
-type 'inst t = 'inst func
-=======
 type 'inst t = 'inst func
 and 'inst func =
   | AstFunc of type_addr * 'inst * Ast.func
   | HostFunc of type_addr * (value list -> value list)
->>>>>>> 571c299a
 
 let alloc x inst f = AstFunc (x, inst, f)
 let alloc_host x f = HostFunc (x, f)
