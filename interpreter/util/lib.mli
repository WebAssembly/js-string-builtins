(* Things that should be in the OCaml library... *)

type void = |

module Fun :
sig
  val id : 'a -> 'a
  val flip : ('a -> 'b -> 'c) -> ('b -> 'a -> 'c)
  val curry : ('a * 'b -> 'c) -> ('a -> 'b -> 'c)
  val uncurry : ('a -> 'b -> 'c) -> ('a * 'b -> 'c)

  val repeat : int -> ('a -> 'a) -> 'a -> 'a
end

module List :
sig
  val make : int -> 'a -> 'a list
  val take : int -> 'a list -> 'a list (* raises Failure *)
  val drop : int -> 'a list -> 'a list (* raises Failure *)
  val split : int -> 'a list -> 'a list * 'a list (* raises Failure *)

  val lead : 'a list -> 'a list (* raises Failure *)
  val last : 'a list -> 'a (* raises Failure *)
  val split_last : 'a list -> 'a list * 'a (* raises Failure *)

  val index_of : 'a -> 'a list -> int option
  val index_where : ('a -> bool) -> 'a list -> int option
  val pairwise : ('a -> 'a -> 'b) -> 'a list -> 'b list
end

module List32 :
sig
  val init : int32 -> (int32 -> 'a) -> 'a list
  val make : int32 -> 'a -> 'a list
  val length : 'a list -> int32
  val nth : 'a list -> int32 -> 'a (* raises Failure *)
  val replace : 'a list -> int32 -> 'a -> 'a list (* raises Failure *)
  val take : int32 -> 'a list -> 'a list (* raises Failure *)
  val drop : int32 -> 'a list -> 'a list (* raises Failure *)
  val iteri : (int32 -> 'a -> unit) -> 'a list -> unit
  val mapi : (int32 -> 'a -> 'b) -> 'a list -> 'b list

  val index_of : 'a -> 'a list -> int32 option
  val index_where : ('a -> bool) -> 'a list -> int32 option
end

module List64 :
sig
<<<<<<< HEAD
=======
  val init : int64 -> (int64 -> 'a) -> 'a list
>>>>>>> fddf6982
  val make : int64 -> 'a -> 'a list
  val length : 'a list -> int64
  val nth : 'a list -> int64 -> 'a (* raises Failure *)
  val take : int64 -> 'a list -> 'a list (* raises Failure *)
  val drop : int64 -> 'a list -> 'a list (* raises Failure *)
  val mapi : (int64 -> 'a -> 'b) -> 'a list -> 'b list
end

module Array64 :
sig
  val make : int64 -> 'a -> 'a array
  val length : 'a array -> int64
  val get : 'a array -> int64 -> 'a
  val set : 'a array -> int64 -> 'a -> unit
  val blit : 'a array -> int64 -> 'a array -> int64 -> int64 -> unit
end

module Bigarray :
sig
  open Bigarray

  module Array1_64 :
  sig
    val create : ('a, 'b) kind -> 'c layout -> int64 -> ('a, 'b, 'c) Array1.t
    val dim : ('a, 'b, 'c) Array1.t -> int64
    val get : ('a, 'b, 'c) Array1.t -> int64 -> 'a
    val set : ('a, 'b, 'c) Array1.t -> int64 -> 'a -> unit
    val sub : ('a, 'b, 'c) Array1.t -> int64 -> int64 -> ('a, 'b, 'c) Array1.t
  end
end

module Option :
sig
  val get : 'a option -> 'a -> 'a
  val force : 'a option -> 'a (* raises Invalid_argument *)
  val map : ('a -> 'b) -> 'a option -> 'b option
  val app : ('a -> unit) -> 'a option -> unit
end

module Int :
sig
  val log2 : int -> int
  val is_power_of_two : int -> bool
end

module Char :
sig
  val is_digit_ascii : char -> bool
  val is_uppercase_ascii : char -> bool
  val is_lowercase_ascii : char -> bool
  val is_letter_ascii : char -> bool
  val is_alphanum_ascii : char -> bool
end

module String :
sig
  val implode : char list -> string
  val explode : string -> char list
  val split : string -> char -> string list
  val breakup : string -> int -> string list
  val find_from_opt : (char -> bool) -> string -> int -> int option
end

module Promise :
sig
  type 'a t
  exception Promise
  val make : unit -> 'a t
  val fulfill : 'a t -> 'a -> unit
  val value : 'a t -> 'a
  val value_opt : 'a t -> 'a option
end<|MERGE_RESOLUTION|>--- conflicted
+++ resolved
@@ -46,10 +46,7 @@
 
 module List64 :
 sig
-<<<<<<< HEAD
-=======
   val init : int64 -> (int64 -> 'a) -> 'a list
->>>>>>> fddf6982
   val make : int64 -> 'a -> 'a list
   val length : 'a list -> int64
   val nth : 'a list -> int64 -> 'a (* raises Failure *)
