--- conflicted
+++ resolved
@@ -9,14 +9,12 @@
 and mutability = Immutable | Mutable
 and nullability = NonNullable | Nullable
 
-and pack_size = Pack8 | Pack16 | Pack32
-and extension = SX | ZX
+and pack_size = Pack8 | Pack16 | Pack32 | Pack64
 
 and num_type = I32Type | I64Type | F32Type | F64Type
 and vec_type = V128Type
 and ref_type = nullability * heap_type
 and heap_type =
-<<<<<<< HEAD
   | AnyHeapType
   | EqHeapType
   | I31HeapType
@@ -26,11 +24,8 @@
   | DefHeapType of var
   | RttHeapType of var
   | BotHeapType
-=======
-  FuncHeapType | ExternHeapType | DefHeapType of var | BotHeapType
 and value_type =
   NumType of num_type | VecType of vec_type | RefType of ref_type | BotType
->>>>>>> a4a7f684
 
 and result_type = value_type list
 
@@ -66,10 +61,7 @@
 type module_type =
   ModuleType of def_type list * import_type list * export_type list
 
-<<<<<<< HEAD
-=======
 (* TODO: these types should move somewhere else *)
-type pack_size = Pack8 | Pack16 | Pack32 | Pack64
 type extension = SX | ZX
 type pack_shape = Pack8x8 | Pack16x4 | Pack32x2
 type vec_extension =
@@ -77,7 +69,6 @@
   | ExtSplat
   | ExtZero
 
->>>>>>> a4a7f684
 
 (* Attributes *)
 
@@ -194,20 +185,14 @@
 
 let subst_num_type s t = t
 
-<<<<<<< HEAD
+let subst_vec_type s t = t
+
 let subst_heap_type s = function
   | AnyHeapType -> AnyHeapType
   | EqHeapType -> EqHeapType
   | I31HeapType -> I31HeapType
   | DataHeapType -> DataHeapType
   | ArrayHeapType -> ArrayHeapType
-=======
-let sem_num_type c t = t
-
-let sem_vec_type c t = t
-
-let sem_heap_type c = function
->>>>>>> a4a7f684
   | FuncHeapType -> FuncHeapType
   | DefHeapType x -> DefHeapType (s x)
   | RttHeapType x -> RttHeapType (s x)
@@ -216,16 +201,10 @@
 let subst_ref_type s = function
   | (nul, t) -> (nul, subst_heap_type s t)
 
-<<<<<<< HEAD
 let subst_value_type s = function
   | NumType t -> NumType (subst_num_type s t)
+  | VecType t -> VecType (subst_vec_type s t)
   | RefType t -> RefType (subst_ref_type s t)
-=======
-let sem_value_type c = function
-  | NumType t -> NumType (sem_num_type c t)
-  | VecType t -> VecType (sem_vec_type c t)
-  | RefType t -> RefType (sem_ref_type c t)
->>>>>>> a4a7f684
   | BotType -> BotType
 
 let subst_stack_type s ts =
