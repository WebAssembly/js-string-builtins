open Source
open Ast
open Types

module Set = Set.Make(Int32)

type t =
{
  types : Set.t;
  globals : Set.t;
  tables : Set.t;
  memories : Set.t;
  funcs : Set.t;
  elems : Set.t;
  datas : Set.t;
  locals : Set.t;
  labels : Set.t;
}

let empty : t =
{
  types = Set.empty;
  globals = Set.empty;
  tables = Set.empty;
  memories = Set.empty;
  funcs = Set.empty;
  elems = Set.empty;
  datas = Set.empty;
  locals = Set.empty;
  labels = Set.empty;
}

let union (s1 : t) (s2 : t) : t =
{
  types = Set.union s1.types s2.types;
  globals = Set.union s1.globals s2.globals;
  tables = Set.union s1.tables s2.tables;
  memories = Set.union s1.memories s2.memories;
  funcs = Set.union s1.funcs s2.funcs;
  elems = Set.union s1.elems s2.elems;
  datas = Set.union s1.datas s2.datas;
  locals = Set.union s1.locals s2.locals;
  labels = Set.union s1.labels s2.labels;
}

let types s = {empty with types = s}
let globals s = {empty with globals = s}
let tables s = {empty with tables = s}
let memories s = {empty with memories = s}
let funcs s = {empty with funcs = s}
let elems s = {empty with elems = s}
let datas s = {empty with datas = s}
let locals s = {empty with locals = s}
let labels s = {empty with labels = s}

let idx' x' = Set.singleton x'
let idx x = Set.singleton x.it
let zero = Set.singleton 0l
let shift s = Set.map (Int32.add (-1l)) (Set.remove 0l s)

let (++) = union
let opt free xo = Lib.Option.get (Option.map free xo) empty
let list free xs = List.fold_left union empty (List.map free xs)

let var_type = function
  | StatX x -> types (idx' x)
<<<<<<< HEAD
  | DynX _ | RecX _ -> empty
=======
>>>>>>> 43727015

let num_type = function
  | I32T | I64T | F32T | F64T -> empty

let vec_type = function
  | V128T -> empty

let heap_type = function
<<<<<<< HEAD
  | AnyHT | NoneHT | EqHT
  | I31HT | StructHT | ArrayHT -> empty
  | FuncHT | NoFuncHT -> empty
  | ExternHT | NoExternHT -> empty
  | DefHT x -> var_type x
  | BotHT -> empty
=======
  | FuncHT | ExternHT | BotHT -> empty
  | VarHT x -> var_type x
  | DefHT dt -> empty  (* assume closed *)
>>>>>>> 43727015

let ref_type = function
  | (_, t) -> heap_type t

let val_type = function
  | NumT t -> num_type t
  | VecT t -> vec_type t
  | RefT t -> ref_type t
  | BotT -> empty

let pack_type t = empty

let storage_type = function
  | ValStorageT t -> val_type t
  | PackStorageT t -> pack_type t

let field_type (FieldT (_mut, st)) = storage_type st

let struct_type (StructT fts) = list field_type fts
let array_type (ArrayT ft) = field_type ft
let func_type (FuncT (ts1, ts2)) = list val_type ts1 ++ list val_type ts2

let str_type = function
  | DefStructT st -> struct_type st
  | DefArrayT at -> array_type at
  | DefFuncT ft -> func_type ft

let sub_type = function
  | SubT (_fin, xs, st) -> list var_type xs ++ str_type st

let def_type = function
  | RecT sts -> list sub_type sts

let global_type (GlobalT (_mut, t)) = val_type t
let table_type (TableT (_lim, t)) = ref_type t
let memory_type (MemoryT (_lim)) = empty

let block_type = function
  | VarBlockType x -> types (idx x)
  | ValBlockType t -> opt val_type t

let rec instr (e : instr) =
  match e.it with
  | Unreachable | Nop | Drop -> empty
  | Select tso -> list val_type (Lib.Option.get tso [])
  | RefIsNull | RefAsNonNull -> empty
  | RefTest t | RefCast t -> ref_type t
  | RefEq -> empty
  | RefNull t -> heap_type t
  | RefFunc x -> funcs (idx x)
  | I31New | I31Get _ -> empty
  | StructNew (x, _) | ArrayNew (x, _) | ArrayNewFixed (x, _) -> types (idx x)
  | ArrayNewElem (x, y) -> types (idx x) ++ elems (idx y)
  | ArrayNewData (x, y) -> types (idx x) ++ datas (idx y)
  | StructGet (x, _, _) | StructSet (x, _) -> types (idx x)
  | ArrayGet (x, _) | ArraySet x -> types (idx x)
  | ArrayLen -> empty
  | ExternConvert _ -> empty
  | Const _ | Test _ | Compare _ | Unary _ | Binary _ | Convert _ -> empty
  | Block (bt, es) | Loop (bt, es) -> block_type bt ++ block es
  | If (bt, es1, es2) -> block_type bt ++ block es1 ++ block es2
  | Br x | BrIf x | BrOnNull x | BrOnNonNull x -> labels (idx x)
  | BrOnCast (x, t) | BrOnCastFail (x, t) -> labels (idx x) ++ ref_type t
  | BrTable (xs, x) -> list (fun x -> labels (idx x)) (x::xs)
  | Return -> empty
  | Call x | ReturnCall x -> funcs (idx x)
  | CallRef x | ReturnCallRef x -> types (idx x)
  | CallIndirect (x, y) | ReturnCallIndirect (x, y) ->
    tables (idx x) ++ types (idx y)
  | LocalGet x | LocalSet x | LocalTee x -> locals (idx x)
  | GlobalGet x | GlobalSet x -> globals (idx x)
  | TableGet x | TableSet x | TableSize x | TableGrow x | TableFill x ->
    tables (idx x)
  | TableCopy (x, y) -> tables (idx x) ++ tables (idx y)
  | TableInit (x, y) -> tables (idx x) ++ elems (idx y)
  | ElemDrop x -> elems (idx x)
  | Load _ | Store _
  | VecLoad _ | VecStore _ | VecLoadLane _ | VecStoreLane _
  | MemorySize | MemoryGrow | MemoryCopy | MemoryFill ->
    memories zero
  | VecConst _ | VecTest _ | VecUnary _ | VecBinary _ | VecCompare _
  | VecConvert _ | VecShift _ | VecBitmask _
  | VecTestBits _ | VecUnaryBits _ | VecBinaryBits _ | VecTernaryBits _
  | VecSplat _ | VecExtract _ | VecReplace _ ->
    memories zero
  | MemoryInit x -> memories zero ++ datas (idx x)
  | DataDrop x -> datas (idx x)

and block (es : instr list) =
  let free = list instr es in {free with labels = shift free.labels}

let const (c : const) = block c.it

let global (g : global) = global_type g.it.gtype ++ const g.it.ginit
let func (f : func) =
  {(types (idx f.it.ftype) ++ block f.it.body) with locals = Set.empty}
let table (t : table) = table_type t.it.ttype ++ const t.it.tinit
let memory (m : memory) = memory_type m.it.mtype

let segment_mode f (m : segment_mode) =
  match m.it with
  | Passive | Declarative -> empty
  | Active {index; offset} -> f (idx index) ++ const offset

let elem (s : elem_segment) =
  list const s.it.einit ++ segment_mode tables s.it.emode

let data (s : data_segment) =
  segment_mode memories s.it.dmode

let type_ (t : type_) = def_type t.it

let export_desc (d : export_desc) =
  match d.it with
  | FuncExport x -> funcs (idx x)
  | TableExport x -> tables (idx x)
  | MemoryExport x -> memories (idx x)
  | GlobalExport x -> globals (idx x)

let import_desc (d : import_desc) =
  match d.it with
  | FuncImport x -> types (idx x)
  | TableImport tt -> table_type tt
  | MemoryImport mt -> memory_type mt
  | GlobalImport gt -> global_type gt

let export (e : export) = export_desc e.it.edesc
let import (i : import) = import_desc i.it.idesc

let start (s : start) = funcs (idx s.it.sfunc)

let module_ (m : module_) =
  list type_ m.it.types ++
  list global m.it.globals ++
  list table m.it.tables ++
  list memory m.it.memories ++
  list func m.it.funcs ++
  opt start m.it.start ++
  list elem m.it.elems ++
  list data m.it.datas ++
  list import m.it.imports ++
  list export m.it.exports<|MERGE_RESOLUTION|>--- conflicted
+++ resolved
@@ -64,10 +64,7 @@
 
 let var_type = function
   | StatX x -> types (idx' x)
-<<<<<<< HEAD
-  | DynX _ | RecX _ -> empty
-=======
->>>>>>> 43727015
+  | RecX _ -> empty
 
 let num_type = function
   | I32T | I64T | F32T | F64T -> empty
@@ -76,18 +73,13 @@
   | V128T -> empty
 
 let heap_type = function
-<<<<<<< HEAD
   | AnyHT | NoneHT | EqHT
   | I31HT | StructHT | ArrayHT -> empty
   | FuncHT | NoFuncHT -> empty
   | ExternHT | NoExternHT -> empty
-  | DefHT x -> var_type x
+  | VarHT x -> var_type x
+  | DefHT _ct -> empty  (* assume closed *)
   | BotHT -> empty
-=======
-  | FuncHT | ExternHT | BotHT -> empty
-  | VarHT x -> var_type x
-  | DefHT dt -> empty  (* assume closed *)
->>>>>>> 43727015
 
 let ref_type = function
   | (_, t) -> heap_type t
@@ -116,9 +108,9 @@
   | DefFuncT ft -> func_type ft
 
 let sub_type = function
-  | SubT (_fin, xs, st) -> list var_type xs ++ str_type st
-
-let def_type = function
+  | SubT (_fin, hts, st) -> list heap_type hts ++ str_type st
+
+let rec_type = function
   | RecT sts -> list sub_type sts
 
 let global_type (GlobalT (_mut, t)) = val_type t
@@ -198,7 +190,7 @@
 let data (s : data_segment) =
   segment_mode memories s.it.dmode
 
-let type_ (t : type_) = def_type t.it
+let type_ (t : type_) = rec_type t.it
 
 let export_desc (d : export_desc) =
   match d.it with
