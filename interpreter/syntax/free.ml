--- conflicted
+++ resolved
@@ -63,13 +63,8 @@
 let list free xs = List.fold_left union empty (List.map free xs)
 
 let var_type = function
-<<<<<<< HEAD
-  | SynVar x -> types (idx' x)
-  | _ -> assert false
-=======
-  | Stat x -> types (idx' x)
-  | Dyn x -> empty
->>>>>>> 571c299a
+  | StatX x -> types (idx' x)
+  | DynX _ | RecX _ -> empty
 
 let num_type = function
   | I32T | I64T | F32T | F64T -> empty
@@ -78,17 +73,12 @@
   | V128T -> empty
 
 let heap_type = function
-<<<<<<< HEAD
-  | AnyHeapType | NoneHeapType | EqHeapType
-  | I31HeapType | DataHeapType | ArrayHeapType -> empty
-  | FuncHeapType | NoFuncHeapType -> empty
-  | ExternHeapType | NoExternHeapType -> empty
-  | DefHeapType x -> var_type x
-  | BotHeapType -> empty
-=======
-  | FuncHT | ExternHT | BotHT -> empty
+  | AnyHT | NoneHT | EqHT
+  | I31HT | AggrHT | ArrayHT -> empty
+  | FuncHT | NoFuncHT -> empty
+  | ExternHT | NoExternHT -> empty
   | DefHT x -> var_type x
->>>>>>> 571c299a
+  | BotHT -> empty
 
 let ref_type = function
   | (_, t) -> heap_type t
@@ -99,42 +89,33 @@
   | RefT t -> ref_type t
   | BotT -> empty
 
-<<<<<<< HEAD
-let packed_type t = empty
+let pack_type t = empty
 
 let storage_type = function
-  | ValueStorageType t -> value_type t
-  | PackedStorageType t -> packed_type t
-
-let field_type (FieldType (st, _)) = storage_type st
-
-let struct_type (StructType fts) = list field_type fts
-let array_type (ArrayType ft) = field_type ft
-let func_type (FuncType (ins, out)) = list value_type ins ++ list value_type out
+  | ValStorageT t -> val_type t
+  | PackStorageT t -> pack_type t
+
+let field_type (FieldT (_mut, st)) = storage_type st
+
+let struct_type (StructT fts) = list field_type fts
+let array_type (ArrayT ft) = field_type ft
+let func_type (FuncT (ts1, ts2)) = list val_type ts1 ++ list val_type ts2
 
 let str_type = function
-  | StructDefType st -> struct_type st
-  | ArrayDefType at -> array_type at
-  | FuncDefType ft -> func_type ft
-
-let sub_type (SubType (xs, st)) = list var_type xs ++ str_type st
+  | DefStructT st -> struct_type st
+  | DefArrayT at -> array_type at
+  | DefFuncT ft -> func_type ft
+
+let sub_type = function
+  | SubT (xs, st) -> list var_type xs ++ str_type st
+
 let def_type = function
-  | RecDefType sts -> list sub_type sts
-
-let global_type (GlobalType (t, _mut)) = value_type t
-let table_type (TableType (_lim, t)) = ref_type t
-let memory_type (MemoryType (_lim)) = empty
-
-=======
-let func_type (FuncT (ins, out)) = list val_type ins ++ list val_type out
+  | RecT sts -> list sub_type sts
+
 let global_type (GlobalT (_mut, t)) = val_type t
 let table_type (TableT (_lim, t)) = ref_type t
 let memory_type (MemoryT (_lim)) = empty
 
-let def_type = function
-  | DefFuncT ft -> func_type ft
-
->>>>>>> 571c299a
 let block_type = function
   | VarBlockType x -> types (idx x)
   | ValBlockType t -> opt val_type t
@@ -146,14 +127,9 @@
 let rec instr (e : instr) =
   match e.it with
   | Unreachable | Nop | Drop -> empty
-<<<<<<< HEAD
-  | Select tso -> list value_type (Lib.Option.get tso [])
+  | Select tso -> list val_type (Lib.Option.get tso [])
   | RefTest op | RefCast op -> castop op
   | RefEq -> empty
-=======
-  | Select tso -> list val_type (Lib.Option.get tso [])
-  | RefIsNull | RefAsNonNull -> empty
->>>>>>> 571c299a
   | RefNull t -> heap_type t
   | RefFunc x -> funcs (idx x)
   | I31New | I31Get _ -> empty
@@ -167,15 +143,8 @@
   | Const _ | Test _ | Compare _ | Unary _ | Binary _ | Convert _ -> empty
   | Block (bt, es) | Loop (bt, es) -> block_type bt ++ block es
   | If (bt, es1, es2) -> block_type bt ++ block es1 ++ block es2
-<<<<<<< HEAD
-  | Let (bt, ts, es) ->
-    let free = block_type bt ++ block es in
-    {free with locals = Lib.Fun.repeat (List.length ts) shift free.locals}
   | Br x | BrIf x -> labels (idx x)
   | BrCast (x, op) | BrCastFail (x, op) -> labels (idx x) ++ castop op
-=======
-  | Br x | BrIf x | BrOnNull x | BrOnNonNull x -> labels (idx x)
->>>>>>> 571c299a
   | BrTable (xs, x) -> list (fun x -> labels (idx x)) (x::xs)
   | Return -> empty
   | Call x -> funcs (idx x)
