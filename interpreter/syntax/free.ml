--- conflicted
+++ resolved
@@ -176,7 +176,6 @@
   | LocalGet x | LocalSet x | LocalTee x -> locals (idx x)
   | GlobalGet x | GlobalSet x -> globals (idx x)
   | TableGet x | TableSet x | TableSize x | TableGrow x | TableFill x ->
-<<<<<<< HEAD
     tables (idx x)
   | TableCopy (x, y) -> tables (idx x) ++ tables (idx y)
   | TableInit (x, y) -> tables (idx x) ++ elems (idx y)
@@ -188,18 +187,8 @@
   | MemoryCopy (x, y) -> memories (idx x) ++ memories (idx y)
   | MemoryInit (x, y) -> memories (idx x) ++ datas (idx y)
   | DataDrop x -> datas (idx x)
-  | VecConst _ | VecTest _ | VecUnary _ | VecBinary _ | VecCompare _
-=======
-    tables (var x)
-  | TableCopy (x, y) -> tables (var x) ++ tables (var y)
-  | TableInit (x, y) -> tables (var x) ++ elems (var y)
-  | ElemDrop x -> elems (var x)
-  | Load _ | Store _
-  | VecLoad _ | VecStore _ | VecLoadLane _ | VecStoreLane _
-  | MemorySize | MemoryGrow | MemoryCopy | MemoryFill ->
-    memories zero
-  | VecConst _ | VecTest _ | VecUnary _ | VecBinary _ | VecTernary _ | VecCompare _
->>>>>>> c3f9359a
+  | VecConst _ | VecTest _
+  | VecUnary _ | VecBinary _ | VecTernary _ | VecCompare _
   | VecConvert _ | VecShift _ | VecBitmask _
   | VecTestBits _ | VecUnaryBits _ | VecBinaryBits _ | VecTernaryBits _
   | VecSplat _ | VecExtract _ | VecReplace _ ->
