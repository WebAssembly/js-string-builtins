<<<<<<< HEAD
type 'a start =
  | Module : (Script.var option * Script.definition) start
  | Script : Script.script start
  | Script1 : Script.script start

exception Syntax = Script.Syntax


let wrap_lexbuf lexbuf =
  let open Lexing in
  let inner_refill = lexbuf.refill_buff in
  let refill_buff lexbuf =
    let oldlen = lexbuf.lex_buffer_len - lexbuf.lex_start_pos in
    inner_refill lexbuf;
    let newlen = lexbuf.lex_buffer_len - lexbuf.lex_start_pos in
    let start = lexbuf.lex_start_pos + oldlen in
    let n = newlen - oldlen in
    Buffer.add_subbytes Annot.current_source lexbuf.lex_buffer start n
  in
  let n = lexbuf.lex_buffer_len - lexbuf.lex_start_pos in
  Buffer.add_subbytes Annot.current_source lexbuf.lex_buffer lexbuf.lex_start_pos n;
  {lexbuf with refill_buff}

let parse' name lexbuf start =
  Annot.reset ();
  let lexbuf = wrap_lexbuf lexbuf in
  lexbuf.Lexing.lex_curr_p <-
    {lexbuf.Lexing.lex_curr_p with Lexing.pos_fname = name};
  try
    let result = start Lexer.token lexbuf in
    let annots = Annot.get_all () in
    if not (Annot.NameMap.is_empty annots) then
      let annot = List.hd (snd (Annot.NameMap.choose annots)) in
      raise (Custom.Syntax (annot.Source.at, "misplaced annotation"))
    else
      result
  with Syntax (region, s) ->
    let region' = if region <> Source.no_region then region else
      {Source.left = Lexer.convert_pos lexbuf.Lexing.lex_start_p;
       Source.right = Lexer.convert_pos lexbuf.Lexing.lex_curr_p} in
    raise (Syntax (region', s))

let parse (type a) name lexbuf : a start -> a = function
  | Module -> parse' name lexbuf Parser.module1
  | Script -> parse' name lexbuf Parser.script
  | Script1 -> parse' name lexbuf Parser.script1

let string_to start s =
  let lexbuf = Lexing.from_string s in
  parse "string" lexbuf start

let string_to_script s = string_to Script s
let string_to_module s = snd (string_to Module s)
=======
exception Syntax = Parse_error.Syntax

module type S =
sig
  type t
  val parse : string -> Lexing.lexbuf -> t
  val parse_file : string -> t
  val parse_string : string -> t
  val parse_channel : in_channel -> t
end

let provider buf () =
  let tok = Lexer.token buf in
  let start = Lexing.lexeme_start_p buf in
  let stop = Lexing.lexeme_end_p buf in
  tok, start, stop

let convert_pos buf =
  { Source.left = Lexer.convert_pos buf.Lexing.lex_start_p;
    Source.right = Lexer.convert_pos buf.Lexing.lex_curr_p
  }

let make (type a) (start : _ -> _ -> a) : (module S with type t = a) =
  (module struct
    type t = a

    let parse name buf =
      Lexing.set_filename buf name;
      try
        MenhirLib.Convert.Simplified.traditional2revised start (provider buf)
      with
      | Parser.Error ->
        raise (Syntax (convert_pos buf, "unexpected token"))
      | Syntax (region, s) when region <> Source.no_region ->
        raise (Syntax (convert_pos buf, s))

    let parse_string s =
      parse "string" (Lexing.from_string ~with_positions:true s)

    let parse_channel oc =
      parse "channel" (Lexing.from_channel ~with_positions:true oc)

    let parse_file name =
      let oc = open_in name in
      Fun.protect ~finally:(fun () -> close_in oc) (fun () ->
        parse name (Lexing.from_channel ~with_positions:true oc)
      )
  end)

module Module = (val make Parser.module1)
module Script = (val make Parser.script)
module Script1 = (val make Parser.script1)
>>>>>>> bc76fd79
<|MERGE_RESOLUTION|>--- conflicted
+++ resolved
@@ -1,11 +1,13 @@
-<<<<<<< HEAD
-type 'a start =
-  | Module : (Script.var option * Script.definition) start
-  | Script : Script.script start
-  | Script1 : Script.script start
+exception Syntax = Parse_error.Syntax
 
-exception Syntax = Script.Syntax
-
+module type S =
+sig
+  type t
+  val parse : string -> Lexing.lexbuf -> t
+  val parse_file : string -> t
+  val parse_string : ?offset:Source.region -> string -> t
+  val parse_channel : in_channel -> t
+end
 
 let wrap_lexbuf lexbuf =
   let open Lexing in
@@ -16,81 +18,57 @@
     let newlen = lexbuf.lex_buffer_len - lexbuf.lex_start_pos in
     let start = lexbuf.lex_start_pos + oldlen in
     let n = newlen - oldlen in
-    Buffer.add_subbytes Annot.current_source lexbuf.lex_buffer start n
+    Annot.extend_source (Bytes.sub_string lexbuf.lex_buffer start n)
   in
   let n = lexbuf.lex_buffer_len - lexbuf.lex_start_pos in
-  Buffer.add_subbytes Annot.current_source lexbuf.lex_buffer lexbuf.lex_start_pos n;
+  Annot.extend_source (Bytes.sub_string lexbuf.lex_buffer lexbuf.lex_start_pos n);
   {lexbuf with refill_buff}
 
-let parse' name lexbuf start =
-  Annot.reset ();
-  let lexbuf = wrap_lexbuf lexbuf in
-  lexbuf.Lexing.lex_curr_p <-
-    {lexbuf.Lexing.lex_curr_p with Lexing.pos_fname = name};
-  try
-    let result = start Lexer.token lexbuf in
-    let annots = Annot.get_all () in
-    if not (Annot.NameMap.is_empty annots) then
-      let annot = List.hd (snd (Annot.NameMap.choose annots)) in
-      raise (Custom.Syntax (annot.Source.at, "misplaced annotation"))
-    else
-      result
-  with Syntax (region, s) ->
-    let region' = if region <> Source.no_region then region else
-      {Source.left = Lexer.convert_pos lexbuf.Lexing.lex_start_p;
-       Source.right = Lexer.convert_pos lexbuf.Lexing.lex_curr_p} in
-    raise (Syntax (region', s))
-
-let parse (type a) name lexbuf : a start -> a = function
-  | Module -> parse' name lexbuf Parser.module1
-  | Script -> parse' name lexbuf Parser.script
-  | Script1 -> parse' name lexbuf Parser.script1
-
-let string_to start s =
-  let lexbuf = Lexing.from_string s in
-  parse "string" lexbuf start
-
-let string_to_script s = string_to Script s
-let string_to_module s = snd (string_to Module s)
-=======
-exception Syntax = Parse_error.Syntax
-
-module type S =
-sig
-  type t
-  val parse : string -> Lexing.lexbuf -> t
-  val parse_file : string -> t
-  val parse_string : string -> t
-  val parse_channel : in_channel -> t
-end
-
-let provider buf () =
-  let tok = Lexer.token buf in
-  let start = Lexing.lexeme_start_p buf in
-  let stop = Lexing.lexeme_end_p buf in
+let provider lexbuf () =
+  let tok = Lexer.token lexbuf in
+  let start = Lexing.lexeme_start_p lexbuf in
+  let stop = Lexing.lexeme_end_p lexbuf in
   tok, start, stop
 
-let convert_pos buf =
-  { Source.left = Lexer.convert_pos buf.Lexing.lex_start_p;
-    Source.right = Lexer.convert_pos buf.Lexing.lex_curr_p
+let convert_pos lexbuf =
+  { Source.left = Lexer.convert_pos lexbuf.Lexing.lex_start_p;
+    Source.right = Lexer.convert_pos lexbuf.Lexing.lex_curr_p
   }
 
 let make (type a) (start : _ -> _ -> a) : (module S with type t = a) =
   (module struct
     type t = a
 
-    let parse name buf =
-      Lexing.set_filename buf name;
-      try
-        MenhirLib.Convert.Simplified.traditional2revised start (provider buf)
-      with
-      | Parser.Error ->
-        raise (Syntax (convert_pos buf, "unexpected token"))
-      | Syntax (region, s) when region <> Source.no_region ->
-        raise (Syntax (convert_pos buf, s))
+    let parse name lexbuf =
+      Annot.reset ();
+      Lexing.set_filename lexbuf name;
+      let lexbuf = wrap_lexbuf lexbuf in
+      let prov = provider lexbuf in
+      let result =
+        try MenhirLib.Convert.Simplified.traditional2revised start prov
+        with Parser.Error ->
+          raise (Syntax (convert_pos lexbuf, "unexpected token"))
+      in
+      let annots = Annot.get_all () in
+      if not (Annot.NameMap.is_empty annots) then
+        let annot = List.hd (snd (Annot.NameMap.choose annots)) in
+        raise (Custom.Syntax (annot.Source.at, "misplaced annotation"))
+      else
+        result
 
-    let parse_string s =
-      parse "string" (Lexing.from_string ~with_positions:true s)
+    let parse_string ?offset s =
+      let open Source in
+      let name, s' =
+        match offset with
+        | None -> "string", s
+        | Some at ->
+          (* Note: this is a hack that only works for singular string literals
+           * with no escapes in them.
+           * TODO: Figure out why we need to add 2 instead of 1 to column. *)
+          at.left.file,
+          String.make (max 0 (at.left.line - 1)) '\n' ^
+          String.make (at.left.column + 2) ' ' ^ s
+      in parse name (Lexing.from_string ~with_positions:true s')
 
     let parse_channel oc =
       parse "channel" (Lexing.from_channel ~with_positions:true oc)
@@ -104,5 +82,4 @@
 
 module Module = (val make Parser.module1)
 module Script = (val make Parser.script)
-module Script1 = (val make Parser.script1)
->>>>>>> bc76fd79
+module Script1 = (val make Parser.script1)