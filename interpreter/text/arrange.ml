--- conflicted
+++ resolved
@@ -76,17 +76,6 @@
 let heap_type t = string_of_heap_type t
 let val_type t = string_of_val_type t
 let storage_type t = string_of_storage_type t
-
-<<<<<<< HEAD
-let null = function
-  | NoNull -> ""
-  | Null -> "null "
-=======
-let var_type = function
-  | StatX x -> nat32 x
-  | DynX _ -> assert false
-  | RecX x -> "rec." ^ nat32 x
->>>>>>> 507dd308
 
 let final = function
   | NoFinal -> ""
