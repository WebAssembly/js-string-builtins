--- conflicted
+++ resolved
@@ -223,14 +223,11 @@
 %token LOAD STORE OFFSET_EQ_NAT ALIGN_EQ_NAT
 %token CONST UNARY BINARY TEST COMPARE CONVERT
 %token REF_NULL REF_FUNC REF_EXTERN REF_IS_NULL
-<<<<<<< HEAD
 %token THROW RETHROW
-=======
 %token VEC_LOAD VEC_STORE VEC_LOAD_LANE VEC_STORE_LANE
 %token VEC_CONST VEC_UNARY VEC_BINARY VEC_TERNARY VEC_TEST
 %token VEC_SHIFT VEC_BITMASK VEC_SHUFFLE
 %token VEC_EXTRACT VEC_REPLACE
->>>>>>> f2086a49
 %token FUNC START TYPE PARAM RESULT LOCAL GLOBAL
 %token TABLE ELEM MEMORY TAG DATA DECLARE OFFSET ITEM IMPORT EXPORT
 %token MODULE BIN QUOTE
