--- conflicted
+++ resolved
@@ -66,8 +66,21 @@
 
 type space = {mutable map : int32 VarMap.t; mutable count : int32}
 let empty () = {map = VarMap.empty; count = 0l}
-let scoped n space =
-  {map = VarMap.map (Int32.add n) space.map; count = space.count}
+
+let shift category at n i =
+  let i' = Int32.add i n in
+   if I32.lt_u i' n then
+     error at ("too many " ^ category ^ " bindings");
+   i'
+
+let bind category space n at =
+   let i = space.count in
+   space.count <- shift category at n i;
+   i
+
+let scoped category n space at =
+  {map = VarMap.map (shift category at n) space.map; count = space.count}
+
 
 type types = {space : space; mutable list : type_ list}
 let empty_types () = {space = empty (); list = []}
@@ -75,32 +88,41 @@
 type context =
   { types : types; tables : space; memories : space;
     funcs : space; locals : space; globals : space;
-<<<<<<< HEAD
-    datas : space; elems : space; labels : space }
-=======
-    datas : space; elems : space;
-    labels : int32 VarMap.t; deferred_locals : (unit -> unit) list ref
+    datas : space; elems : space; labels : space;
+    deferred_locals : (unit -> unit) list ref
   }
->>>>>>> d6046b88
 
 let empty_context () =
   { types = empty_types (); tables = empty (); memories = empty ();
     funcs = empty (); locals = empty (); globals = empty ();
-<<<<<<< HEAD
-    datas = empty (); elems = empty (); labels = empty () }
-=======
-    datas = empty (); elems = empty ();
-    labels = VarMap.empty; deferred_locals = ref []
+    datas = empty (); elems = empty (); labels = empty ();
+    deferred_locals = ref []
   }
+
+let enter_block (c : context) at = {c with labels = scoped "label" 1l c.labels at}
+let enter_let (c : context) at = {c with locals = empty (); deferred_locals = ref []}
+let enter_func (c : context) at = {(enter_let c at) with labels = empty ()}
+
+let defer_locals (c : context) f =
+  c.deferred_locals := (fun () -> ignore (f ())) :: !(c.deferred_locals)
 
 let force_locals (c : context) =
   List.fold_right Stdlib.(@@) !(c.deferred_locals) ();
   c.deferred_locals := []
->>>>>>> d6046b88
-
-let enter_func (c : context) = {c with labels = empty (); locals = empty ()}
-let enter_block (c : context) = {c with labels = scoped 1l c.labels}
-let enter_let (c : context) = {c with locals = empty ()}
+
+let merge_locals (c : context) (c' : context) at =
+  force_locals c';  (* check that there aren't too many locals locally *)
+  if VarMap.is_empty c'.locals.map then
+    defer_locals c (fun () -> bind "local" c.locals c'.locals.count at)
+  else
+  (
+    force_locals c;
+    let n = c.locals.count in
+    ignore (bind "local" c.locals c'.locals.count at);
+    c.locals.map <- VarMap.union (fun x i1 i2 -> Some i1)
+      c.locals.map (scoped "local" n c'.locals at).map
+  )
+
 
 let lookup category space x =
   try VarMap.find x.it space.map
@@ -108,19 +130,13 @@
 
 let type_ (c : context) x = lookup "type" c.types.space x
 let func (c : context) x = lookup "function" c.funcs x
-let local (c : context) x = force_locals c; lookup "local" c.locals x
+let local (c : context) x = lookup "local" c.locals x
 let global (c : context) x = lookup "global" c.globals x
 let table (c : context) x = lookup "table" c.tables x
 let memory (c : context) x = lookup "memory" c.memories x
 let elem (c : context) x = lookup "elem segment" c.elems x
 let data (c : context) x = lookup "data segment" c.datas x
-<<<<<<< HEAD
-let label (c : context) x = lookup "label" c.labels x
-=======
-let label (c : context) x =
-  try VarMap.find x.it c.labels
-  with Not_found -> error x.at ("unknown label " ^ x.it)
->>>>>>> d6046b88
+let label (c : context) x = lookup "label " c.labels x
 
 let func_type (c : context) x =
   match (Lib.List32.nth c.types.list x.it).it with
@@ -128,34 +144,21 @@
   | exception Failure _ -> error x.at ("unknown type " ^ Int32.to_string x.it)
 
 
-let anon category space n =
-  let i = space.count in
-  space.count <- Int32.add i n;
-  if I32.lt_u space.count n then
-    error no_region ("too many " ^ category ^ " bindings");
-  i
-
-let bind category space x =
-<<<<<<< HEAD
-  let i = space.count in
-  space.count <- Int32.add space.count 1l;
-  if space.count = 0l then 
-    error x.at ("too many " ^ category ^ " bindings");
-  i
 let bind_abs category space x =
   if VarMap.mem x.it space.map then
     error x.at ("duplicate " ^ category ^ " " ^ x.it);
-  let i = bind category space x in
+  let i = bind category space 1l x.at in
   space.map <- VarMap.add x.it i space.map;
   i
+
 let bind_rel category space x =
-  ignore (bind category space x);
+  ignore (bind category space 1l x.at);
   space.map <- VarMap.add x.it 0l space.map;
   0l
 
 let bind_type (c : context) x = bind_abs "type" c.types.space x
 let bind_func (c : context) x = bind_abs "function" c.funcs x
-let bind_local (c : context) x = bind_abs "local" c.locals x
+let bind_local (c : context) x = force_locals c; bind_abs "local" c.locals x
 let bind_global (c : context) x = bind_abs "global" c.globals x
 let bind_table (c : context) x = bind_abs "table" c.tables x
 let bind_memory (c : context) x = bind_abs "memory" c.memories x
@@ -163,93 +166,40 @@
 let bind_data (c : context) x = bind_abs "data segment" c.datas x
 let bind_label (c : context) x = bind_rel "label" c.labels x
 
-let merge_locals (c : context) (c' : context) at =
-  let count = c.locals.count in
-  c.locals.count <- Int32.add count c'.locals.count;
-  if c.locals.count < c'.locals.count then
-    error at ("too many local bindings");
-  c.locals.map <- VarMap.union (fun x i1 i2 -> Some i1)
-    c.locals.map (scoped count c'.locals).map
-
 let define_type (c : context) (ty : type_) =
   assert (c.types.space.count > Lib.List32.length c.types.list);
   c.types.list <- c.types.list @ [ty]
 
-let anon category space n =
-  let i = space.count in
-  space.count <- Int32.add space.count n;
-  if I32.lt_u space.count n then
-    error no_region ("too many " ^ category ^ " bindings");
-  i
-
-let anon_type (c : context) = anon "type" c.types.space 1l
-let anon_func (c : context) = anon "function" c.funcs 1l
-let anon_locals (c : context) n =
-  ignore (anon "local" c.locals (Int32.of_int n))
-=======
-  let i = anon category space 1l in
-  if VarMap.mem x.it space.map then
-    error x.at ("duplicate " ^ category ^ " " ^ x.it);
-  space.map <- VarMap.add x.it i space.map;
-  i
-
-let bind_type (c : context) x ty =
-  c.types.list <- c.types.list @ [ty];
-  bind "type" c.types.space x
-let bind_func (c : context) x = bind "function" c.funcs x
-let bind_local (c : context) x = force_locals c; bind "local" c.locals x
-let bind_global (c : context) x = bind "global" c.globals x
-let bind_table (c : context) x = bind "table" c.tables x
-let bind_memory (c : context) x = bind "memory" c.memories x
-let bind_elem (c : context) x = bind "elem segment" c.elems x
-let bind_data (c : context) x = bind "data segment" c.datas x
-let bind_label (c : context) x =
-  {c with labels = VarMap.add x.it 0l (VarMap.map (Int32.add 1l) c.labels)}
-
-let anon_type (c : context) ty =
-  c.types.list <- c.types.list @ [ty];
-  anon "type" c.types.space 1l
-let anon_func (c : context) = anon "function" c.funcs 1l
-let anon_locals (c : context) lazy_ts =
-  let f () =
-    ignore (anon "local" c.locals (Lib.List32.length (Lazy.force lazy_ts)))
-  in c.deferred_locals := f :: !(c.deferred_locals)
->>>>>>> d6046b88
-let anon_global (c : context) = anon "global" c.globals 1l
-let anon_table (c : context) = anon "table" c.tables 1l
-let anon_memory (c : context) = anon "memory" c.memories 1l
-let anon_elem (c : context) = anon "elem segment" c.elems 1l
-let anon_data (c : context) = anon "data segment" c.datas 1l
-<<<<<<< HEAD
-let anon_label (c : context) = anon "label" c.labels 1l
+
+let anon_type (c : context) at = bind "type" c.types.space 1l at
+let anon_func (c : context) at = bind "function" c.funcs 1l at
+let anon_locals (c : context) n at =
+  defer_locals c (fun () -> bind "local" c.locals n at)
+let anon_global (c : context) at = bind "global" c.globals 1l at
+let anon_table (c : context) at = bind "table" c.tables 1l at
+let anon_memory (c : context) at = bind "memory" c.memories 1l at
+let anon_elem (c : context) at = bind "elem segment" c.elems 1l at
+let anon_data (c : context) at = bind "data segment" c.datas 1l at
+let anon_label (c : context) at = bind "label" c.labels 1l at
+
 
 let inline_func_type (c : context) ft at =
   let dt = FuncDefType ft in
   match Lib.List.index_where (fun ty -> ty.it = dt) c.types.list with
-=======
-let anon_label (c : context) =
-  {c with labels = VarMap.map (Int32.add 1l) c.labels}
-
-
-let inline_type (c : context) ft at =
-  match Lib.List.index_where (fun ty -> ty.it = ft) c.types.list with
->>>>>>> d6046b88
   | Some i -> Int32.of_int i @@ at
   | None ->
-    let i = anon_type c in define_type c (dt @@ at);
+    let i = anon_type c at in define_type c (dt @@ at);
     i @@ at
 
-<<<<<<< HEAD
 let inline_func_type_explicit (c : context) x ft at =
-  if ft <> FuncType ([], []) && ft <> func_type c x then
-=======
-let inline_type_explicit (c : context) x ft at =
   if ft = FuncType ([], []) then
-    (* Laziness ensures that type lookup is only triggered when
+    (* Deferring ensures that type lookup is only triggered when
        symbolic identifiers are used, and not for desugared functions *)
-    anon_locals c (lazy (let FuncType (ts, _) = func_type c x in ts))
+    defer_locals c (fun () ->
+      let FuncType (ts, _) = func_type c x in
+      bind "local" c.locals (Lib.List32.length ts) at
+    )
   else if ft <> func_type c x then
->>>>>>> d6046b88
     error at "inline function type does not match explicit type";
   x
 
@@ -339,8 +289,8 @@
   | ref_type { fun c -> RefType ($1 c) }
 
 value_type_list :
-  | /* empty */ { 0, fun c -> [] }
-  | value_type value_type_list { fst $2 + 1, fun c -> $1 c :: snd $2 c }
+  | /* empty */ { 0l, fun c -> [] }
+  | value_type value_type_list { I32.add (fst $2) 1l, fun c -> $1 c :: snd $2 c }
 
 global_type :
   | value_type { fun c -> GlobalType ($1 c, Immutable) }
@@ -393,7 +343,7 @@
   | var var_list { fun c lookup -> $1 c lookup :: $2 c lookup }
 
 bind_var_opt :
-  | /* empty */ { fun c anon bind -> anon c }
+  | /* empty */ { let at = at () in fun c anon bind -> anon c at }
   | bind_var { fun c anon bind -> bind c $1 }  /* Sugar */
 
 bind_var :
@@ -401,14 +351,16 @@
 
 labeling_opt :
   | /* empty */ %prec LOW
-    { fun c xs ->
+    { let at = at () in
+      fun c xs ->
       List.iter (fun x -> error x.at "mismatching label") xs;
-      let c' = enter_block c in ignore (anon_label c'); c' }
+      let c' = enter_block c at in ignore (anon_label c' at); c' }
   | bind_var
-    { fun c xs ->
+    { let at = at () in
+      fun c xs ->
       List.iter
         (fun x -> if x.it <> $1.it then error x.at "mismatching label") xs;
-      let c' = enter_block c in ignore (bind_label c' $1); c' }
+      let c' = enter_block c at in ignore (bind_label c' $1); c' }
 
 labeling_end_opt :
   | /* empty */ %prec LOW { [] }
@@ -595,7 +547,8 @@
     { fun c -> let c' = $2 c ($5 @ $8) in
       let ts, es1 = $3 c' in if_ ts es1 ($6 c') }
   | LET labeling_opt let_block END labeling_end_opt
-    { fun c -> let c' = enter_let ($2 c $5) in
+    { let at = at () in
+      fun c -> let c' = enter_let ($2 c $5) at in
       let ts, ls, es = $3 c c' in let_ ts ls es }
 
 block :
@@ -664,8 +617,8 @@
   | instr_list
     { fun c c' at -> merge_locals c' c at; [], $1 c' }
   | LPAR LOCAL local_type_list RPAR let_block_local_body
-    { let at4 = ati 4 in
-      fun c c' at -> ignore (anon_locals c' (fst $3));
+    { let at3 = ati 3 in let at4 = ati 4 in
+      fun c c' at -> ignore (anon_locals c' (fst $3) at3);
       let at' = {left = at.left; right = at4.right} in
       let ls, es = $5 c c' at' in snd $3 c @ ls, es }
   | LPAR LOCAL bind_var local_type RPAR let_block_local_body  /* Sugar */
@@ -678,8 +631,8 @@
   | value_type { let at = at () in fun c -> $1 c @@ at }
 
 local_type_list :
-  | /* empty */ { 0, fun c -> [] }
-  | local_type local_type_list { fst $2 + 1, fun c -> $1 c :: snd $2 c }
+  | /* empty */ { 0l, fun c -> [] }
+  | local_type local_type_list { I32.add (fst $2) 1l, fun c -> $1 c :: snd $2 c }
 
 expr :  /* Sugar */
   | LPAR expr1 RPAR
@@ -704,7 +657,8 @@
     { fun c -> let c' = $2 c [] in
       let bt, (es, es1, es2) = $3 c c' in es, if_ bt es1 es2 }
   | LET labeling_opt let_block
-    { fun c -> let c' = enter_let ($2 c []) in
+    { let at = at () in
+      fun c -> let c' = enter_let ($2 c []) at in
       let bt, ls, es = $3 c c' in [], let_ bt ls es }
 
 select_expr_results :
@@ -801,23 +755,14 @@
 func_fields :
   | type_use func_fields_body
     { fun c x at ->
-<<<<<<< HEAD
-      let y = inline_func_type_explicit c ($1 c type_) (fst $2 c) at in
-      [{(snd $2 (enter_func c)) with ftype = y} @@ at], [], [] }
-  | func_fields_body  /* Sugar */
-    { fun c x at ->
-      let y = inline_func_type c (fst $1 c) at in
-      [{(snd $1 (enter_func c)) with ftype = y} @@ at], [], [] }
-=======
-      let c' = enter_func c in
-      let y = inline_type_explicit c' ($1 c' type_) (fst $2) at in
+      let c' = enter_func c at in
+      let y = inline_func_type_explicit c' ($1 c' type_) (fst $2 c') at in
       [{(snd $2 c') with ftype = y} @@ at], [], [] }
   | func_fields_body  /* Sugar */
     { fun c x at ->
-      let c' = enter_func c in
-      let y = inline_type c' (fst $1) at in
+      let c' = enter_func c at in
+      let y = inline_func_type c' (fst $1 c') at in
       [{(snd $1 c') with ftype = y} @@ at], [], [] }
->>>>>>> d6046b88
   | inline_import type_use func_fields_import  /* Sugar */
     { fun c x at ->
       let y = inline_func_type_explicit c ($2 c type_) ($3 c) at in
@@ -849,15 +794,10 @@
 func_fields_body :
   | func_result_body { $1 }
   | LPAR PARAM value_type_list RPAR func_fields_body
-<<<<<<< HEAD
-    { (fun c -> let FuncType (ins, out) = fst $5 c in
+    { let at3 = ati 3 in
+      (fun c -> let FuncType (ins, out) = fst $5 c in
         FuncType (snd $3 c @ ins, out)),
-      (fun c -> ignore (anon_locals c (fst $3)); snd $5 c) }
-=======
-    { let FuncType (ins, out) = fst $5 in
-      FuncType ($3 @ ins, out),
-      fun c -> anon_locals c (lazy $3); snd $5 c }
->>>>>>> d6046b88
+      (fun c -> anon_locals c (fst $3) at3; snd $5 c) }
   | LPAR PARAM bind_var value_type RPAR func_fields_body  /* Sugar */
     { (fun c -> let FuncType (ins, out) = fst $6 c in
         FuncType ($4 c :: ins, out)),
@@ -872,21 +812,14 @@
 
 func_body :
   | instr_list
-<<<<<<< HEAD
-    { fun c -> ignore (anon_label c);
-      {ftype = -1l @@ at(); locals = []; body = $1 c} }
+    { let at = at () in
+      fun c -> ignore (anon_label c at);
+      {ftype = -1l @@ at; locals = []; body = $1 c} }
   | LPAR LOCAL local_type_list RPAR func_body
-    { fun c -> ignore (anon_locals c (fst $3)); let f = $5 c in
+    { let at3 = ati 3 in
+      fun c -> anon_locals c (fst $3) at3; let f = $5 c in
       {f with locals = snd $3 c @ f.locals} }
   | LPAR LOCAL bind_var local_type RPAR func_body  /* Sugar */
-=======
-    { fun c -> let c' = anon_label c in
-      {ftype = -1l @@ at(); locals = []; body = $1 c'} }
-  | LPAR LOCAL value_type_list RPAR func_body
-    { fun c -> anon_locals c (lazy $3); let f = $5 c in
-      {f with locals = $3 @ f.locals} }
-  | LPAR LOCAL bind_var value_type RPAR func_body  /* Sugar */
->>>>>>> d6046b88
     { fun c -> ignore (bind_local c $3); let f = $6 c in
       {f with locals = $4 c :: f.locals} }
 
@@ -1106,7 +1039,8 @@
 
 type_def :
   | LPAR TYPE type_ RPAR
-    { fun c -> ignore (anon_type c); fun () -> $3 c }
+    { let at = at () in
+      fun c -> ignore (anon_type c at); fun () -> $3 c }
   | LPAR TYPE bind_var type_ RPAR  /* Sugar */
     { fun c -> ignore (bind_type c $3); fun () -> $4 c }
 
