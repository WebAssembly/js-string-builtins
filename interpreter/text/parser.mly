%{
open Source
open Types
open Ast
open Operators
open Script


(* Error handling *)

let error at msg = raise (Script.Syntax (at, msg))

let parse_error msg =
  error Source.no_region
    (if msg = "syntax error" then "unexpected token" else msg)


(* Position handling *)

let position_to_pos position =
  { file = position.Lexing.pos_fname;
    line = position.Lexing.pos_lnum;
    column = position.Lexing.pos_cnum - position.Lexing.pos_bol
  }

let positions_to_region position1 position2 =
  { left = position_to_pos position1;
    right = position_to_pos position2
  }

let at () =
  positions_to_region (Parsing.symbol_start_pos ()) (Parsing.symbol_end_pos ())
let ati i =
  positions_to_region (Parsing.rhs_start_pos i) (Parsing.rhs_end_pos i)


(* Literals *)

let num f s =
  try f s with Failure _ -> error s.at "constant out of range"

let vec f shape ss at =
  try f shape ss at with
  | Failure _ -> error at "constant out of range"
  | Invalid_argument _ -> error at "wrong number of lane literals"

let vec_lane_nan shape l at =
  let open Values in
  match shape with
  | V128.F32x4 () -> NanPat (F32 l @@ at)
  | V128.F64x2 () -> NanPat (F64 l @@ at)
  | _ -> error at "invalid vector constant"

let vec_lane_lit shape l at =
  let open Values in
  match shape with
  | V128.I8x16 () -> NumPat (I32 (I8.of_string l) @@ at)
  | V128.I16x8 () -> NumPat (I32 (I16.of_string l) @@ at)
  | V128.I32x4 () -> NumPat (I32 (I32.of_string l) @@ at)
  | V128.I64x2 () -> NumPat (I64 (I64.of_string l) @@ at)
  | V128.F32x4 () -> NumPat (F32 (F32.of_string l) @@ at)
  | V128.F64x2 () -> NumPat (F64 (F64.of_string l) @@ at)

let vec_lane_index s at =
  match int_of_string s with
  | n when 0 <= n && n < 256 -> n
  | _ | exception Failure _ -> error at "malformed lane index"

let shuffle_lit ss at =
  if not (List.length ss = 16) then
    error at "invalid lane length";
  List.map (fun s -> vec_lane_index s.it s.at) ss

let nanop f nan =
  let open Source in
  let open Value in
  match snd (f ("0" @@ no_region)) with
  | F32 _ -> F32 nan.it @@ nan.at
  | F64 _ -> F64 nan.it @@ nan.at
  | I32 _ | I64 _ -> error nan.at "NaN pattern with non-float type"

let nat s at =
  try
    let n = int_of_string s in
    if n >= 0 then n else raise (Failure "")
  with Failure _ -> error at "integer constant out of range"

let nat32 s at =
  try I32.of_string_u s with Failure _ -> error at "i32 constant out of range"

let name s at =
  try Utf8.decode s with Utf8.Utf8 -> error at "malformed UTF-8 encoding"


(* Symbolic variables *)

module VarMap = Map.Make(String)

type space = {mutable map : int32 VarMap.t; mutable count : int32}
let empty () = {map = VarMap.empty; count = 0l}

let shift category at n i =
  let i' = Int32.add i n in
   if I32.lt_u i' n then
     error at ("too many " ^ category ^ " bindings");
   i'

let bind category space n at =
   let i = space.count in
   space.count <- shift category at n i;
   i

let scoped category n space at =
  {map = VarMap.map (shift category at n) space.map; count = space.count}


type types = {space : space; mutable list : type_ list}
let empty_types () = {space = empty (); list = []}

type context =
  { types : types; tables : space; memories : space;
    funcs : space; locals : space; globals : space;
    datas : space; elems : space; labels : space;
    deferred_locals : (unit -> unit) list ref
  }

let empty_context () =
  { types = empty_types (); tables = empty (); memories = empty ();
    funcs = empty (); locals = empty (); globals = empty ();
    datas = empty (); elems = empty (); labels = empty ();
    deferred_locals = ref []
  }

let enter_block (c : context) at = {c with labels = scoped "label" 1l c.labels at}
let enter_let (c : context) at = {c with locals = empty (); deferred_locals = ref []}
let enter_func (c : context) at = {(enter_let c at) with labels = empty ()}

let defer_locals (c : context) f =
  c.deferred_locals := (fun () -> ignore (f ())) :: !(c.deferred_locals)

let force_locals (c : context) =
  List.fold_right Stdlib.(@@) !(c.deferred_locals) ();
  c.deferred_locals := []

let merge_locals (c : context) (c' : context) at =
  force_locals c';  (* check that there aren't too many locals locally *)
  if VarMap.is_empty c'.locals.map then
    defer_locals c (fun () -> bind "local" c.locals c'.locals.count at)
  else
  (
    force_locals c;
    let n = c.locals.count in
    ignore (bind "local" c.locals c'.locals.count at);
    c.locals.map <- VarMap.union (fun x i1 i2 -> Some i1)
      c.locals.map (scoped "local" n c'.locals at).map
  )


let lookup category space x =
  try VarMap.find x.it space.map
  with Not_found -> error x.at ("unknown " ^ category ^ " " ^ x.it)

let type_ (c : context) x = lookup "type" c.types.space x
let func (c : context) x = lookup "function" c.funcs x
let local (c : context) x = lookup "local" c.locals x
let global (c : context) x = lookup "global" c.globals x
let table (c : context) x = lookup "table" c.tables x
let memory (c : context) x = lookup "memory" c.memories x
let elem (c : context) x = lookup "elem segment" c.elems x
let data (c : context) x = lookup "data segment" c.datas x
let label (c : context) x = lookup "label " c.labels x

let func_type (c : context) x =
  match (Lib.List32.nth c.types.list x.it).it with
  | FuncDefType ft -> ft
  | exception Failure _ -> error x.at ("unknown type " ^ Int32.to_string x.it)


let bind_abs category space x =
  if VarMap.mem x.it space.map then
    error x.at ("duplicate " ^ category ^ " " ^ x.it);
  let i = bind category space 1l x.at in
  space.map <- VarMap.add x.it i space.map;
  i

let bind_rel category space x =
  ignore (bind category space 1l x.at);
  space.map <- VarMap.add x.it 0l space.map;
  0l

let bind_type (c : context) x = bind_abs "type" c.types.space x
let bind_func (c : context) x = bind_abs "function" c.funcs x
let bind_local (c : context) x = force_locals c; bind_abs "local" c.locals x
let bind_global (c : context) x = bind_abs "global" c.globals x
let bind_table (c : context) x = bind_abs "table" c.tables x
let bind_memory (c : context) x = bind_abs "memory" c.memories x
let bind_elem (c : context) x = bind_abs "elem segment" c.elems x
let bind_data (c : context) x = bind_abs "data segment" c.datas x
let bind_label (c : context) x = bind_rel "label" c.labels x

let define_type (c : context) (ty : type_) =
  assert (c.types.space.count > Lib.List32.length c.types.list);
  c.types.list <- c.types.list @ [ty]


let anon_type (c : context) at = bind "type" c.types.space 1l at
let anon_func (c : context) at = bind "function" c.funcs 1l at
let anon_locals (c : context) n at =
  defer_locals c (fun () -> bind "local" c.locals n at)
let anon_global (c : context) at = bind "global" c.globals 1l at
let anon_table (c : context) at = bind "table" c.tables 1l at
let anon_memory (c : context) at = bind "memory" c.memories 1l at
let anon_elem (c : context) at = bind "elem segment" c.elems 1l at
let anon_data (c : context) at = bind "data segment" c.datas 1l at
let anon_label (c : context) at = bind "label" c.labels 1l at


let inline_func_type (c : context) ft at =
  let dt = FuncDefType ft in
  match Lib.List.index_where (fun ty -> ty.it = dt) c.types.list with
  | Some i -> Int32.of_int i @@ at
  | None ->
    let i = anon_type c at in define_type c (dt @@ at);
    i @@ at

let inline_func_type_explicit (c : context) x ft at =
  if ft = FuncType ([], []) then
    (* Deferring ensures that type lookup is only triggered when
       symbolic identifiers are used, and not for desugared functions *)
    defer_locals c (fun () ->
      let FuncType (ts, _) = func_type c x in
      bind "local" c.locals (Lib.List32.length ts) at
    )
  else if ft <> func_type c x then
    error at "inline function type does not match explicit type";
  x

%}

%token LPAR RPAR
%token NAT INT FLOAT STRING VAR
<<<<<<< HEAD
%token NUM_TYPE FUNCREF EXTERNREF REF EXTERN NULL MUT
=======
%token NUM_TYPE VEC_TYPE VEC_SHAPE FUNCREF EXTERNREF EXTERN MUT
>>>>>>> f2086a49
%token UNREACHABLE NOP DROP SELECT
%token BLOCK END IF THEN ELSE LOOP LET
%token BR BR_IF BR_TABLE BR_ON_NULL BR_ON_NON_NULL
%token CALL CALL_REF CALL_INDIRECT RETURN RETURN_CALL_REF FUNC_BIND
%token LOCAL_GET LOCAL_SET LOCAL_TEE GLOBAL_GET GLOBAL_SET
%token TABLE_GET TABLE_SET
%token TABLE_SIZE TABLE_GROW TABLE_FILL TABLE_COPY TABLE_INIT ELEM_DROP
%token MEMORY_SIZE MEMORY_GROW MEMORY_FILL MEMORY_COPY MEMORY_INIT DATA_DROP
%token LOAD STORE OFFSET_EQ_NAT ALIGN_EQ_NAT
%token CONST UNARY BINARY TEST COMPARE CONVERT
<<<<<<< HEAD
%token REF_NULL REF_FUNC REF_EXTERN REF_IS_NULL REF_AS_NON_NULL
=======
%token REF_NULL REF_FUNC REF_EXTERN REF_IS_NULL
%token VEC_LOAD VEC_STORE VEC_LOAD_LANE VEC_STORE_LANE
%token VEC_CONST VEC_UNARY VEC_BINARY VEC_TERNARY VEC_TEST
%token VEC_SHIFT VEC_BITMASK VEC_SHUFFLE
%token VEC_EXTRACT VEC_REPLACE
>>>>>>> f2086a49
%token FUNC START TYPE PARAM RESULT LOCAL GLOBAL
%token TABLE ELEM MEMORY DATA DECLARE OFFSET ITEM IMPORT EXPORT
%token MODULE BIN QUOTE
%token SCRIPT REGISTER INVOKE GET
%token ASSERT_MALFORMED ASSERT_INVALID ASSERT_SOFT_INVALID ASSERT_UNLINKABLE
%token ASSERT_RETURN ASSERT_TRAP ASSERT_EXHAUSTION
%token NAN
%token INPUT OUTPUT
%token EOF

%token<string> NAT
%token<string> INT
%token<string> FLOAT
%token<string> STRING
%token<string> VAR
%token<Types.num_type> NUM_TYPE
<<<<<<< HEAD
%token<string Source.phrase -> Ast.instr' * Value.num> CONST
=======
%token<Types.vec_type> VEC_TYPE
%token<string Source.phrase -> Ast.instr' * Values.num> CONST
%token<V128.shape -> string Source.phrase list -> Source.region -> Ast.instr' * Values.vec> VEC_CONST
>>>>>>> f2086a49
%token<Ast.instr'> UNARY
%token<Ast.instr'> BINARY
%token<Ast.instr'> TEST
%token<Ast.instr'> COMPARE
%token<Ast.instr'> CONVERT
%token<int option -> Memory.offset -> Ast.instr'> LOAD
%token<int option -> Memory.offset -> Ast.instr'> STORE
%token<int option -> Memory.offset -> Ast.instr'> VEC_LOAD
%token<int option -> Memory.offset -> Ast.instr'> VEC_STORE
%token<int option -> Memory.offset -> int -> Ast.instr'> VEC_LOAD_LANE
%token<int option -> Memory.offset -> int -> Ast.instr'> VEC_STORE_LANE
%token<Ast.instr'> VEC_UNARY
%token<Ast.instr'> VEC_BINARY
%token<Ast.instr'> VEC_TERNARY
%token<Ast.instr'> VEC_TEST
%token<Ast.instr'> VEC_SHIFT
%token<Ast.instr'> VEC_BITMASK
%token<Ast.instr'> VEC_SPLAT
%token<int -> Ast.instr'> VEC_EXTRACT
%token<int -> Ast.instr'> VEC_REPLACE
%token<string> OFFSET_EQ_NAT
%token<string> ALIGN_EQ_NAT
%token<V128.shape> VEC_SHAPE

%token<Script.nan> NAN

%nonassoc LOW
%nonassoc VAR

%start script script1 module1
%type<Script.script> script
%type<Script.script> script1
%type<Script.var option * Script.definition> module1

%%

/* Auxiliaries */

name :
  | STRING { name $1 (at ()) }

string_list :
  | /* empty */ { "" }
  | string_list STRING { $1 ^ $2 }


/* Types */

null_opt :
  | /* empty */ { NonNullable }
  | NULL { Nullable }

heap_type :
  | FUNC { fun c -> FuncHeapType }
  | EXTERN { fun c -> ExternHeapType }
  | var { fun c -> DefHeapType (SynVar ($1 c type_).it) }

ref_type :
  | LPAR REF null_opt heap_type RPAR { fun c -> ($3, $4 c) }
  | FUNCREF { fun c -> (Nullable, FuncHeapType) }  /* Sugar */
  | EXTERNREF { fun c -> (Nullable, ExternHeapType) }  /* Sugar */

value_type :
<<<<<<< HEAD
  | NUM_TYPE { fun c -> NumType $1 }
  | ref_type { fun c -> RefType ($1 c) }
=======
  | NUM_TYPE { NumType $1 }
  | VEC_TYPE { VecType $1 }
  | ref_type { RefType $1 }
>>>>>>> f2086a49

value_type_list :
  | /* empty */ { 0l, fun c -> [] }
  | value_type value_type_list { I32.add (fst $2) 1l, fun c -> $1 c :: snd $2 c }

global_type :
  | value_type { fun c -> GlobalType ($1 c, Immutable) }
  | LPAR MUT value_type RPAR { fun c -> GlobalType ($3 c, Mutable) }

def_type :
  | LPAR FUNC func_type RPAR { fun c -> FuncDefType ($3 c) }

func_type :
<<<<<<< HEAD
  | /* empty */
    { fun c -> FuncType ([], []) }
  | LPAR RESULT value_type_list RPAR func_type
    { fun c -> let FuncType (ins, out) = $5 c in
      if ins <> [] then error (at ()) "result before parameter";
      FuncType (ins, snd $3 c @ out) }
=======
  | func_type_result
    { FuncType ([], $1) }
>>>>>>> f2086a49
  | LPAR PARAM value_type_list RPAR func_type
    { fun c -> let FuncType (ins, out) = $5 c in
      FuncType (snd $3 c @ ins, out) }
  | LPAR PARAM bind_var value_type RPAR func_type  /* Sugar */
    { fun c -> let FuncType (ins, out) = $6 c in
      FuncType ($4 c :: ins, out) }

func_type_result :
  | /* empty */
    { [] }
  | LPAR RESULT value_type_list RPAR func_type_result
    { $3 @ $5 }

table_type :
  | limits ref_type { fun c -> TableType ($1, $2 c) }

memory_type :
  | limits { fun c -> MemoryType $1 }

limits :
  | NAT { {min = nat32 $1 (ati 1); max = None} }
  | NAT NAT { {min = nat32 $1 (ati 1); max = Some (nat32 $2 (ati 2))} }

type_use :
  | LPAR TYPE var RPAR { $3 }


/* Immediates */

num :
  | NAT { $1 @@ at () }
  | INT { $1 @@ at () }
  | FLOAT { $1 @@ at () }

num_list:
  | /* empty */ { [] }
  | num num_list { $1 :: $2 }

var :
  | NAT { let at = at () in fun c lookup -> nat32 $1 at @@ at }
  | VAR { let at = at () in fun c lookup -> lookup c ($1 @@ at) @@ at }

var_list :
  | /* empty */ { fun c lookup -> [] }
  | var var_list { fun c lookup -> $1 c lookup :: $2 c lookup }

bind_var_opt :
  | /* empty */ { let at = at () in fun c anon bind -> anon c at }
  | bind_var { fun c anon bind -> bind c $1 }  /* Sugar */

bind_var :
  | VAR { $1 @@ at () }

labeling_opt :
  | /* empty */ %prec LOW
    { let at = at () in
      fun c xs ->
      List.iter (fun x -> error x.at "mismatching label") xs;
      let c' = enter_block c at in ignore (anon_label c' at); c' }
  | bind_var
    { let at = at () in
      fun c xs ->
      List.iter
        (fun x -> if x.it <> $1.it then error x.at "mismatching label") xs;
      let c' = enter_block c at in ignore (bind_label c' $1); c' }

labeling_end_opt :
  | /* empty */ %prec LOW { [] }
  | bind_var { [$1] }

offset_opt :
  | /* empty */ { 0l }
  | OFFSET_EQ_NAT { nat32 $1 (at ()) }

align_opt :
  | /* empty */ { None }
  | ALIGN_EQ_NAT
    { let n = nat $1 (at ()) in
      if not (Lib.Int.is_power_of_two n) then
        error (at ()) "alignment must be a power of two";
      Some (Lib.Int.log2 n) }


/* Instructions & Expressions */

instr :
  | plain_instr { let at = at () in fun c -> [$1 c @@ at] }
  | select_instr_instr { fun c -> let e, es = $1 c in e :: es }
  | call_instr_instr { fun c -> let e, es = $1 c in e :: es }
  | block_instr { let at = at () in fun c -> [$1 c @@ at] }
  | expr { $1 } /* Sugar */

plain_instr :
  | UNREACHABLE { fun c -> unreachable }
  | NOP { fun c -> nop }
  | DROP { fun c -> drop }
  | BR var { fun c -> br ($2 c label) }
  | BR_IF var { fun c -> br_if ($2 c label) }
  | BR_TABLE var var_list
    { fun c -> let xs, x = Lib.List.split_last ($2 c label :: $3 c label) in
      br_table xs x }
  | BR_ON_NULL var { fun c -> br_on_null ($2 c label) }
  | BR_ON_NON_NULL var { fun c -> br_on_non_null ($2 c label) }
  | RETURN { fun c -> return }
  | CALL var { fun c -> call ($2 c func) }
  | CALL_REF { fun c -> call_ref }
  | RETURN_CALL_REF { fun c -> return_call_ref }
  | LOCAL_GET var { fun c -> local_get ($2 c local) }
  | LOCAL_SET var { fun c -> local_set ($2 c local) }
  | LOCAL_TEE var { fun c -> local_tee ($2 c local) }
  | GLOBAL_GET var { fun c -> global_get ($2 c global) }
  | GLOBAL_SET var { fun c -> global_set ($2 c global) }
  | TABLE_GET var { fun c -> table_get ($2 c table) }
  | TABLE_SET var { fun c -> table_set ($2 c table) }
  | TABLE_SIZE var { fun c -> table_size ($2 c table) }
  | TABLE_GROW var { fun c -> table_grow ($2 c table) }
  | TABLE_FILL var { fun c -> table_fill ($2 c table) }
  | TABLE_COPY var var { fun c -> table_copy ($2 c table) ($3 c table) }
  | TABLE_INIT var var { fun c -> table_init ($2 c table) ($3 c elem) }
  | TABLE_GET { let at = at () in fun c -> table_get (0l @@ at) }  /* Sugar */
  | TABLE_SET { let at = at () in fun c -> table_set (0l @@ at) }  /* Sugar */
  | TABLE_SIZE { let at = at () in fun c -> table_size (0l @@ at) }  /* Sugar */
  | TABLE_GROW { let at = at () in fun c -> table_grow (0l @@ at) }  /* Sugar */
  | TABLE_FILL { let at = at () in fun c -> table_fill (0l @@ at) }  /* Sugar */
  | TABLE_COPY  /* Sugar */
    { let at = at () in fun c -> table_copy (0l @@ at) (0l @@ at) }
  | TABLE_INIT var  /* Sugar */
    { let at = at () in fun c -> table_init (0l @@ at) ($2 c elem) }
  | ELEM_DROP var { fun c -> elem_drop ($2 c elem) }
  | LOAD offset_opt align_opt { fun c -> $1 $3 $2 }
  | STORE offset_opt align_opt { fun c -> $1 $3 $2 }
  | VEC_LOAD offset_opt align_opt { fun c -> $1 $3 $2 }
  | VEC_STORE offset_opt align_opt { fun c -> $1 $3 $2 }
  | VEC_LOAD_LANE offset_opt align_opt NAT
    { let at = at () in fun c -> $1 $3 $2 (vec_lane_index $4 at) }
  | VEC_STORE_LANE offset_opt align_opt NAT
    { let at = at () in fun c -> $1 $3 $2 (vec_lane_index $4 at) }
  | MEMORY_SIZE { fun c -> memory_size }
  | MEMORY_GROW { fun c -> memory_grow }
  | MEMORY_FILL { fun c -> memory_fill }
  | MEMORY_COPY { fun c -> memory_copy }
  | MEMORY_INIT var { fun c -> memory_init ($2 c data) }
  | DATA_DROP var { fun c -> data_drop ($2 c data) }
  | REF_NULL heap_type { fun c -> ref_null ($2 c) }
  | REF_IS_NULL { fun c -> ref_is_null }
  | REF_AS_NON_NULL { fun c -> ref_as_non_null }
  | REF_FUNC var { fun c -> ref_func ($2 c func) }
  | CONST num { fun c -> fst (num $1 $2) }
  | TEST { fun c -> $1 }
  | COMPARE { fun c -> $1 }
  | UNARY { fun c -> $1 }
  | BINARY { fun c -> $1 }
  | CONVERT { fun c -> $1 }
  | VEC_CONST VEC_SHAPE num_list { let at = at () in fun c -> fst (vec $1 $2 $3 at) }
  | VEC_UNARY { fun c -> $1 }
  | VEC_BINARY { fun c -> $1 }
  | VEC_TERNARY { fun c -> $1 }
  | VEC_TEST { fun c -> $1 }
  | VEC_SHIFT { fun c -> $1 }
  | VEC_BITMASK { fun c -> $1 }
  | VEC_SHUFFLE num_list { let at = at () in fun c -> i8x16_shuffle (shuffle_lit $2 at) }
  | VEC_SPLAT { fun c -> $1 }
  | VEC_EXTRACT NAT { let at = at () in fun c -> $1 (vec_lane_index $2 at) }
  | VEC_REPLACE NAT { let at = at () in fun c -> $1 (vec_lane_index $2 at) }


select_instr :
  | SELECT select_instr_results
    { let at = at () in fun c -> let b, ts = $2 c in
      select (if b then (Some ts) else None) @@ at }

select_instr_results :
  | LPAR RESULT value_type_list RPAR select_instr_results
    { fun c -> let _, ts = $5 c in true, snd $3 c @ ts }
  | /* empty */
    { fun c -> false, [] }

select_instr_instr :
  | SELECT select_instr_results_instr
    { let at1 = ati 1 in
      fun c -> let b, ts, es = $2 c in
      select (if b then (Some ts) else None) @@ at1, es }

select_instr_results_instr :
  | LPAR RESULT value_type_list RPAR select_instr_results_instr
    { fun c -> let _, ts, es = $5 c in true, snd $3 c @ ts, es }
  | instr
    { fun c -> false, [], $1 c }


call_instr :
  | CALL_INDIRECT var call_instr_type
    { let at = at () in fun c -> call_indirect ($2 c table) ($3 c) @@ at }
  | CALL_INDIRECT call_instr_type  /* Sugar */
    { let at = at () in fun c -> call_indirect (0l @@ at) ($2 c) @@ at }
  | FUNC_BIND call_instr_type
    { let at = at () in fun c -> func_bind ($2 c) @@ at }

call_instr_type :
  | type_use call_instr_params
    { let at1 = ati 1 in
      fun c ->
      match $2 c with
      | FuncType ([], []) -> $1 c type_
      | ft -> inline_func_type_explicit c ($1 c type_) ft at1 }
  | call_instr_params
    { let at = at () in fun c -> inline_func_type c ($1 c) at }

call_instr_params :
  | LPAR PARAM value_type_list RPAR call_instr_params
    { fun c -> let FuncType (ts1, ts2) = $5 c in
      FuncType (snd $3 c @ ts1, ts2) }
  | call_instr_results
    { fun c -> FuncType ([], $1 c) }

call_instr_results :
  | LPAR RESULT value_type_list RPAR call_instr_results
    { fun c -> snd $3 c @ $5 c }
  | /* empty */
    { fun c -> [] }


call_instr_instr :
  | CALL_INDIRECT var call_instr_type_instr
    { let at1 = ati 1 in
      fun c -> let x, es = $3 c in call_indirect ($2 c table) x @@ at1, es }
  | CALL_INDIRECT call_instr_type_instr  /* Sugar */
    { let at1 = ati 1 in
      fun c -> let x, es = $2 c in call_indirect (0l @@ at1) x @@ at1, es }
  | FUNC_BIND call_instr_type_instr
    { let at1 = ati 1 in
      fun c -> let x, es = $2 c in func_bind x @@ at1, es }

call_instr_type_instr :
  | type_use call_instr_params_instr
    { let at1 = ati 1 in
      fun c ->
      match $2 c with
      | FuncType ([], []), es -> $1 c type_, es
      | ft, es -> inline_func_type_explicit c ($1 c type_) ft at1, es }
  | call_instr_params_instr
    { let at = at () in
      fun c -> let ft, es = $1 c in inline_func_type c ft at, es }

call_instr_params_instr :
  | LPAR PARAM value_type_list RPAR call_instr_params_instr
    { fun c -> let FuncType (ts1, ts2), es = $5 c in
      FuncType (snd $3 c @ ts1, ts2), es }
  | call_instr_results_instr
    { fun c -> let ts, es = $1 c in FuncType ([], ts), es }

call_instr_results_instr :
  | LPAR RESULT value_type_list RPAR call_instr_results_instr
    { fun c -> let ts, es = $5 c in snd $3 c @ ts, es }
  | instr
    { fun c -> [], $1 c }


block_instr :
  | BLOCK labeling_opt block END labeling_end_opt
    { fun c -> let c' = $2 c $5 in let bt, es = $3 c' in block bt es }
  | LOOP labeling_opt block END labeling_end_opt
    { fun c -> let c' = $2 c $5 in let bt, es = $3 c' in loop bt es }
  | IF labeling_opt block END labeling_end_opt
    { fun c -> let c' = $2 c $5 in let bt, es = $3 c' in if_ bt es [] }
  | IF labeling_opt block ELSE labeling_end_opt instr_list END labeling_end_opt
    { fun c -> let c' = $2 c ($5 @ $8) in
      let ts, es1 = $3 c' in if_ ts es1 ($6 c') }
  | LET labeling_opt let_block END labeling_end_opt
    { let at = at () in
      fun c -> let c' = enter_let ($2 c $5) at in
      let ts, ls, es = $3 c c' in let_ ts ls es }

block :
  | type_use block_param_body
    { let at1 = ati 1 in
      fun c -> let ft, es = $2 c in
      let x = inline_func_type_explicit c ($1 c type_) ft at1 in
      VarBlockType (SynVar x.it), es }
  | block_param_body  /* Sugar */
    { let at = at () in
      fun c -> let ft, es = $1 c in
      let bt =
        match ft with
        | FuncType ([], []) -> ValBlockType None
        | FuncType ([], [t]) -> ValBlockType (Some t)
        | ft ->  VarBlockType (SynVar (inline_func_type c ft at).it)
      in bt, es }

block_param_body :
  | block_result_body { $1 }
  | LPAR PARAM value_type_list RPAR block_param_body
    { fun c -> let FuncType (ins, out), es = $5 c in
      FuncType (snd $3 c @ ins, out), es }

block_result_body :
  | instr_list { fun c -> FuncType ([], []), $1 c }
  | LPAR RESULT value_type_list RPAR block_result_body
    { fun c ->
      let FuncType (ins, out), es = $5 c in
      FuncType (ins, snd $3 c @ out), es }


let_block :
  | type_use let_block_param_body
    { let at = at () in
      fun c c' -> let ft, ls, es = $2 c c' in
      let x = inline_func_type_explicit c ($1 c type_) ft at in
      VarBlockType (SynVar x.it), ls, es }
  | let_block_param_body  /* Sugar */
    { let at = at () in
      fun c c' -> let ft, ls, es = $1 c c' in
      let bt =
        match ft with
        | FuncType ([], []) -> ValBlockType None
        | FuncType ([], [t]) -> ValBlockType (Some t)
        | ft ->  VarBlockType (SynVar (inline_func_type c ft at).it)
      in bt, ls, es }

let_block_param_body :
  | let_block_result_body { $1 }
  | LPAR PARAM value_type_list RPAR let_block_param_body
    { fun c c' ->
      let FuncType (ins, out), ls, es = $5 c c' in
      FuncType (snd $3 c @ ins, out), ls, es }

let_block_result_body :
  | let_block_local_body
    { let at = at () in
      fun c c' -> let ls, es = $1 c c' at in FuncType ([], []), ls, es }
  | LPAR RESULT value_type_list RPAR let_block_result_body
    { fun c c' ->
      let FuncType (ins, out), ls, es = $5 c c' in
      FuncType (ins, snd $3 c @ out), ls, es }

let_block_local_body :
  | instr_list
    { fun c c' at -> merge_locals c' c at; [], $1 c' }
  | LPAR LOCAL local_type_list RPAR let_block_local_body
    { let at3 = ati 3 in let at4 = ati 4 in
      fun c c' at -> ignore (anon_locals c' (fst $3) at3);
      let at' = {left = at.left; right = at4.right} in
      let ls, es = $5 c c' at' in snd $3 c @ ls, es }
  | LPAR LOCAL bind_var local_type RPAR let_block_local_body  /* Sugar */
    { let at5 = ati 5 in
      fun c c' at -> ignore (bind_local c' $3);
      let at' = {left = at.left; right = at5.right} in
      let ls, es = $6 c c' at' in $4 c :: ls, es }

local_type :
  | value_type { let at = at () in fun c -> $1 c @@ at }

local_type_list :
  | /* empty */ { 0l, fun c -> [] }
  | local_type local_type_list { I32.add (fst $2) 1l, fun c -> $1 c :: snd $2 c }

expr :  /* Sugar */
  | LPAR expr1 RPAR
    { let at = at () in fun c -> let es, e' = $2 c in es @ [e' @@ at] }

expr1 :  /* Sugar */
  | plain_instr expr_list { fun c -> $2 c, $1 c }
  | SELECT select_expr_results
    { fun c -> let b, ts, es = $2 c in es, select (if b then (Some ts) else None) }
  | CALL_INDIRECT var call_expr_type
    { fun c -> let x, es = $3 c in es, call_indirect ($2 c table) x }
  | CALL_INDIRECT call_expr_type  /* Sugar */
    { let at1 = ati 1 in
      fun c -> let x, es = $2 c in es, call_indirect (0l @@ at1) x }
  | FUNC_BIND call_expr_type
    { fun c -> let x, es = $2 c in es, func_bind x }
  | BLOCK labeling_opt block
    { fun c -> let c' = $2 c [] in let bt, es = $3 c' in [], block bt es }
  | LOOP labeling_opt block
    { fun c -> let c' = $2 c [] in let bt, es = $3 c' in [], loop bt es }
  | IF labeling_opt if_block
    { fun c -> let c' = $2 c [] in
      let bt, (es, es1, es2) = $3 c c' in es, if_ bt es1 es2 }
  | LET labeling_opt let_block
    { let at = at () in
      fun c -> let c' = enter_let ($2 c []) at in
      let bt, ls, es = $3 c c' in [], let_ bt ls es }

select_expr_results :
  | LPAR RESULT value_type_list RPAR select_expr_results
    { fun c -> let _, ts, es = $5 c in true, snd $3 c @ ts, es }
  | expr_list
    { fun c -> false, [], $1 c }

call_expr_type :
  | type_use call_expr_params
    { let at1 = ati 1 in
      fun c ->
      match $2 c with
      | FuncType ([], []), es -> $1 c type_, es
      | ft, es -> inline_func_type_explicit c ($1 c type_) ft at1, es }
  | call_expr_params
    { let at1 = ati 1 in
      fun c -> let ft, es = $1 c in inline_func_type c ft at1, es }

call_expr_params :
  | LPAR PARAM value_type_list RPAR call_expr_params
    { fun c -> let FuncType (ts1, ts2), es = $5 c in
      FuncType (snd $3 c @ ts1, ts2), es }
  | call_expr_results
    { fun c -> let ts, es = $1 c in FuncType ([], ts), es }

call_expr_results :
  | LPAR RESULT value_type_list RPAR call_expr_results
    { fun c -> let ts, es = $5 c in snd $3 c @ ts, es }
  | expr_list
    { fun c -> [], $1 c }


if_block :
  | type_use if_block_param_body
    { let at = at () in
      fun c c' -> let ft, es = $2 c c' in
      let x = inline_func_type_explicit c ($1 c type_) ft at in
      VarBlockType (SynVar x.it), es }
  | if_block_param_body  /* Sugar */
    { let at = at () in
      fun c c' -> let ft, es = $1 c c' in
      let bt =
        match ft with
        | FuncType ([], []) -> ValBlockType None
        | FuncType ([], [t]) -> ValBlockType (Some t)
        | ft ->  VarBlockType (SynVar (inline_func_type c ft at).it)
      in bt, es }

if_block_param_body :
  | if_block_result_body { $1 }
  | LPAR PARAM value_type_list RPAR if_block_param_body
    { fun c c' ->
      let FuncType (ins, out), es = $5 c c' in
      FuncType (snd $3 c @ ins, out), es }

if_block_result_body :
  | if_ { fun c c' -> FuncType ([], []), $1 c c' }
  | LPAR RESULT value_type_list RPAR if_block_result_body
    { fun c c' ->
      let FuncType (ins, out), es = $5 c c' in
      FuncType (ins, snd $3 c @ out), es }

if_ :
  | expr if_
    { fun c c' -> let es = $1 c in let es0, es1, es2 = $2 c c' in
      es @ es0, es1, es2 }
  | LPAR THEN instr_list RPAR LPAR ELSE instr_list RPAR  /* Sugar */
    { fun c c' -> [], $3 c', $7 c' }
  | LPAR THEN instr_list RPAR  /* Sugar */
    { fun c c' -> [], $3 c', [] }

instr_list :
  | /* empty */ { fun c -> [] }
  | select_instr { fun c -> [$1 c] }
  | call_instr { fun c -> [$1 c] }
  | instr instr_list { fun c -> $1 c @ $2 c }

expr_list :
  | /* empty */ { fun c -> [] }
  | expr expr_list { fun c -> $1 c @ $2 c }

const_expr :
  | instr_list { let at = at () in fun c -> $1 c @@ at }


/* Functions */

func :
  | LPAR FUNC bind_var_opt func_fields RPAR
    { let at = at () in
      fun c -> let x = $3 c anon_func bind_func @@ at in fun () -> $4 c x at }

func_fields :
  | type_use func_fields_body
    { fun c x at ->
      let c' = enter_func c at in
      let y = inline_func_type_explicit c' ($1 c' type_) (fst $2 c') at in
      [{(snd $2 c') with ftype = y} @@ at], [], [] }
  | func_fields_body  /* Sugar */
    { fun c x at ->
      let c' = enter_func c at in
      let y = inline_func_type c' (fst $1 c') at in
      [{(snd $1 c') with ftype = y} @@ at], [], [] }
  | inline_import type_use func_fields_import  /* Sugar */
    { fun c x at ->
      let y = inline_func_type_explicit c ($2 c type_) ($3 c) at in
      [],
      [{ module_name = fst $1; item_name = snd $1;
         idesc = FuncImport y @@ at } @@ at ], [] }
  | inline_import func_fields_import  /* Sugar */
    { fun c x at ->
      let y = inline_func_type c ($2 c) at in
      [],
      [{ module_name = fst $1; item_name = snd $1;
         idesc = FuncImport y @@ at } @@ at ], [] }
  | inline_export func_fields  /* Sugar */
    { fun c x at ->
      let fns, ims, exs = $2 c x at in fns, ims, $1 (FuncExport x) c :: exs }

func_fields_import :  /* Sugar */
  | func_fields_import_result { $1 }
  | LPAR PARAM value_type_list RPAR func_fields_import
    { fun c -> let FuncType (ins, out) = $5 c in FuncType (snd $3 c @ ins, out) }
  | LPAR PARAM bind_var value_type RPAR func_fields_import  /* Sugar */
    { fun c -> let FuncType (ins, out) = $6 c in FuncType ($4 c :: ins, out) }

func_fields_import_result :  /* Sugar */
  | /* empty */ { fun c -> FuncType ([], []) }
  | LPAR RESULT value_type_list RPAR func_fields_import_result
    { fun c -> let FuncType (ins, out) = $5 c in FuncType (ins, snd $3 c @ out) }

func_fields_body :
  | func_result_body { $1 }
  | LPAR PARAM value_type_list RPAR func_fields_body
    { let at3 = ati 3 in
      (fun c -> let FuncType (ins, out) = fst $5 c in
        FuncType (snd $3 c @ ins, out)),
      (fun c -> anon_locals c (fst $3) at3; snd $5 c) }
  | LPAR PARAM bind_var value_type RPAR func_fields_body  /* Sugar */
    { (fun c -> let FuncType (ins, out) = fst $6 c in
        FuncType ($4 c :: ins, out)),
      (fun c -> ignore (bind_local c $3); snd $6 c) }

func_result_body :
  | func_body { (fun c -> FuncType ([], [])), $1 }
  | LPAR RESULT value_type_list RPAR func_result_body
    { (fun c -> let FuncType (ins, out) = fst $5 c in
        FuncType (ins, snd $3 c @ out)),
      snd $5 }

func_body :
  | instr_list
    { let at = at () in
      fun c -> ignore (anon_label c at);
      {ftype = -1l @@ at; locals = []; body = $1 c} }
  | LPAR LOCAL local_type_list RPAR func_body
    { let at3 = ati 3 in
      fun c -> anon_locals c (fst $3) at3; let f = $5 c in
      {f with locals = snd $3 c @ f.locals} }
  | LPAR LOCAL bind_var local_type RPAR func_body  /* Sugar */
    { fun c -> ignore (bind_local c $3); let f = $6 c in
      {f with locals = $4 c :: f.locals} }


/* Tables, Memories & Globals */

table_use :
  | LPAR TABLE var RPAR { fun c -> $3 c }

memory_use :
  | LPAR MEMORY var RPAR { fun c -> $3 c }

offset :
  | LPAR OFFSET const_expr RPAR { $3 }
  | expr { let at = at () in fun c -> $1 c @@ at }  /* Sugar */

elem_kind :
  | FUNC { (NonNullable, FuncHeapType) }

elem_expr :
  | LPAR ITEM const_expr RPAR { $3 }
  | expr { let at = at () in fun c -> $1 c @@ at }  /* Sugar */

elem_expr_list :
  | /* empty */ { fun c -> [] }
  | elem_expr elem_expr_list { fun c -> $1 c :: $2 c }

elem_var_list :
  | var_list
    { let f = function {at; _} as x -> [ref_func x @@ at] @@ at in
      fun c lookup -> List.map f ($1 c lookup) }

elem_list :
  | elem_kind elem_var_list
    { fun c -> $1, $2 c func }
  | ref_type elem_expr_list
    { fun c -> $1 c, $2 c }


elem :
  | LPAR ELEM bind_var_opt elem_list RPAR
    { let at = at () in
      fun c -> ignore ($3 c anon_elem bind_elem);
      fun () -> let etype, einit = $4 c in
      { etype; einit; emode = Passive @@ at } @@ at }
  | LPAR ELEM bind_var_opt table_use offset elem_list RPAR
    { let at = at () in
      fun c -> ignore ($3 c anon_elem bind_elem);
      fun () -> let etype, einit = $6 c in
      { etype; einit;
        emode = Active {index = $4 c table; offset = $5 c} @@ at } @@ at }
  | LPAR ELEM bind_var_opt DECLARE elem_list RPAR
    { let at = at () in
      fun c -> ignore ($3 c anon_elem bind_elem);
      fun () -> let etype, einit = $5 c in
      { etype; einit; emode = Declarative @@ at } @@ at }
  | LPAR ELEM bind_var_opt offset elem_list RPAR  /* Sugar */
    { let at = at () in
      fun c -> ignore ($3 c anon_elem bind_elem);
      fun () -> let etype, einit = $5 c in
      { etype; einit;
        emode = Active {index = 0l @@ at; offset = $4 c} @@ at } @@ at }
  | LPAR ELEM bind_var_opt offset elem_var_list RPAR  /* Sugar */
    { let at = at () in
      fun c -> ignore ($3 c anon_elem bind_elem);
      fun () ->
      { etype = (NonNullable, FuncHeapType); einit = $5 c func;
        emode = Active {index = 0l @@ at; offset = $4 c} @@ at } @@ at }

table :
  | LPAR TABLE bind_var_opt table_fields RPAR
    { let at = at () in
      fun c -> let x = $3 c anon_table bind_table @@ at in
      fun () -> $4 c x at }

table_fields :
  | table_type
    { fun c x at -> [{ttype = $1 c} @@ at], [], [], [] }
  | inline_import table_type  /* Sugar */
    { fun c x at ->
      [], [],
      [{ module_name = fst $1; item_name = snd $1;
        idesc = TableImport ($2 c) @@ at } @@ at], [] }
  | inline_export table_fields  /* Sugar */
    { fun c x at -> let tabs, elems, ims, exs = $2 c x at in
      tabs, elems, ims, $1 (TableExport x) c :: exs }
  | ref_type LPAR ELEM elem_var_list RPAR  /* Sugar */
    { fun c x at ->
      let offset = [i32_const (0l @@ at) @@ at] @@ at in
      let einit = $4 c func in
      let size = Lib.List32.length einit in
      let emode = Active {index = x; offset} @@ at in
      let etype = $1 c in
      [{ttype = TableType ({min = size; max = Some size}, etype)} @@ at],
      [{etype; einit; emode} @@ at],
      [], [] }
  | ref_type LPAR ELEM elem_expr elem_expr_list RPAR  /* Sugar */
    { fun c x at ->
      let offset = [i32_const (0l @@ at) @@ at] @@ at in
      let einit = (fun c -> $4 c :: $5 c) c in
      let size = Lib.List32.length einit in
      let emode = Active {index = x; offset} @@ at in
      let etype = $1 c in
      [{ttype = TableType ({min = size; max = Some size}, etype)} @@ at],
      [{etype; einit; emode} @@ at],
      [], [] }

data :
  | LPAR DATA bind_var_opt string_list RPAR
    { let at = at () in
      fun c -> ignore ($3 c anon_data bind_data);
      fun () -> {dinit = $4; dmode = Passive @@ at} @@ at }
  | LPAR DATA bind_var_opt memory_use offset string_list RPAR
    { let at = at () in
      fun c -> ignore ($3 c anon_data bind_data);
      fun () ->
      {dinit = $6; dmode = Active {index = $4 c memory; offset = $5 c} @@ at} @@ at }
  | LPAR DATA bind_var_opt offset string_list RPAR  /* Sugar */
    { let at = at () in
      fun c -> ignore ($3 c anon_data bind_data);
      fun () ->
      {dinit = $5; dmode = Active {index = 0l @@ at; offset = $4 c} @@ at} @@ at }

memory :
  | LPAR MEMORY bind_var_opt memory_fields RPAR
    { let at = at () in
      fun c -> let x = $3 c anon_memory bind_memory @@ at in
      fun () -> $4 c x at }

memory_fields :
  | memory_type
    { fun c x at -> [{mtype = $1 c} @@ at], [], [], [] }
  | inline_import memory_type  /* Sugar */
    { fun c x at ->
      [], [],
      [{ module_name = fst $1; item_name = snd $1;
         idesc = MemoryImport ($2 c) @@ at } @@ at], [] }
  | inline_export memory_fields  /* Sugar */
    { fun c x at -> let mems, data, ims, exs = $2 c x at in
      mems, data, ims, $1 (MemoryExport x) c :: exs }
  | LPAR DATA string_list RPAR  /* Sugar */
    { fun c x at ->
      let offset = [i32_const (0l @@ at) @@ at] @@ at in
      let size = Int32.(div (add (of_int (String.length $3)) 65535l) 65536l) in
      [{mtype = MemoryType {min = size; max = Some size}} @@ at],
      [{dinit = $3; dmode = Active {index = x; offset} @@ at} @@ at],
      [], [] }

global :
  | LPAR GLOBAL bind_var_opt global_fields RPAR
    { let at = at () in
      fun c -> let x = $3 c anon_global bind_global @@ at in
      fun () -> $4 c x at }

global_fields :
  | global_type const_expr
    { fun c x at -> [{gtype = $1 c; ginit = $2 c} @@ at], [], [] }
  | inline_import global_type  /* Sugar */
    { fun c x at ->
      [],
      [{ module_name = fst $1; item_name = snd $1;
         idesc = GlobalImport ($2 c) @@ at } @@ at], [] }
  | inline_export global_fields  /* Sugar */
    { fun c x at -> let globs, ims, exs = $2 c x at in
      globs, ims, $1 (GlobalExport x) c :: exs }


/* Imports & Exports */

import_desc :
  | LPAR FUNC bind_var_opt type_use RPAR
    { fun c -> ignore ($3 c anon_func bind_func);
      fun () -> FuncImport ($4 c type_) }
  | LPAR FUNC bind_var_opt func_type RPAR  /* Sugar */
    { let at4 = ati 4 in
      fun c -> ignore ($3 c anon_func bind_func);
      fun () -> FuncImport (inline_func_type c ($4 c) at4) }
  | LPAR TABLE bind_var_opt table_type RPAR
    { fun c -> ignore ($3 c anon_table bind_table);
      fun () -> TableImport ($4 c) }
  | LPAR MEMORY bind_var_opt memory_type RPAR
    { fun c -> ignore ($3 c anon_memory bind_memory);
      fun () -> MemoryImport ($4 c) }
  | LPAR GLOBAL bind_var_opt global_type RPAR
    { fun c -> ignore ($3 c anon_global bind_global);
      fun () -> GlobalImport ($4 c) }

import :
  | LPAR IMPORT name name import_desc RPAR
    { let at = at () and at5 = ati 5 in
      fun c -> let df = $5 c in
      fun () -> {module_name = $3; item_name = $4; idesc = df () @@ at5} @@ at }

inline_import :
  | LPAR IMPORT name name RPAR { $3, $4 }

export_desc :
  | LPAR FUNC var RPAR { fun c -> FuncExport ($3 c func) }
  | LPAR TABLE var RPAR { fun c -> TableExport ($3 c table) }
  | LPAR MEMORY var RPAR { fun c -> MemoryExport ($3 c memory) }
  | LPAR GLOBAL var RPAR { fun c -> GlobalExport ($3 c global) }

export :
  | LPAR EXPORT name export_desc RPAR
    { let at = at () and at4 = ati 4 in
      fun c -> {name = $3; edesc = $4 c @@ at4} @@ at }

inline_export :
  | LPAR EXPORT name RPAR
    { let at = at () in fun d c -> {name = $3; edesc = d @@ at} @@ at }


/* Modules */

type_ :
  | def_type { let at = at () in fun c -> define_type c ($1 c @@ at) }

type_def :
  | LPAR TYPE type_ RPAR
    { let at = at () in
      fun c -> ignore (anon_type c at); fun () -> $3 c }
  | LPAR TYPE bind_var type_ RPAR  /* Sugar */
    { fun c -> ignore (bind_type c $3); fun () -> $4 c }

start :
  | LPAR START var RPAR
    { fun c -> $3 c func }

module_fields :
  | /* empty */
    { fun (c : context) () () -> {empty_module with types = c.types.list} }
  | module_fields1 { $1 }

module_fields1 :
  | type_def module_fields
    { fun c -> let tf = $1 c in let mff = $2 c in
      fun () -> tf (); mff () }
  | global module_fields
    { fun c -> let gf = $1 c in let mff = $2 c in
      fun () -> let mf = mff () in
      fun () -> let globs, ims, exs = gf () in let m = mf () in
      if globs <> [] && m.imports <> [] then
        error (List.hd m.imports).at "import after global definition";
      { m with globals = globs @ m.globals;
        imports = ims @ m.imports; exports = exs @ m.exports } }
  | table module_fields
    { fun c -> let tf = $1 c in let mff = $2 c in
      fun () -> let mf = mff () in
      fun () -> let tabs, elems, ims, exs = tf () in let m = mf () in
      if tabs <> [] && m.imports <> [] then
        error (List.hd m.imports).at "import after table definition";
      { m with tables = tabs @ m.tables; elems = elems @ m.elems;
        imports = ims @ m.imports; exports = exs @ m.exports } }
  | memory module_fields
    { fun c -> let mmf = $1 c in let mff = $2 c in
      fun () -> let mf = mff () in
      fun () -> let mems, data, ims, exs = mmf () in let m = mf () in
      if mems <> [] && m.imports <> [] then
        error (List.hd m.imports).at "import after memory definition";
      { m with memories = mems @ m.memories; datas = data @ m.datas;
        imports = ims @ m.imports; exports = exs @ m.exports } }
  | func module_fields
    { fun c -> let ff = $1 c in let mff = $2 c in
      fun () -> let mf = mff () in
      fun () -> let funcs, ims, exs = ff () in let m = mf () in
      if funcs <> [] && m.imports <> [] then
        error (List.hd m.imports).at "import after function definition";
      { m with funcs = funcs @ m.funcs;
        imports = ims @ m.imports; exports = exs @ m.exports } }
  | elem module_fields
    { fun c -> let ef = $1 c in let mff = $2 c in
      fun () -> let mf = mff () in
      fun () -> let elems = ef () in let m = mf () in
      {m with elems = elems :: m.elems} }
  | data module_fields
    { fun c -> let df = $1 c in let mff = $2 c in
      fun () -> let mf = mff () in
      fun () -> let data = df () in let m = mf () in
      {m with datas = data :: m.datas} }
  | start module_fields
    { fun c -> let mff = $2 c in
      fun () -> let mf = mff () in
      fun () -> let m = mf () in
      let x = $1 c in
      match m.start with
      | Some _ -> error x.at "multiple start sections"
      | None -> {m with start = Some x} }
  | import module_fields
    { fun c -> let imf = $1 c in let mff = $2 c in
      fun () -> let mf = mff () in
      fun () -> let im = imf () in let m = mf () in
      {m with imports = im :: m.imports} }
  | export module_fields
    { fun c -> let mff = $2 c in
      fun () -> let mf = mff () in
      fun () -> let m = mf () in
      {m with exports = $1 c :: m.exports} }

module_var_opt :
  | /* empty */ { None }
  | VAR { Some ($1 @@ at ()) }  /* Sugar */

module_ :
  | LPAR MODULE module_var_opt module_fields RPAR
    { $3, Textual ($4 (empty_context ()) () () @@ at ()) @@ at () }

inline_module :  /* Sugar */
  | module_fields { Textual ($1 (empty_context ()) () () @@ at ()) @@ at () }

inline_module1 :  /* Sugar */
  | module_fields1 { Textual ($1 (empty_context ()) () () @@ at ()) @@ at () }


/* Scripts */

script_var_opt :
  | /* empty */ { None }
  | VAR { Some ($1 @@ at ()) }  /* Sugar */

script_module :
  | module_ { $1 }
  | LPAR MODULE module_var_opt BIN string_list RPAR
    { $3, Encoded ("binary:" ^ string_of_pos (at()).left, $5) @@ at() }
  | LPAR MODULE module_var_opt QUOTE string_list RPAR
    { $3, Quoted ("quote:" ^ string_of_pos (at()).left, $5) @@ at() }

action :
  | LPAR INVOKE module_var_opt name literal_list RPAR
    { Invoke ($3, $4, $5) @@ at () }
  | LPAR GET module_var_opt name RPAR
    { Get ($3, $4) @@ at() }

assertion :
  | LPAR ASSERT_MALFORMED script_module STRING RPAR
    { AssertMalformed (snd $3, $4) @@ at () }
  | LPAR ASSERT_INVALID script_module STRING RPAR
    { AssertInvalid (snd $3, $4) @@ at () }
  | LPAR ASSERT_UNLINKABLE script_module STRING RPAR
    { AssertUnlinkable (snd $3, $4) @@ at () }
  | LPAR ASSERT_TRAP script_module STRING RPAR
    { AssertUninstantiable (snd $3, $4) @@ at () }
  | LPAR ASSERT_RETURN action result_list RPAR { AssertReturn ($3, $4) @@ at () }
  | LPAR ASSERT_TRAP action STRING RPAR { AssertTrap ($3, $4) @@ at () }
  | LPAR ASSERT_EXHAUSTION action STRING RPAR { AssertExhaustion ($3, $4) @@ at () }

cmd :
  | action { Action $1 @@ at () }
  | assertion { Assertion $1 @@ at () }
  | script_module { Module (fst $1, snd $1) @@ at () }
  | LPAR REGISTER name module_var_opt RPAR { Register ($3, $4) @@ at () }
  | meta { Meta $1 @@ at () }

cmd_list :
  | /* empty */ { [] }
  | cmd cmd_list { $1 :: $2 }

meta :
  | LPAR SCRIPT script_var_opt cmd_list RPAR { Script ($3, $4) @@ at () }
  | LPAR INPUT script_var_opt STRING RPAR { Input ($3, $4) @@ at () }
  | LPAR OUTPUT script_var_opt STRING RPAR { Output ($3, Some $4) @@ at () }
  | LPAR OUTPUT script_var_opt RPAR { Output ($3, None) @@ at () }

<<<<<<< HEAD
const :
  | LPAR CONST num RPAR { Value.Num (snd (num $2 $3)) @@ at () }
  | LPAR REF_NULL heap_type RPAR
    { Value.Ref (Value.NullRef ($3 (empty_context ()))) @@ at () }
  | LPAR REF_EXTERN NAT RPAR { Value.Ref (ExternRef (nat32 $3 (ati 3))) @@ at () }
=======
literal_num :
  | LPAR CONST num RPAR { snd (num $2 $3) }

literal_vec :
  | LPAR VEC_CONST VEC_SHAPE num_list RPAR { snd (vec $2 $3 $4 (at ())) }

literal_ref :
  | LPAR REF_NULL ref_kind RPAR { Values.NullRef $3 }
  | LPAR REF_EXTERN NAT RPAR { ExternRef (nat32 $3 (ati 3)) }

literal :
  | literal_num { Values.Num $1 @@ at () }
  | literal_vec { Values.Vec $1 @@ at () }
  | literal_ref { Values.Ref $1 @@ at () }
>>>>>>> f2086a49

literal_list :
  | /* empty */ { [] }
  | literal literal_list { $1 :: $2 }

numpat :
  | num { fun sh -> vec_lane_lit sh $1.it $1.at }
  | NAN { fun sh -> vec_lane_nan sh $1 (ati 3) }

numpat_list:
  | /* empty */ { [] }
  | numpat numpat_list { $1 :: $2 }

result :
<<<<<<< HEAD
  | const { LitResult $1 @@ at () }
  | LPAR CONST NAN RPAR { NanResult (nanop $2 ($3 @@ ati 3)) @@ at () }
  | LPAR REF_FUNC RPAR { RefResult FuncHeapType @@ at () }
  | LPAR REF_EXTERN RPAR { RefResult ExternHeapType @@ at () }
  | LPAR REF_NULL RPAR { NullResult @@ at () }
=======
  | literal_num { NumResult (NumPat ($1 @@ at())) @@ at () }
  | LPAR CONST NAN RPAR { NumResult (NanPat (nanop $2 ($3 @@ ati 3))) @@ at () }
  | literal_ref { RefResult (RefPat ($1 @@ at ())) @@ at () }
  | LPAR REF_FUNC RPAR { RefResult (RefTypePat FuncRefType) @@ at () }
  | LPAR REF_EXTERN RPAR { RefResult (RefTypePat ExternRefType) @@ at () }
  | LPAR VEC_CONST VEC_SHAPE numpat_list RPAR {
    if V128.num_lanes $3 <> List.length $4 then
      error (at ()) "wrong number of lane literals";
    VecResult (VecPat (Values.V128 ($3, List.map (fun lit -> lit $3) $4))) @@ at ()
  }
>>>>>>> f2086a49

result_list :
  | /* empty */ { [] }
  | result result_list { $1 :: $2 }

script :
  | cmd_list EOF { $1 }
  | inline_module1 EOF { [Module (None, $1) @@ at ()] }  /* Sugar */

script1 :
  | cmd { [$1] }

module1 :
  | module_ EOF { $1 }
  | inline_module EOF { None, $1 }  /* Sugar */
%%<|MERGE_RESOLUTION|>--- conflicted
+++ resolved
@@ -45,14 +45,14 @@
   | Invalid_argument _ -> error at "wrong number of lane literals"
 
 let vec_lane_nan shape l at =
-  let open Values in
+  let open Value in
   match shape with
   | V128.F32x4 () -> NanPat (F32 l @@ at)
   | V128.F64x2 () -> NanPat (F64 l @@ at)
   | _ -> error at "invalid vector constant"
 
 let vec_lane_lit shape l at =
-  let open Values in
+  let open Value in
   match shape with
   | V128.I8x16 () -> NumPat (I32 (I8.of_string l) @@ at)
   | V128.I16x8 () -> NumPat (I32 (I16.of_string l) @@ at)
@@ -239,11 +239,7 @@
 
 %token LPAR RPAR
 %token NAT INT FLOAT STRING VAR
-<<<<<<< HEAD
-%token NUM_TYPE FUNCREF EXTERNREF REF EXTERN NULL MUT
-=======
-%token NUM_TYPE VEC_TYPE VEC_SHAPE FUNCREF EXTERNREF EXTERN MUT
->>>>>>> f2086a49
+%token NUM_TYPE VEC_TYPE VEC_SHAPE FUNCREF EXTERNREF REF EXTERN NULL MUT
 %token UNREACHABLE NOP DROP SELECT
 %token BLOCK END IF THEN ELSE LOOP LET
 %token BR BR_IF BR_TABLE BR_ON_NULL BR_ON_NON_NULL
@@ -254,15 +250,11 @@
 %token MEMORY_SIZE MEMORY_GROW MEMORY_FILL MEMORY_COPY MEMORY_INIT DATA_DROP
 %token LOAD STORE OFFSET_EQ_NAT ALIGN_EQ_NAT
 %token CONST UNARY BINARY TEST COMPARE CONVERT
-<<<<<<< HEAD
 %token REF_NULL REF_FUNC REF_EXTERN REF_IS_NULL REF_AS_NON_NULL
-=======
-%token REF_NULL REF_FUNC REF_EXTERN REF_IS_NULL
 %token VEC_LOAD VEC_STORE VEC_LOAD_LANE VEC_STORE_LANE
 %token VEC_CONST VEC_UNARY VEC_BINARY VEC_TERNARY VEC_TEST
 %token VEC_SHIFT VEC_BITMASK VEC_SHUFFLE
 %token VEC_EXTRACT VEC_REPLACE
->>>>>>> f2086a49
 %token FUNC START TYPE PARAM RESULT LOCAL GLOBAL
 %token TABLE ELEM MEMORY DATA DECLARE OFFSET ITEM IMPORT EXPORT
 %token MODULE BIN QUOTE
@@ -279,13 +271,9 @@
 %token<string> STRING
 %token<string> VAR
 %token<Types.num_type> NUM_TYPE
-<<<<<<< HEAD
+%token<Types.vec_type> VEC_TYPE
 %token<string Source.phrase -> Ast.instr' * Value.num> CONST
-=======
-%token<Types.vec_type> VEC_TYPE
-%token<string Source.phrase -> Ast.instr' * Values.num> CONST
-%token<V128.shape -> string Source.phrase list -> Source.region -> Ast.instr' * Values.vec> VEC_CONST
->>>>>>> f2086a49
+%token<V128.shape -> string Source.phrase list -> Source.region -> Ast.instr' * Value.vec> VEC_CONST
 %token<Ast.instr'> UNARY
 %token<Ast.instr'> BINARY
 %token<Ast.instr'> TEST
@@ -349,14 +337,9 @@
   | EXTERNREF { fun c -> (Nullable, ExternHeapType) }  /* Sugar */
 
 value_type :
-<<<<<<< HEAD
   | NUM_TYPE { fun c -> NumType $1 }
+  | VEC_TYPE { fun c -> VecType $1 }
   | ref_type { fun c -> RefType ($1 c) }
-=======
-  | NUM_TYPE { NumType $1 }
-  | VEC_TYPE { VecType $1 }
-  | ref_type { RefType $1 }
->>>>>>> f2086a49
 
 value_type_list :
   | /* empty */ { 0l, fun c -> [] }
@@ -370,17 +353,8 @@
   | LPAR FUNC func_type RPAR { fun c -> FuncDefType ($3 c) }
 
 func_type :
-<<<<<<< HEAD
-  | /* empty */
-    { fun c -> FuncType ([], []) }
-  | LPAR RESULT value_type_list RPAR func_type
-    { fun c -> let FuncType (ins, out) = $5 c in
-      if ins <> [] then error (at ()) "result before parameter";
-      FuncType (ins, snd $3 c @ out) }
-=======
   | func_type_result
-    { FuncType ([], $1) }
->>>>>>> f2086a49
+    { fun c -> FuncType ([], $1 c) }
   | LPAR PARAM value_type_list RPAR func_type
     { fun c -> let FuncType (ins, out) = $5 c in
       FuncType (snd $3 c @ ins, out) }
@@ -390,9 +364,9 @@
 
 func_type_result :
   | /* empty */
-    { [] }
+    { fun c -> [] }
   | LPAR RESULT value_type_list RPAR func_type_result
-    { $3 @ $5 }
+    { fun c -> snd $3 c @ $5 c }
 
 table_type :
   | limits ref_type { fun c -> TableType ($1, $2 c) }
@@ -1285,13 +1259,6 @@
   | LPAR OUTPUT script_var_opt STRING RPAR { Output ($3, Some $4) @@ at () }
   | LPAR OUTPUT script_var_opt RPAR { Output ($3, None) @@ at () }
 
-<<<<<<< HEAD
-const :
-  | LPAR CONST num RPAR { Value.Num (snd (num $2 $3)) @@ at () }
-  | LPAR REF_NULL heap_type RPAR
-    { Value.Ref (Value.NullRef ($3 (empty_context ()))) @@ at () }
-  | LPAR REF_EXTERN NAT RPAR { Value.Ref (ExternRef (nat32 $3 (ati 3))) @@ at () }
-=======
 literal_num :
   | LPAR CONST num RPAR { snd (num $2 $3) }
 
@@ -1299,14 +1266,13 @@
   | LPAR VEC_CONST VEC_SHAPE num_list RPAR { snd (vec $2 $3 $4 (at ())) }
 
 literal_ref :
-  | LPAR REF_NULL ref_kind RPAR { Values.NullRef $3 }
-  | LPAR REF_EXTERN NAT RPAR { ExternRef (nat32 $3 (ati 3)) }
+  | LPAR REF_NULL heap_type RPAR { Value.NullRef ($3 (empty_context ())) }
+  | LPAR REF_EXTERN NAT RPAR { Script.ExternRef (nat32 $3 (ati 3)) }
 
 literal :
-  | literal_num { Values.Num $1 @@ at () }
-  | literal_vec { Values.Vec $1 @@ at () }
-  | literal_ref { Values.Ref $1 @@ at () }
->>>>>>> f2086a49
+  | literal_num { Value.Num $1 @@ at () }
+  | literal_vec { Value.Vec $1 @@ at () }
+  | literal_ref { Value.Ref $1 @@ at () }
 
 literal_list :
   | /* empty */ { [] }
@@ -1321,24 +1287,17 @@
   | numpat numpat_list { $1 :: $2 }
 
 result :
-<<<<<<< HEAD
-  | const { LitResult $1 @@ at () }
-  | LPAR CONST NAN RPAR { NanResult (nanop $2 ($3 @@ ati 3)) @@ at () }
-  | LPAR REF_FUNC RPAR { RefResult FuncHeapType @@ at () }
-  | LPAR REF_EXTERN RPAR { RefResult ExternHeapType @@ at () }
-  | LPAR REF_NULL RPAR { NullResult @@ at () }
-=======
   | literal_num { NumResult (NumPat ($1 @@ at())) @@ at () }
   | LPAR CONST NAN RPAR { NumResult (NanPat (nanop $2 ($3 @@ ati 3))) @@ at () }
   | literal_ref { RefResult (RefPat ($1 @@ at ())) @@ at () }
-  | LPAR REF_FUNC RPAR { RefResult (RefTypePat FuncRefType) @@ at () }
-  | LPAR REF_EXTERN RPAR { RefResult (RefTypePat ExternRefType) @@ at () }
+  | LPAR REF_FUNC RPAR { RefResult (RefTypePat FuncHeapType) @@ at () }
+  | LPAR REF_EXTERN RPAR { RefResult (RefTypePat ExternHeapType) @@ at () }
+  | LPAR REF_NULL RPAR { RefResult NullPat @@ at () }
   | LPAR VEC_CONST VEC_SHAPE numpat_list RPAR {
     if V128.num_lanes $3 <> List.length $4 then
       error (at ()) "wrong number of lane literals";
-    VecResult (VecPat (Values.V128 ($3, List.map (fun lit -> lit $3) $4))) @@ at ()
+    VecResult (VecPat (Value.V128 ($3, List.map (fun lit -> lit $3) $4))) @@ at ()
   }
->>>>>>> f2086a49
 
 result_list :
   | /* empty */ { [] }
