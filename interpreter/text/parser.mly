--- conflicted
+++ resolved
@@ -405,14 +405,9 @@
   | MEMORY_COPY { fun c -> memory_copy }
   | MEMORY_INIT var { fun c -> memory_init ($2 c data) }
   | DATA_DROP var { fun c -> data_drop ($2 c data) }
-<<<<<<< HEAD
   | REF_NULL heap_type { fun c -> ref_null ($2 c) }
-  | REF_IS_NULL heap_type { fun c -> ref_is_null ($2 c) }
+  | REF_IS_NULL { fun c -> ref_is_null }
   | REF_AS_NON_NULL heap_type { fun c -> ref_as_non_null ($2 c) }
-=======
-  | REF_NULL ref_kind { fun c -> ref_null $2 }
-  | REF_IS_NULL { fun c -> ref_is_null }
->>>>>>> 6c0beae4
   | REF_FUNC var { fun c -> ref_func ($2 c func) }
   | CONST num { fun c -> fst (num $1 $2) }
   | TEST { fun c -> $1 }
