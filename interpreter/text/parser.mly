--- conflicted
+++ resolved
@@ -268,7 +268,6 @@
     error (at loc) "inline function type does not match explicit type";
   x
 
-<<<<<<< HEAD
 let index_type_of_num_type t loc =
   match t with
   | I32T -> I32IndexType
@@ -302,7 +301,6 @@
   [{ttype = TableT ({min = size64; max = Some size64}, it, etype); tinit} @@ loc],
   [{etype; einit; emode} @@ loc],
   [], []
-=======
 
 (* Custom annotations *)
 
@@ -326,7 +324,6 @@
     ) annots []
   in
    List.stable_sort Custom.compare_section secs
->>>>>>> 9b20411f
 
 %}
 
