--- conflicted
+++ resolved
@@ -174,19 +174,14 @@
 %token MEMORY_SIZE MEMORY_GROW MEMORY_FILL MEMORY_COPY MEMORY_INIT DATA_DROP
 %token LOAD STORE OFFSET_EQ_NAT ALIGN_EQ_NAT
 %token CONST UNARY BINARY TEST COMPARE CONVERT
-%token REF_NULL REF_FUNC REF_HOST REF_IS_NULL
+%token REF_ANY REF_NULL REF_FUNC REF_HOST REF_IS_NULL
 %token FUNC START TYPE PARAM RESULT LOCAL GLOBAL
 %token TABLE ELEM MEMORY DATA OFFSET IMPORT EXPORT
 %token MODULE BIN QUOTE
 %token SCRIPT REGISTER INVOKE GET
 %token ASSERT_MALFORMED ASSERT_INVALID ASSERT_SOFT_INVALID ASSERT_UNLINKABLE
-<<<<<<< HEAD
-%token ASSERT_RETURN ASSERT_RETURN_CANONICAL_NAN ASSERT_RETURN_ARITHMETIC_NAN
-%token ASSERT_RETURN_REF ASSERT_RETURN_FUNC ASSERT_TRAP ASSERT_EXHAUSTION
-=======
 %token ASSERT_RETURN ASSERT_TRAP ASSERT_EXHAUSTION
 %token NAN
->>>>>>> f21eb1db
 %token INPUT OUTPUT
 %token EOF
 
@@ -955,15 +950,7 @@
     { AssertUnlinkable (snd $3, $4) @@ at () }
   | LPAR ASSERT_TRAP script_module STRING RPAR
     { AssertUninstantiable (snd $3, $4) @@ at () }
-<<<<<<< HEAD
-  | LPAR ASSERT_RETURN action const_list RPAR { AssertReturn ($3, $4) @@ at () }
-  | LPAR ASSERT_RETURN_CANONICAL_NAN action RPAR { AssertReturnCanonicalNaN $3 @@ at () }
-  | LPAR ASSERT_RETURN_ARITHMETIC_NAN action RPAR { AssertReturnArithmeticNaN $3 @@ at () }
-  | LPAR ASSERT_RETURN_REF action RPAR { AssertReturnRef $3 @@ at () }
-  | LPAR ASSERT_RETURN_FUNC action RPAR { AssertReturnFunc $3 @@ at () }
-=======
   | LPAR ASSERT_RETURN action result_list RPAR { AssertReturn ($3, $4) @@ at () }
->>>>>>> f21eb1db
   | LPAR ASSERT_TRAP action STRING RPAR { AssertTrap ($3, $4) @@ at () }
   | LPAR ASSERT_EXHAUSTION action STRING RPAR { AssertExhaustion ($3, $4) @@ at () }
 
@@ -996,6 +983,8 @@
 result :
   | const { LitResult $1 @@ at () }
   | LPAR CONST NAN RPAR { NanResult (nanop $2 ($3 @@ ati 3)) @@ at () }
+  | LPAR REF_ANY RPAR { RefResult @@ at () }
+  | LPAR REF_FUNC RPAR { FuncResult @@ at () }
 
 result_list :
   | /* empty */ { [] }
