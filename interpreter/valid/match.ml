open Types

<<<<<<< HEAD
(* Context *)

type context = Types.ctx_type list

let lookup c = function
  | StatX x -> Lib.List32.nth c x
  | DynX x -> def_of x
  | RecX _ -> assert false

let eq_var x1 x2 =
  match x1, x2 with
  | StatX x1', StatX x2' -> x1' = x2'
  | DynX x1', DynX x2' -> x1' == x2'
  | RecX x1', RecX x2' -> x1' = x2'
  | _, _ -> false


(* Recursion *)

let tie_var_type xs x =
  match Lib.List32.index_where (eq_var x) xs with
  | Some i -> RecX i
  | None -> x

let tie_rec_types rts =
  let xs, sts = List.split rts in
  List.map (subst_sub_type (tie_var_type xs)) sts


(* Extremas *)

let abs_of_str_type _c = function
  | DefStructT _ | DefArrayT _ -> StructHT
  | DefFuncT _ -> FuncHT

let rec top_of_str_type c st =
  top_of_heap_type c (abs_of_str_type c st)

and top_of_heap_type c = function
  | AnyHT | NoneHT | EqHT
  | StructHT | ArrayHT | I31HT -> AnyHT
  | FuncHT | NoFuncHT -> FuncHT
  | ExternHT | NoExternHT -> ExternHT
  | DefHT x -> top_of_str_type c (expand_ctx_type (lookup c x))
  | BotHT -> assert false

let rec bot_of_str_type c st =
  bot_of_heap_type c (abs_of_str_type c st)

and bot_of_heap_type c = function
  | AnyHT | NoneHT | EqHT
  | StructHT | ArrayHT | I31HT -> NoneHT
  | FuncHT | NoFuncHT -> NoFuncHT
  | ExternHT | NoExternHT -> NoExternHT
  | DefHT x -> bot_of_str_type c (expand_ctx_type (lookup c x))
  | BotHT -> assert false


(* Equivalence *)

let eq_list eq c as1 as2 =
  List.length as1 = List.length as2 && List.for_all2 (eq c) as1 as2

let eq_null c nul1 nul2 =
  nul1 = nul2

let eq_mut c mut1 mut2 =
=======

(* Equivalence *)

let eq_nullability nul1 nul2 =
  nul1 = nul2

let eq_mutability mut1 mut2 =
>>>>>>> 43727015
  mut1 = mut2

let eq_limits lim1 lim2 =
  lim1.min = lim2.min && lim1.max = lim2.max

let eq_num_type t1 t2 =
  t1 = t2

let eq_vec_type t1 t2 =
  t1 = t2

let rec eq_heap_type t1 t2 =
  match t1, t2 with
  | DefHT dt1, DefHT dt2 -> eq_def_type dt1 dt2
  | _, _ -> t1 = t2

and eq_ref_type t1 t2 =
  match t1, t2 with
  | (nul1, t1'), (nul2, t2') ->
<<<<<<< HEAD
    eq_null c nul1 nul2 && eq_heap_type c t1' t2'
=======
    eq_nullability nul1 nul2 && eq_heap_type t1' t2'
>>>>>>> 43727015

and eq_val_type t1 t2 =
  match t1, t2 with
  | NumT t1', NumT t2' -> eq_num_type t1' t2'
  | VecT t1', VecT t2' -> eq_vec_type t1' t2'
  | RefT t1', RefT t2' -> eq_ref_type t1' t2'
  | BotT, BotT -> true
  | _, _ -> false

<<<<<<< HEAD
and eq_result_type c ts1 ts2 =
  eq_list eq_val_type c ts1 ts2

and eq_pack_type c t1 t2 =
  t1 = t2

and eq_storage_type c st1 st2 =
  match st1, st2 with
  | ValStorageT t1, ValStorageT t2 -> eq_val_type c t1 t2
  | PackStorageT t1, PackStorageT t2 -> eq_pack_type c t1 t2
  | _, _ -> false

and eq_field_type c (FieldT (mut1, st1)) (FieldT (mut2, st2)) =
  eq_mut c mut1 mut2 && eq_storage_type c st1 st2

and eq_struct_type c (StructT fts1) (StructT fts2) =
  eq_list eq_field_type c fts1 fts2

and eq_array_type c (ArrayT ft1) (ArrayT ft2) =
  eq_field_type c ft1 ft2
=======
and eq_result_type ts1 ts2 =
  List.length ts1 = List.length ts2 &&
  List.for_all2 eq_val_type ts1 ts2
>>>>>>> 43727015

and eq_func_type (FuncT (ts11, ts12)) (FuncT (ts21, ts22)) =
  eq_result_type ts11 ts21 && eq_result_type ts12 ts22

<<<<<<< HEAD
and eq_str_type c dt1 dt2 =
  match dt1, dt2 with
  | DefStructT st1, DefStructT st2 -> eq_struct_type c st1 st2
  | DefArrayT at1, DefArrayT at2 -> eq_array_type c at1 at2
  | DefFuncT ft1, DefFuncT ft2 -> eq_func_type c ft1 ft2
  | _, _ -> false

and eq_sub_type c (SubT (fin1, xs1, st1)) (SubT (fin2, xs2, st2)) =
  fin1 = fin2 && eq_list eq_var_type c xs1 xs2 && eq_str_type c st1 st2

and eq_def_type c (RecT sts1) (RecT sts2) =
  eq_list eq_sub_type c sts1 sts2

and eq_ctx_type c (CtxT (rts1, i1)) (CtxT (rts2, i2)) =
    eq_list eq_sub_type c (tie_rec_types rts1) (tie_rec_types rts2) && i1 = i2

and eq_var_type c x1 x2 =
  eq_var x1 x2 ||
  not (is_rec_var x1 || is_rec_var x2) && eq_ctx_type c (lookup c x1) (lookup c x2)
=======
and eq_def_type dt1 dt2 =
  match dt1, dt2 with
  | DefFuncT ft1, DefFuncT ft2 -> eq_func_type ft1 ft2

>>>>>>> 43727015

let eq_table_type (TableT (lim1, t1)) (TableT (lim2, t2)) =
  eq_limits lim1 lim2 && eq_ref_type t1 t2

let eq_memory_type (MemoryT lim1) (MemoryT lim2) =
  eq_limits lim1 lim2

let eq_global_type (GlobalT (mut1, t1)) (GlobalT (mut2, t2)) =
  eq_mutability mut1 mut2 && eq_val_type t1 t2

<<<<<<< HEAD
let eq_global_type c (GlobalT (mut1, t1)) (GlobalT (mut2, t2)) =
  eq_mut c mut1 mut2 && eq_val_type c t1 t2

let eq_extern_type c et1 et2 =
  match et1, et2 with
  | ExternFuncT x1, ExternFuncT x2 -> eq_var_type c x1 x2
  | ExternTableT tt1, ExternTableT tt2 -> eq_table_type c tt1 tt2
  | ExternMemoryT mt1, ExternMemoryT mt2 -> eq_memory_type c mt1 mt2
  | ExternGlobalT gt1, ExternGlobalT gt2 -> eq_global_type c gt1 gt2
=======
let eq_extern_type et1 et2 =
  match et1, et2 with
  | ExternFuncT ft1, ExternFuncT ft2 -> eq_func_type ft1 ft2
  | ExternTableT tt1, ExternTableT tt2 -> eq_table_type tt1 tt2
  | ExternMemoryT mt1, ExternMemoryT mt2 -> eq_memory_type mt1 mt2
  | ExternGlobalT gt1, ExternGlobalT gt2 -> eq_global_type gt1 gt2
>>>>>>> 43727015
  | _, _ -> false


(* Subtyping *)

let match_nullability nul1 nul2 =
  match nul1, nul2 with
  | NoNull, Null -> true
  | _, _ -> nul1 = nul2

let match_limits lim1 lim2 =
  I32.ge_u lim1.min lim2.min &&
  match lim1.max, lim2.max with
  | _, None -> true
  | None, Some _ -> false
  | Some i, Some j -> I32.le_u i j

let match_num_type t1 t2 =
  t1 = t2

let match_vec_type t1 t2 =
  t1 = t2

let rec match_heap_type t1 t2 =
  match t1, t2 with
<<<<<<< HEAD
  | AnyHT, AnyHT -> true
  | EqHT, AnyHT -> true
  | StructHT, AnyHT -> true
  | ArrayHT, AnyHT -> true
  | I31HT, AnyHT -> true
  | I31HT, EqHT -> true
  | StructHT, EqHT -> true
  | ArrayHT, EqHT -> true
  | ExternHT, ExternHT -> true
  | NoneHT, t -> match_heap_type c t AnyHT
  | NoFuncHT, t -> match_heap_type c t FuncHT
  | NoExternHT, t -> match_heap_type c t ExternHT
  | DefHT x1, DefHT x2 -> match_var_type c x1 x2
  | DefHT x1, t ->
    (match expand_ctx_type (lookup c x1), t with
    | DefStructT _, AnyHT -> true
    | DefStructT _, EqHT -> true
    | DefStructT _, StructHT -> true
    | DefArrayT _, AnyHT -> true
    | DefArrayT _, EqHT -> true
    | DefArrayT _, ArrayHT -> true
    | DefFuncT _, FuncHT -> true
    | _ -> false
    )
=======
  | DefHT (DefFuncT _), FuncHT -> true
  | DefHT dt1, DefHT dt2 -> match_def_type dt1 dt2
>>>>>>> 43727015
  | BotHT, _ -> true
  | _, _ -> eq_heap_type t1 t2

and match_ref_type t1 t2 =
  match t1, t2 with
  | (nul1, t1'), (nul2, t2') ->
    match_nullability nul1 nul2 && match_heap_type t1' t2'

and match_val_type t1 t2 =
  match t1, t2 with
  | NumT t1', NumT t2' -> match_num_type t1' t2'
  | VecT t1', VecT t2' -> match_vec_type t1' t2'
  | RefT t1', RefT t2' -> match_ref_type t1' t2'
  | BotT, _ -> true
  | _, _ -> false

and match_result_type ts1 ts2 =
  List.length ts1 = List.length ts2 &&
  List.for_all2 match_val_type ts1 ts2

<<<<<<< HEAD
and match_pack_type c t1 t2 =
  t1 = t2

and match_storage_type c st1 st2 =
  match st1, st2 with
  | ValStorageT t1, ValStorageT t2 -> match_val_type c t1 t2
  | PackStorageT t1, PackStorageT t2 -> match_pack_type c t1 t2
  | _, _ -> false

and match_field_type c (FieldT (mut1, st1)) (FieldT (mut2, st2)) =
  eq_mut c mut1 mut2 &&
  match mut1 with
  | Cons -> match_storage_type c st1 st2
  | Var -> eq_storage_type c st1 st2

and match_struct_type c (StructT fts1) (StructT fts2) =
  List.length fts1 >= List.length fts2 &&
  List.for_all2 (match_field_type c)
    (Lib.List.take (List.length fts2) fts1) fts2

and match_array_type c (ArrayT ft1) (ArrayT ft2) =
  match_field_type c ft1 ft2

and match_func_type c (FuncT (ts11, ts12)) (FuncT (ts21, ts22)) =
  match_result_type c ts21 ts11 && match_result_type c ts12 ts22

and match_str_type c dt1 dt2 =
  match dt1, dt2 with
  | DefStructT st1, DefStructT st2 -> match_struct_type c st1 st2
  | DefArrayT at1, DefArrayT at2 -> match_array_type c at1 at2
  | DefFuncT ft1, DefFuncT ft2 -> match_func_type c ft1 ft2
  | _, _ -> false

and match_var_type c x1 x2 =
  eq_var x1 x2 ||
  not (is_rec_var x1 || is_rec_var x2) && eq_ctx_type c (lookup c x1) (lookup c x2) ||
  let SubT (_fin, xs, _st) = unroll_ctx_type (lookup c x1) in
  List.exists (fun x -> match_var_type c x x2) xs
=======
and match_func_type ft1 ft2 =
  eq_func_type ft1 ft2

and match_def_type dt1 dt2 =
  match dt1, dt2 with
  | DefFuncT ft1, DefFuncT ft2 -> match_func_type ft1 ft2
>>>>>>> 43727015

let match_table_type (TableT (lim1, t1)) (TableT (lim2, t2)) =
  match_limits lim1 lim2 && eq_ref_type t1 t2

let match_memory_type (MemoryT lim1) (MemoryT lim2) =
  match_limits lim1 lim2

<<<<<<< HEAD
let match_global_type c (GlobalT (mut1, t1)) (GlobalT (mut2, t2)) =
  eq_mut c mut1 mut2 &&
=======
let match_global_type (GlobalT (mut1, t1)) (GlobalT (mut2, t2)) =
  eq_mutability mut1 mut2 &&
>>>>>>> 43727015
  match mut1 with
  | Cons -> match_val_type t1 t2
  | Var -> eq_val_type t1 t2

let match_extern_type et1 et2 =
  match et1, et2 with
<<<<<<< HEAD
  | ExternFuncT x1, ExternFuncT x2 -> match_var_type c x1 x2
  | ExternTableT tt1, ExternTableT tt2 -> match_table_type c tt1 tt2
  | ExternMemoryT mt1, ExternMemoryT mt2 -> match_memory_type c mt1 mt2
  | ExternGlobalT gt1, ExternGlobalT gt2 -> match_global_type c gt1 gt2
=======
  | ExternFuncT ft1, ExternFuncT ft2 -> match_func_type ft1 ft2
  | ExternTableT tt1, ExternTableT tt2 -> match_table_type tt1 tt2
  | ExternMemoryT mt1, ExternMemoryT mt2 -> match_memory_type mt1 mt2
  | ExternGlobalT gt1, ExternGlobalT gt2 -> match_global_type gt1 gt2
>>>>>>> 43727015
  | _, _ -> false<|MERGE_RESOLUTION|>--- conflicted
+++ resolved
@@ -1,87 +1,48 @@
 open Types
 
-<<<<<<< HEAD
-(* Context *)
-
-type context = Types.ctx_type list
-
-let lookup c = function
-  | StatX x -> Lib.List32.nth c x
-  | DynX x -> def_of x
-  | RecX _ -> assert false
-
-let eq_var x1 x2 =
-  match x1, x2 with
-  | StatX x1', StatX x2' -> x1' = x2'
-  | DynX x1', DynX x2' -> x1' == x2'
-  | RecX x1', RecX x2' -> x1' = x2'
-  | _, _ -> false
-
-
-(* Recursion *)
-
-let tie_var_type xs x =
-  match Lib.List32.index_where (eq_var x) xs with
-  | Some i -> RecX i
-  | None -> x
-
-let tie_rec_types rts =
-  let xs, sts = List.split rts in
-  List.map (subst_sub_type (tie_var_type xs)) sts
-
 
 (* Extremas *)
 
-let abs_of_str_type _c = function
+let abs_of_str_type = function
   | DefStructT _ | DefArrayT _ -> StructHT
   | DefFuncT _ -> FuncHT
 
-let rec top_of_str_type c st =
-  top_of_heap_type c (abs_of_str_type c st)
-
-and top_of_heap_type c = function
-  | AnyHT | NoneHT | EqHT
-  | StructHT | ArrayHT | I31HT -> AnyHT
+let rec top_of_str_type st =
+  top_of_heap_type (abs_of_str_type st)
+
+and top_of_heap_type = function
+  | AnyHT | NoneHT | EqHT | StructHT | ArrayHT | I31HT -> AnyHT
   | FuncHT | NoFuncHT -> FuncHT
   | ExternHT | NoExternHT -> ExternHT
-  | DefHT x -> top_of_str_type c (expand_ctx_type (lookup c x))
-  | BotHT -> assert false
-
-let rec bot_of_str_type c st =
-  bot_of_heap_type c (abs_of_str_type c st)
-
-and bot_of_heap_type c = function
-  | AnyHT | NoneHT | EqHT
-  | StructHT | ArrayHT | I31HT -> NoneHT
+  | DefHT dt -> top_of_str_type (expand_def_type dt)
+  | VarHT _ | BotHT -> assert false
+
+let rec bot_of_str_type st =
+  bot_of_heap_type (abs_of_str_type st)
+
+and bot_of_heap_type = function
+  | AnyHT | NoneHT | EqHT | StructHT | ArrayHT | I31HT -> NoneHT
   | FuncHT | NoFuncHT -> NoFuncHT
   | ExternHT | NoExternHT -> NoExternHT
-  | DefHT x -> bot_of_str_type c (expand_ctx_type (lookup c x))
-  | BotHT -> assert false
+  | DefHT dt -> bot_of_str_type (expand_def_type dt)
+  | VarHT _ | BotHT -> assert false
 
 
 (* Equivalence *)
 
-let eq_list eq c as1 as2 =
-  List.length as1 = List.length as2 && List.for_all2 (eq c) as1 as2
-
-let eq_null c nul1 nul2 =
+let eq_list eq as1 as2 =
+  List.length as1 = List.length as2 && List.for_all2 eq as1 as2
+
+let eq_null nul1 nul2 =
   nul1 = nul2
 
-let eq_mut c mut1 mut2 =
-=======
-
-(* Equivalence *)
-
-let eq_nullability nul1 nul2 =
-  nul1 = nul2
-
-let eq_mutability mut1 mut2 =
->>>>>>> 43727015
+let eq_mut mut1 mut2 =
   mut1 = mut2
 
 let eq_limits lim1 lim2 =
   lim1.min = lim2.min && lim1.max = lim2.max
 
+
 let eq_num_type t1 t2 =
   t1 = t2
 
@@ -96,11 +57,7 @@
 and eq_ref_type t1 t2 =
   match t1, t2 with
   | (nul1, t1'), (nul2, t2') ->
-<<<<<<< HEAD
-    eq_null c nul1 nul2 && eq_heap_type c t1' t2'
-=======
-    eq_nullability nul1 nul2 && eq_heap_type t1' t2'
->>>>>>> 43727015
+    eq_null nul1 nul2 && eq_heap_type t1' t2'
 
 and eq_val_type t1 t2 =
   match t1, t2 with
@@ -110,62 +67,53 @@
   | BotT, BotT -> true
   | _, _ -> false
 
-<<<<<<< HEAD
-and eq_result_type c ts1 ts2 =
-  eq_list eq_val_type c ts1 ts2
-
-and eq_pack_type c t1 t2 =
-  t1 = t2
-
-and eq_storage_type c st1 st2 =
+and eq_result_type ts1 ts2 =
+  eq_list eq_val_type ts1 ts2
+
+
+and eq_pack_type t1 t2 =
+  t1 = t2
+
+and eq_storage_type st1 st2 =
   match st1, st2 with
-  | ValStorageT t1, ValStorageT t2 -> eq_val_type c t1 t2
-  | PackStorageT t1, PackStorageT t2 -> eq_pack_type c t1 t2
-  | _, _ -> false
-
-and eq_field_type c (FieldT (mut1, st1)) (FieldT (mut2, st2)) =
-  eq_mut c mut1 mut2 && eq_storage_type c st1 st2
-
-and eq_struct_type c (StructT fts1) (StructT fts2) =
-  eq_list eq_field_type c fts1 fts2
-
-and eq_array_type c (ArrayT ft1) (ArrayT ft2) =
-  eq_field_type c ft1 ft2
-=======
-and eq_result_type ts1 ts2 =
-  List.length ts1 = List.length ts2 &&
-  List.for_all2 eq_val_type ts1 ts2
->>>>>>> 43727015
+  | ValStorageT t1, ValStorageT t2 -> eq_val_type t1 t2
+  | PackStorageT t1, PackStorageT t2 -> eq_pack_type t1 t2
+  | _, _ -> false
+
+and eq_field_type (FieldT (mut1, st1)) (FieldT (mut2, st2)) =
+  eq_mut mut1 mut2 && eq_storage_type st1 st2
+
+
+and eq_struct_type (StructT fts1) (StructT fts2) =
+  eq_list eq_field_type fts1 fts2
+
+and eq_array_type (ArrayT ft1) (ArrayT ft2) =
+  eq_field_type ft1 ft2
 
 and eq_func_type (FuncT (ts11, ts12)) (FuncT (ts21, ts22)) =
   eq_result_type ts11 ts21 && eq_result_type ts12 ts22
 
-<<<<<<< HEAD
-and eq_str_type c dt1 dt2 =
-  match dt1, dt2 with
-  | DefStructT st1, DefStructT st2 -> eq_struct_type c st1 st2
-  | DefArrayT at1, DefArrayT at2 -> eq_array_type c at1 at2
-  | DefFuncT ft1, DefFuncT ft2 -> eq_func_type c ft1 ft2
-  | _, _ -> false
-
-and eq_sub_type c (SubT (fin1, xs1, st1)) (SubT (fin2, xs2, st2)) =
-  fin1 = fin2 && eq_list eq_var_type c xs1 xs2 && eq_str_type c st1 st2
-
-and eq_def_type c (RecT sts1) (RecT sts2) =
-  eq_list eq_sub_type c sts1 sts2
-
-and eq_ctx_type c (CtxT (rts1, i1)) (CtxT (rts2, i2)) =
-    eq_list eq_sub_type c (tie_rec_types rts1) (tie_rec_types rts2) && i1 = i2
-
-and eq_var_type c x1 x2 =
-  eq_var x1 x2 ||
-  not (is_rec_var x1 || is_rec_var x2) && eq_ctx_type c (lookup c x1) (lookup c x2)
-=======
-and eq_def_type dt1 dt2 =
-  match dt1, dt2 with
+
+and eq_str_type st1 st2 =
+  match st1, st2 with
+  | DefStructT st1, DefStructT st2 -> eq_struct_type st1 st2
+  | DefArrayT at1, DefArrayT at2 -> eq_array_type at1 at2
   | DefFuncT ft1, DefFuncT ft2 -> eq_func_type ft1 ft2
-
->>>>>>> 43727015
+  | _, _ -> false
+
+and eq_sub_type (SubT (fin1, hts1, st1)) (SubT (fin2, hts2, st2)) =
+  fin1 = fin2 && eq_list eq_heap_type hts1 hts2 && eq_str_type st1 st2
+
+and eq_rec_type (RecT sts1) (RecT sts2) =
+  eq_list eq_sub_type sts1 sts2
+
+and eq_def_type (DefT (rt1, i1) as dt1) (DefT (rt2, i2) as dt2) =
+  dt1 == dt2 ||  (* optimisation *)
+  eq_rec_type rt1 rt2 && i1 = i2
+
+
+let eq_global_type (GlobalT (mut1, t1)) (GlobalT (mut2, t2)) =
+  eq_mut mut1 mut2 && eq_val_type t1 t2
 
 let eq_table_type (TableT (lim1, t1)) (TableT (lim2, t2)) =
   eq_limits lim1 lim2 && eq_ref_type t1 t2
@@ -173,33 +121,20 @@
 let eq_memory_type (MemoryT lim1) (MemoryT lim2) =
   eq_limits lim1 lim2
 
-let eq_global_type (GlobalT (mut1, t1)) (GlobalT (mut2, t2)) =
-  eq_mutability mut1 mut2 && eq_val_type t1 t2
-
-<<<<<<< HEAD
-let eq_global_type c (GlobalT (mut1, t1)) (GlobalT (mut2, t2)) =
-  eq_mut c mut1 mut2 && eq_val_type c t1 t2
-
-let eq_extern_type c et1 et2 =
-  match et1, et2 with
-  | ExternFuncT x1, ExternFuncT x2 -> eq_var_type c x1 x2
-  | ExternTableT tt1, ExternTableT tt2 -> eq_table_type c tt1 tt2
-  | ExternMemoryT mt1, ExternMemoryT mt2 -> eq_memory_type c mt1 mt2
-  | ExternGlobalT gt1, ExternGlobalT gt2 -> eq_global_type c gt1 gt2
-=======
 let eq_extern_type et1 et2 =
   match et1, et2 with
-  | ExternFuncT ft1, ExternFuncT ft2 -> eq_func_type ft1 ft2
+  | ExternFuncT dt1, ExternFuncT dt2 -> eq_def_type dt1 dt2
   | ExternTableT tt1, ExternTableT tt2 -> eq_table_type tt1 tt2
   | ExternMemoryT mt1, ExternMemoryT mt2 -> eq_memory_type mt1 mt2
   | ExternGlobalT gt1, ExternGlobalT gt2 -> eq_global_type gt1 gt2
->>>>>>> 43727015
   | _, _ -> false
 
 
 (* Subtyping *)
 
-let match_nullability nul1 nul2 =
+type rec_context = heap_type list list
+
+let match_null nul1 nul2 =
   match nul1, nul2 with
   | NoNull, Null -> true
   | _, _ -> nul1 = nul2
@@ -211,15 +146,15 @@
   | None, Some _ -> false
   | Some i, Some j -> I32.le_u i j
 
-let match_num_type t1 t2 =
-  t1 = t2
-
-let match_vec_type t1 t2 =
-  t1 = t2
-
-let rec match_heap_type t1 t2 =
-  match t1, t2 with
-<<<<<<< HEAD
+
+let match_num_type _c t1 t2 =
+  t1 = t2
+
+let match_vec_type _c t1 t2 =
+  t1 = t2
+
+let rec match_heap_type c t1 t2 =
+  match t1, t2 with
   | AnyHT, AnyHT -> true
   | EqHT, AnyHT -> true
   | StructHT, AnyHT -> true
@@ -232,9 +167,12 @@
   | NoneHT, t -> match_heap_type c t AnyHT
   | NoFuncHT, t -> match_heap_type c t FuncHT
   | NoExternHT, t -> match_heap_type c t ExternHT
-  | DefHT x1, DefHT x2 -> match_var_type c x1 x2
-  | DefHT x1, t ->
-    (match expand_ctx_type (lookup c x1), t with
+  | VarHT (RecX i1), VarHT (RecX i2) when i1 = i2 -> true
+  | VarHT (RecX i1), _ ->
+    List.exists (fun ht -> match_heap_type c ht t2) (Lib.List32.nth c i1)
+  | DefHT dt1, DefHT dt2 -> match_def_type c dt1 dt2
+  | DefHT dt, t ->
+    (match expand_def_type dt, t with
     | DefStructT _, AnyHT -> true
     | DefStructT _, EqHT -> true
     | DefStructT _, StructHT -> true
@@ -244,32 +182,28 @@
     | DefFuncT _, FuncHT -> true
     | _ -> false
     )
-=======
-  | DefHT (DefFuncT _), FuncHT -> true
-  | DefHT dt1, DefHT dt2 -> match_def_type dt1 dt2
->>>>>>> 43727015
   | BotHT, _ -> true
   | _, _ -> eq_heap_type t1 t2
 
-and match_ref_type t1 t2 =
+and match_ref_type c t1 t2 =
   match t1, t2 with
   | (nul1, t1'), (nul2, t2') ->
-    match_nullability nul1 nul2 && match_heap_type t1' t2'
-
-and match_val_type t1 t2 =
-  match t1, t2 with
-  | NumT t1', NumT t2' -> match_num_type t1' t2'
-  | VecT t1', VecT t2' -> match_vec_type t1' t2'
-  | RefT t1', RefT t2' -> match_ref_type t1' t2'
+    match_null nul1 nul2 && match_heap_type c t1' t2'
+
+and match_val_type c t1 t2 =
+  match t1, t2 with
+  | NumT t1', NumT t2' -> match_num_type c t1' t2'
+  | VecT t1', VecT t2' -> match_vec_type c t1' t2'
+  | RefT t1', RefT t2' -> match_ref_type c t1' t2'
   | BotT, _ -> true
   | _, _ -> false
 
-and match_result_type ts1 ts2 =
+and match_result_type c ts1 ts2 =
   List.length ts1 = List.length ts2 &&
-  List.for_all2 match_val_type ts1 ts2
-
-<<<<<<< HEAD
-and match_pack_type c t1 t2 =
+  List.for_all2 (match_val_type c) ts1 ts2
+
+
+and match_pack_type _c t1 t2 =
   t1 = t2
 
 and match_storage_type c st1 st2 =
@@ -279,21 +213,22 @@
   | _, _ -> false
 
 and match_field_type c (FieldT (mut1, st1)) (FieldT (mut2, st2)) =
-  eq_mut c mut1 mut2 &&
+  eq_mut mut1 mut2 &&
   match mut1 with
   | Cons -> match_storage_type c st1 st2
-  | Var -> eq_storage_type c st1 st2
+  | Var -> eq_storage_type st1 st2
+
 
 and match_struct_type c (StructT fts1) (StructT fts2) =
   List.length fts1 >= List.length fts2 &&
-  List.for_all2 (match_field_type c)
-    (Lib.List.take (List.length fts2) fts1) fts2
+  List.for_all2 (match_field_type c) (Lib.List.take (List.length fts2) fts1) fts2
 
 and match_array_type c (ArrayT ft1) (ArrayT ft2) =
   match_field_type c ft1 ft2
 
 and match_func_type c (FuncT (ts11, ts12)) (FuncT (ts21, ts22)) =
   match_result_type c ts21 ts11 && match_result_type c ts12 ts22
+
 
 and match_str_type c dt1 dt2 =
   match dt1, dt2 with
@@ -302,19 +237,17 @@
   | DefFuncT ft1, DefFuncT ft2 -> match_func_type c ft1 ft2
   | _, _ -> false
 
-and match_var_type c x1 x2 =
-  eq_var x1 x2 ||
-  not (is_rec_var x1 || is_rec_var x2) && eq_ctx_type c (lookup c x1) (lookup c x2) ||
-  let SubT (_fin, xs, _st) = unroll_ctx_type (lookup c x1) in
-  List.exists (fun x -> match_var_type c x x2) xs
-=======
-and match_func_type ft1 ft2 =
-  eq_func_type ft1 ft2
-
-and match_def_type dt1 dt2 =
-  match dt1, dt2 with
-  | DefFuncT ft1, DefFuncT ft2 -> match_func_type ft1 ft2
->>>>>>> 43727015
+and match_def_type c dt1 dt2 =
+  eq_def_type dt1 dt2 ||
+  let SubT (_fin, hts1, _st) = unroll_def_type dt1 in
+  List.exists (fun ht1 -> match_heap_type c ht1 (DefHT dt2)) hts1
+
+
+let match_global_type (GlobalT (mut1, t1)) (GlobalT (mut2, t2)) =
+  eq_mut mut1 mut2 &&
+  match mut1 with
+  | Cons -> match_val_type [] t1 t2
+  | Var -> eq_val_type t1 t2
 
 let match_table_type (TableT (lim1, t1)) (TableT (lim2, t2)) =
   match_limits lim1 lim2 && eq_ref_type t1 t2
@@ -322,28 +255,11 @@
 let match_memory_type (MemoryT lim1) (MemoryT lim2) =
   match_limits lim1 lim2
 
-<<<<<<< HEAD
-let match_global_type c (GlobalT (mut1, t1)) (GlobalT (mut2, t2)) =
-  eq_mut c mut1 mut2 &&
-=======
-let match_global_type (GlobalT (mut1, t1)) (GlobalT (mut2, t2)) =
-  eq_mutability mut1 mut2 &&
->>>>>>> 43727015
-  match mut1 with
-  | Cons -> match_val_type t1 t2
-  | Var -> eq_val_type t1 t2
 
 let match_extern_type et1 et2 =
   match et1, et2 with
-<<<<<<< HEAD
-  | ExternFuncT x1, ExternFuncT x2 -> match_var_type c x1 x2
-  | ExternTableT tt1, ExternTableT tt2 -> match_table_type c tt1 tt2
-  | ExternMemoryT mt1, ExternMemoryT mt2 -> match_memory_type c mt1 mt2
-  | ExternGlobalT gt1, ExternGlobalT gt2 -> match_global_type c gt1 gt2
-=======
-  | ExternFuncT ft1, ExternFuncT ft2 -> match_func_type ft1 ft2
+  | ExternFuncT dt1, ExternFuncT dt2 -> match_def_type [] dt1 dt2
   | ExternTableT tt1, ExternTableT tt2 -> match_table_type tt1 tt2
   | ExternMemoryT mt1, ExternMemoryT mt2 -> match_memory_type mt1 mt2
   | ExternGlobalT gt1, ExternGlobalT gt2 -> match_global_type gt1 gt2
->>>>>>> 43727015
   | _, _ -> false