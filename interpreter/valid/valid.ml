--- conflicted
+++ resolved
@@ -610,14 +610,10 @@
   match e.it with
   | RefNull _
   | RefFunc _
-<<<<<<< HEAD
   | Binary (Values.I32 I32Op.(Add | Sub | Mul))
   | Binary (Values.I64 I64Op.(Add | Sub | Mul))
-  | Const _ -> true
-=======
   | Const _
   | VecConst _ -> true
->>>>>>> df228524
   | GlobalGet x -> let GlobalType (_, mut) = global c x in mut = Immutable
   | _ -> false
 
