open Ast
open Source
open Types
open Match


(* Errors *)

module Invalid = Error.Make ()
exception Invalid = Invalid.Error

let error = Invalid.error
let require b at s = if not b then error at s


(* Context *)

type context =
{
  types : def_type list;
  funcs : def_type list;
  tables : table_type list;
  memories : memory_type list;
  globals : global_type list;
  elems : ref_type list;
  datas : unit list;
  locals : local_type list;
  results : val_type list;
  labels : result_type list;
  refs : Free.t;
}

let empty_context =
  { types = []; funcs = []; globals = []; tables = []; memories = [];
    elems = []; datas = [];
    locals = []; results = []; labels = [];
    refs = Free.empty
  }

let lookup category list x =
  try Lib.List32.nth list x.it with Failure _ ->
    error x.at ("unknown " ^ category ^ " " ^ I32.to_string_u x.it)

let type_ (c : context) x = lookup "type" c.types x
let func (c : context) x = lookup "function" c.funcs x
let table (c : context) x = lookup "table" c.tables x
let memory (c : context) x = lookup "memory" c.memories x
let global (c : context) x = lookup "global" c.globals x
let elem (c : context) x = lookup "elem segment" c.elems x
let data (c : context) x = lookup "data segment" c.datas x
let local (c : context) x = lookup "local" c.locals x
let label (c : context) x = lookup "label" c.labels x

let replace category list x y =
  try Lib.List32.replace list x.it y with Failure _ ->
    error x.at ("unknown " ^ category ^ " " ^ I32.to_string_u x.it)

let init_local (c : context) x =
  let LocalT (_init, t) = local c x in
  {c with locals = replace "local" c.locals x (LocalT (Set, t))}

let init_locals (c : context) xs =
  List.fold_left init_local c xs

let func_type (c : context) x =
  match expand_def_type (type_ c x) with
  | DefFuncT ft -> ft
  | _ -> error x.at ("non-function type " ^ I32.to_string_u x.it)

let struct_type (c : context) x =
  match expand_def_type (type_ c x) with
  | DefStructT st -> st
  | _ -> error x.at ("non-structure type " ^ I32.to_string_u x.it)

let array_type (c : context) x =
  match expand_def_type (type_ c x) with
  | DefArrayT at -> at
  | _ -> error x.at ("non-array type " ^ I32.to_string_u x.it)

let refer category (s : Free.Set.t) x =
  if not (Free.Set.mem x.it s) then
    error x.at
      ("undeclared " ^ category ^ " reference " ^ I32.to_string_u x.it)

let refer_func (c : context) x = refer "function" c.refs.Free.funcs x


(* Types *)

let check_limits {min; max} range at msg =
  require (I32.le_u min range) at msg;
  match max with
  | None -> ()
  | Some max ->
    require (I32.le_u max range) at msg;
    require (I32.le_u min max) at
      "size minimum must not be greater than maximum"

let check_num_type (c : context) (t : num_type) at =
  ()

let check_vec_type (c : context) (t : vec_type) at =
  ()

let check_heap_type (c : context) (t : heap_type) at =
  match t with
  | AnyHT | NoneHT | EqHT | I31HT | StructHT | ArrayHT
  | FuncHT | NoFuncHT
  | ExternHT | NoExternHT -> ()
  | VarHT (StatX x) -> let _dt = type_ c (x @@ at) in ()
  | VarHT (RecX _) | DefHT _ -> assert false
  | BotHT -> ()

let check_ref_type (c : context) (t : ref_type) at =
  match t with
  | (_nul, ht) -> check_heap_type c ht at

let check_val_type (c : context) (t : val_type) at =
  match t with
  | NumT t' -> check_num_type c t' at
  | VecT t' -> check_vec_type c t' at
  | RefT t' -> check_ref_type c t' at
  | BotT -> assert false

let check_result_type (c : context) (ts : result_type) at =
  List.iter (fun t -> check_val_type c t at) ts

let check_storage_type (c : context) (st : storage_type) at =
  match st with
  | ValStorageT t -> check_val_type c t at
  | PackStorageT p -> assert Pack.(p = Pack8 || p = Pack16)

let check_field_type (c : context) (ft : field_type) at =
  match ft with
  | FieldT (_mut, st) -> check_storage_type c st at

let check_struct_type (c : context) (st : struct_type) at =
  match st with
  | StructT fts -> List.iter (fun ft -> check_field_type c ft at) fts

let check_array_type (c : context) (rt : array_type) at =
  match rt with
  | ArrayT ft -> check_field_type c ft at

let check_func_type (c : context) (ft : func_type) at =
  let FuncT (ts1, ts2) = ft in
  check_result_type c ts1 at;
  check_result_type c ts2 at

let check_table_type (c : context) (tt : table_type) at =
  let TableT (lim, t) = tt in
  check_limits lim 0xffff_ffffl at "table size must be at most 2^32-1";
  check_ref_type c t at

let check_memory_type (c : context) (mt : memory_type) at =
  let MemoryT lim = mt in
  check_limits lim 0x1_0000l at
    "memory size must be at most 65536 pages (4GiB)"

let check_global_type (c : context) (gt : global_type) at =
  let GlobalT (_mut, t) = gt in
  check_val_type c t at


let check_str_type (c : context) (st : str_type) at =
  match st with
  | DefStructT st -> check_struct_type c st at
  | DefArrayT rt -> check_array_type c rt at
  | DefFuncT ft -> check_func_type c ft at

let check_sub_type (c : context) (sut : sub_type) at =
  let SubT (_fin, hts, st) = sut in
  List.iter (fun ht -> check_heap_type c ht at) hts;
  check_str_type c st at

let check_sub_type_sub (c : context) (sut : sub_type) x at =
  let SubT (_fin, hts, st) = sut in
  List.iter (fun hti ->
    let xi = match hti with VarHT (StatX xi) -> xi | _ -> assert false in
    let SubT (fini, _, sti) = unroll_def_type (type_ c (xi @@ at)) in
    require (xi < x) at ("forward use of type " ^ I32.to_string_u xi ^
      " in sub type definition");
    require (fini = NoFinal) at ("sub type " ^ I32.to_string_u x ^
      " has final super type " ^ I32.to_string_u xi);
    require (match_str_type c.types st sti) at ("sub type " ^ I32.to_string_u x ^
      " does not match super type " ^ I32.to_string_u xi)
  ) hts

let check_rec_type (c : context) (rt : rec_type) at : context =
  let RecT sts = rt in
  let x = Lib.List32.length c.types in
  let c' = {c with types = c.types @ roll_def_types x rt} in
  List.iter (fun st -> check_sub_type c' st at) sts;
  Lib.List32.iteri
    (fun i st -> check_sub_type_sub c' st (Int32.add x i) at) sts;
  c'

let check_type (c : context) (t : type_) : context =
  check_rec_type c t.it t.at


let diff_ref_type (nul1, ht1) (nul2, ht2) =
  match nul2 with
  | Null -> (NoNull, ht1)
  | NoNull -> (nul1, ht1)


(* Stack typing *)

(*
 * Note: The declarative typing rules are non-deterministic, that is, they
 * have the liberty to locally "guess" the right types implied by the context.
 * In the algorithmic formulation required here, stack types may hence pick
 * `BotT` as the principal choice for a locally unknown type.
 * Furthermore, an ellipses flag represents arbitrary sequences
 * of unknown types, in order to handle stack polymorphism algorithmically.
 *)

type ellipses = NoEllipses | Ellipses
type infer_result_type = ellipses * val_type list
type infer_func_type = {ins : infer_result_type; outs : infer_result_type}
type infer_instr_type = infer_func_type * idx list

let stack ts = (NoEllipses, ts)
let (-->) ts1 ts2 = {ins = NoEllipses, ts1; outs = NoEllipses, ts2}
let (-->...) ts1 ts2 = {ins = Ellipses, ts1; outs = Ellipses, ts2}

let check_stack (c : context) ts1 ts2 at =
  require
    ( List.length ts1 = List.length ts2 &&
      List.for_all2 (match_val_type c.types) ts1 ts2 ) at
    ("type mismatch: instruction requires " ^ string_of_result_type ts2 ^
     " but stack has " ^ string_of_result_type ts1)

let pop c (ell1, ts1) (ell2, ts2) at =
  let n1 = List.length ts1 in
  let n2 = List.length ts2 in
  let n = min n1 n2 in
  let n3 = if ell2 = Ellipses then (n1 - n) else 0 in
  check_stack c (Lib.List.make n3 (BotT : val_type) @ Lib.List.drop (n2 - n) ts2) ts1 at;
  (ell2, if ell1 = Ellipses then [] else Lib.List.take (n2 - n) ts2)

let push c (ell1, ts1) (ell2, ts2) =
  assert (ell1 = NoEllipses || ts2 = []);
  (if ell1 = Ellipses || ell2 = Ellipses then Ellipses else NoEllipses),
  ts2 @ ts1

let peek i (ell, ts) : val_type =
  try List.nth (List.rev ts) i with Failure _ -> BotT

let peek_ref i (ell, ts) at : ref_type =
  match peek i (ell, ts) with
  | RefT rt -> rt
  | BotT -> (NoNull, BotHT)
  | t ->
    error at
      ("type mismatch: instruction requires reference type" ^
       " but stack has " ^ string_of_val_type t)


(* Type Synthesis *)

let type_num = Value.type_of_op
let type_vec = Value.type_of_vecop
let type_vec_lane = function
  | Value.V128 laneop -> V128.type_of_lane laneop

let type_cvtop at = function
  | Value.I32 cvtop ->
    let open I32Op in
    (match cvtop with
    | ExtendSI32 | ExtendUI32 -> error at "invalid conversion"
    | WrapI64 -> I64T
    | TruncSF32 | TruncUF32 | TruncSatSF32 | TruncSatUF32
    | ReinterpretFloat -> F32T
    | TruncSF64 | TruncUF64 | TruncSatSF64 | TruncSatUF64 -> F64T
    ), I32T
  | Value.I64 cvtop ->
    let open I64Op in
    (match cvtop with
    | ExtendSI32 | ExtendUI32 -> I32T
    | WrapI64 -> error at "invalid conversion"
    | TruncSF32 | TruncUF32 | TruncSatSF32 | TruncSatUF32 -> F32T
    | TruncSF64 | TruncUF64 | TruncSatSF64 | TruncSatUF64
    | ReinterpretFloat -> F64T
    ), I64T
  | Value.F32 cvtop ->
    let open F32Op in
    (match cvtop with
    | ConvertSI32 | ConvertUI32 | ReinterpretInt -> I32T
    | ConvertSI64 | ConvertUI64 -> I64T
    | PromoteF32 -> error at "invalid conversion"
    | DemoteF64 -> F64T
    ), F32T
  | Value.F64 cvtop ->
    let open F64Op in
    (match cvtop with
    | ConvertSI32 | ConvertUI32 -> I32T
    | ConvertSI64 | ConvertUI64 | ReinterpretInt -> I64T
    | PromoteF32 -> F32T
    | DemoteF64 -> error at "invalid conversion"
    ), F64T

let num_lanes = function
  | Value.V128 laneop -> V128.num_lanes laneop

let lane_extractop = function
  | Value.V128 extractop ->
    let open V128 in let open V128Op in
    match extractop with
    | I8x16 (Extract (i, _)) | I16x8 (Extract (i, _))
    | I32x4 (Extract (i, _)) | I64x2 (Extract (i, _))
    | F32x4 (Extract (i, _)) | F64x2 (Extract (i, _)) -> i

let lane_replaceop = function
  | Value.V128 replaceop ->
    let open V128 in let open V128Op in
    match replaceop with
    | I8x16 (Replace i) | I16x8 (Replace i)
    | I32x4 (Replace i) | I64x2 (Replace i)
    | F32x4 (Replace i) | F64x2 (Replace i) -> i

let type_externop op =
  match op with
  | Internalize -> ExternHT, AnyHT
  | Externalize -> AnyHT, ExternHT


(* Expressions *)

let check_pack sz t_sz at =
  require (Pack.packed_size sz < t_sz) at "invalid sign extension"

let check_unop unop at =
  match unop with
  | Value.I32 (IntOp.ExtendS sz) | Value.I64 (IntOp.ExtendS sz) ->
    check_pack sz (num_size (Value.type_of_op unop)) at
  | _ -> ()

let check_vec_binop binop at =
  match binop with
  | Value.(V128 (V128.I8x16 (V128Op.Shuffle is))) ->
    if List.exists ((<=) 32) is then
      error at "invalid lane index"
  | _ -> ()

let check_memop (c : context) (memop : ('t, 's) memop) ty_size get_sz at =
  let size =
    match get_sz memop.pack with
    | None -> ty_size memop.ty
    | Some sz ->
      check_pack sz (ty_size memop.ty) at;
      Pack.packed_size sz
  in
  require (1 lsl memop.align <= size) at
    "alignment must not be larger than natural";
  memop.ty


(*
 * Conventions:
 *   c  : context
 *   e  : instr
 *   es : instr list
 *   v  : value
 *   t  : val_type
 *   ts : result_type
 *   x  : variable
 *
 * Note: To deal with the non-determinism in some of the declarative rules,
 * the function takes the current stack `s` as an additional argument, allowing
 * it to "peek" when it would otherwise have to guess an input type.
 *
 * Furthermore, stack-polymorphic types are given with the `-->...` operator:
 * a type `ts1 -->... ts2` expresses any type `(ts1' @ ts1) -> (ts2' @ ts2)`
 * where `ts1'` and `ts2'` would be chosen non-deterministically in the
 * declarative typing rules.
 *)

let check_block_type (c : context) (bt : block_type) at : instr_type =
  match bt with
  | ValBlockType None -> InstrT ([], [], [])
  | ValBlockType (Some t) -> check_val_type c t at; InstrT ([], [t], [])
  | VarBlockType x ->
    let FuncT (ts1, ts2) = func_type c x in InstrT (ts1, ts2, [])

let rec check_instr (c : context) (e : instr) (s : infer_result_type) : infer_instr_type =
  match e.it with
  | Unreachable ->
    [] -->... [], []

  | Nop ->
    [] --> [], []

  | Drop ->
    [peek 0 s] --> [], []

  | Select None ->
    let t = peek 1 s in
    require (is_num_type t || is_vec_type t) e.at
      ("type mismatch: instruction requires numeric or vector type" ^
       " but stack has " ^ string_of_val_type t);
    [t; t; NumT I32T] --> [t], []

  | Select (Some ts) ->
    require (List.length ts = 1) e.at
      "invalid result arity other than 1 is not (yet) allowed";
    check_result_type c ts e.at;
    (ts @ ts @ [NumT I32T]) --> ts, []

  | Block (bt, es) ->
    let InstrT (ts1, ts2, xs) as it = check_block_type c bt e.at in
    check_block {c with labels = ts2 :: c.labels} es it e.at;
    ts1 --> ts2, List.map (fun x -> x @@ e.at) xs

  | Loop (bt, es) ->
    let InstrT (ts1, ts2, xs) as it = check_block_type c bt e.at in
    check_block {c with labels = ts1 :: c.labels} es it e.at;
    ts1 --> ts2, List.map (fun x -> x @@ e.at) xs

  | If (bt, es1, es2) ->
    let InstrT (ts1, ts2, xs) as it = check_block_type c bt e.at in
    check_block {c with labels = ts2 :: c.labels} es1 it e.at;
    check_block {c with labels = ts2 :: c.labels} es2 it e.at;
    (ts1 @ [NumT I32T]) --> ts2, List.map (fun x -> x @@ e.at) xs

  | Br x ->
    label c x -->... [], []

  | BrIf x ->
    (label c x @ [NumT I32T]) --> label c x, []

  | BrTable (xs, x) ->
    let n = List.length (label c x) in
    let ts = List.init n (fun i -> peek (n - i) s) in
    check_stack c ts (label c x) x.at;
    List.iter (fun x' -> check_stack c ts (label c x') x'.at) xs;
    (ts @ [NumT I32T]) -->... [], []

  | BrOnNull x ->
    let (_nul, ht) = peek_ref 0 s e.at in
    (label c x @ [RefT (Null, ht)]) --> (label c x @ [RefT (NoNull, ht)]), []

  | BrOnNonNull x ->
    let (_nul, ht) = peek_ref 0 s e.at in
    let t' = RefT (NoNull, ht) in
    require (label c x <> []) e.at
      ("type mismatch: instruction requires type " ^ string_of_val_type t' ^
       " but label has " ^ string_of_result_type (label c x));
    let ts0, t1 = Lib.List.split_last (label c x) in
    require (match_val_type c.types t' t1) e.at
      ("type mismatch: instruction requires type " ^ string_of_val_type t' ^
       " but label has " ^ string_of_result_type (label c x));
    (ts0 @ [RefT (Null, ht)]) --> ts0, []

  | BrOnCast (x, rt1, rt2) ->
    check_ref_type c rt1 e.at;
    check_ref_type c rt2 e.at;
    require
      (match_ref_type c.types rt2 rt1) e.at
      ("type mismatch on cast: type " ^ string_of_ref_type rt2 ^
       " does not match " ^ string_of_ref_type rt1);
    require (label c x <> []) e.at
      ("type mismatch: instruction requires type " ^ string_of_ref_type rt2 ^
       " but label has " ^ string_of_result_type (label c x));
    let ts0, t1 = Lib.List.split_last (label c x) in
    require (match_val_type c.types (RefT rt2) t1) e.at
      ("type mismatch: instruction requires type " ^ string_of_ref_type rt2 ^
       " but label has " ^ string_of_result_type (label c x));
    (ts0 @ [RefT rt1]) --> (ts0 @ [RefT (diff_ref_type rt1 rt2)]), []

  | BrOnCastFail (x, rt1, rt2) ->
    check_ref_type c rt1 e.at;
    check_ref_type c rt2 e.at;
    let rt1' = diff_ref_type rt1 rt2 in
    require
      (match_ref_type c.types rt2 rt1) e.at
      ("type mismatch on cast: type " ^ string_of_ref_type rt2 ^
       " does not match " ^ string_of_ref_type rt1);
    require (label c x <> []) e.at
      ("type mismatch: instruction requires type " ^ string_of_ref_type rt1' ^
       " but label has " ^ string_of_result_type (label c x));
    let ts0, t1 = Lib.List.split_last (label c x) in
    require (match_val_type c.types (RefT rt1') t1) e.at
      ("type mismatch: instruction requires type " ^ string_of_ref_type rt1' ^
       " but label has " ^ string_of_result_type (label c x));
    (ts0 @ [RefT rt1]) --> (ts0 @ [RefT rt2]), []

  | Return ->
    c.results -->... [], []

  | Call x ->
    let FuncT (ts1, ts2) = as_func_str_type (expand_def_type (func c x)) in
    ts1 --> ts2, []

  | CallRef x ->
    let FuncT (ts1, ts2) = func_type c x in
    (ts1 @ [RefT (Null, DefHT (type_ c x))]) --> ts2, []

  | CallIndirect (x, y) ->
    let TableT (lim, t) = table c x in
    let FuncT (ts1, ts2) = func_type c y in
    require (match_ref_type c.types t (Null, FuncHT)) x.at
      ("type mismatch: instruction requires table of function type" ^
       " but table has element type " ^ string_of_ref_type t);
    (ts1 @ [NumT I32T]) --> ts2, []

  | ReturnCall x ->
    let FuncT (ts1, ts2) = as_func_str_type (expand_def_type (func c x)) in
    require (match_result_type c.types ts2 c.results) e.at
      ("type mismatch: current function requires result type " ^
       string_of_result_type c.results ^
       " but callee returns " ^ string_of_result_type ts2);
    ts1 -->... [], []

  | ReturnCallRef x ->
    let FuncT (ts1, ts2) = func_type c x in
    require (match_result_type c.types ts2 c.results) e.at
      ("type mismatch: current function requires result type " ^
       string_of_result_type c.results ^
       " but callee returns " ^ string_of_result_type ts2);
    (ts1 @ [RefT (Null, DefHT (type_ c x))]) -->... [], []

  | ReturnCallIndirect (x, y) ->
    let TableT (_lim, t) = table c x in
    let FuncT (ts1, ts2) = func_type c y in
    require (match_result_type c.types ts2 c.results) e.at
      ("type mismatch: current function requires result type " ^
       string_of_result_type c.results ^
       " but callee returns " ^ string_of_result_type ts2);
    (ts1 @ [NumT I32T]) -->... [], []

  | LocalGet x ->
    let LocalT (init, t) = local c x in
    require (init = Set) x.at "uninitialized local";
    [] --> [t], []

  | LocalSet x ->
    let LocalT (_init, t) = local c x in
    [t] --> [], [x]

  | LocalTee x ->
    let LocalT (_init, t) = local c x in
    [t] --> [t], [x]

  | GlobalGet x ->
    let GlobalT (_mut, t) = global c x in
    [] --> [t], []

  | GlobalSet x ->
    let GlobalT (mut, t) = global c x in
    require (mut = Var) x.at "immutable global";
    [t] --> [], []

  | TableGet x ->
    let TableT (_lim, rt) = table c x in
    [NumT I32T] --> [RefT rt], []

  | TableSet x ->
    let TableT (_lim, rt) = table c x in
    [NumT I32T; RefT rt] --> [], []

  | TableSize x ->
    let _tt = table c x in
    [] --> [NumT I32T], []

  | TableGrow x ->
    let TableT (_lim, rt) = table c x in
    [RefT rt; NumT I32T] --> [NumT I32T], []

  | TableFill x ->
    let TableT (_lim, rt) = table c x in
    [NumT I32T; RefT rt; NumT I32T] --> [], []

  | TableCopy (x, y) ->
    let TableT (_lim1, t1) = table c x in
    let TableT (_lim2, t2) = table c y in
    require (match_ref_type c.types t2 t1) x.at
      ("type mismatch: source element type " ^ string_of_ref_type t1 ^
       " does not match destination element type " ^ string_of_ref_type t2);
    [NumT I32T; NumT I32T; NumT I32T] --> [], []

  | TableInit (x, y) ->
    let TableT (_lim1, t1) = table c x in
    let t2 = elem c y in
    require (match_ref_type c.types t2 t1) x.at
      ("type mismatch: element segment's type " ^ string_of_ref_type t1 ^
       " does not match table's element type " ^ string_of_ref_type t2);
    [NumT I32T; NumT I32T; NumT I32T] --> [], []

  | ElemDrop x ->
<<<<<<< HEAD
    ignore (elem c x);
    [] --> [], []

  | Load memop ->
    let t = check_memop c memop num_size (Lib.Option.map fst) e.at in
    [NumT I32T] --> [NumT t], []

  | Store memop ->
    let t = check_memop c memop num_size (fun sz -> sz) e.at in
    [NumT I32T; NumT t] --> [], []

  | VecLoad memop ->
    let t = check_memop c memop vec_size (Lib.Option.map fst) e.at in
    [NumT I32T] --> [VecT t], []

  | VecStore memop ->
    let t = check_memop c memop vec_size (fun _ -> None) e.at in
    [NumT I32T; VecT t] --> [], []

  | VecLoadLane (memop, i) ->
    let t = check_memop c memop vec_size (fun sz -> Some sz) e.at in
    require (i < vec_size t / Pack.packed_size memop.pack) e.at
=======
    let _rt = elem c x in
    [] --> []

  | Load (x, memop) ->
    let _mt = memory c x in
    check_memop c memop num_size (Lib.Option.map fst) e.at;
    [NumType I32Type] --> [NumType memop.ty]

  | Store (x, memop) ->
    let _mt = memory c x in
    check_memop c memop num_size (fun sz -> sz) e.at;
    [NumType I32Type; NumType memop.ty] --> []

  | VecLoad (x, memop) ->
    let _mt = memory c x in
    check_memop c memop vec_size (Lib.Option.map fst) e.at;
    [NumType I32Type] --> [VecType memop.ty]

  | VecStore (x, memop) ->
    let _mt = memory c x in
    check_memop c memop vec_size (fun _ -> None) e.at;
    [NumType I32Type; VecType memop.ty] --> []

  | VecLoadLane (x, memop, i) ->
    let _mt = memory c x in
    check_memop c memop vec_size (fun sz -> Some sz) e.at;
    require (i < vec_size memop.ty / packed_size memop.pack) e.at
>>>>>>> c2c00d81
      "invalid lane index";
    [NumT I32T; VecT t] -->  [VecT t], []

<<<<<<< HEAD
  | VecStoreLane (memop, i) ->
    let t = check_memop c memop vec_size (fun sz -> Some sz) e.at in
    require (i < vec_size t / Pack.packed_size memop.pack) e.at
=======
  | VecStoreLane (x, memop, i) ->
    let _mt = memory c x in
    check_memop c memop vec_size (fun sz -> Some sz) e.at;
    require (i < vec_size memop.ty / packed_size memop.pack) e.at
>>>>>>> c2c00d81
      "invalid lane index";
    [NumT I32T; VecT t] -->  [], []

<<<<<<< HEAD
  | MemorySize ->
    let _mt = memory c (0l @@ e.at) in
    [] --> [NumT I32T], []

  | MemoryGrow ->
    let _mt = memory c (0l @@ e.at) in
    [NumT I32T] --> [NumT I32T], []

  | MemoryFill ->
    let _mt = memory c (0l @@ e.at) in
    [NumT I32T; NumT I32T; NumT I32T] --> [], []

  | MemoryCopy ->
    let _mt = memory c (0l @@ e.at) in
    [NumT I32T; NumT I32T; NumT I32T] --> [], []

  | MemoryInit x ->
    let _mt = memory c (0l @@ e.at) in
    let () = data c x in
    [NumT I32T; NumT I32T; NumT I32T] --> [], []

  | DataDrop x ->
    let () = data c x in
    [] --> [], []
=======
  | MemorySize x ->
    let _mt = memory c x in
    [] --> [NumType I32Type]

  | MemoryGrow x ->
    let _mt = memory c x in
    [NumType I32Type] --> [NumType I32Type]

  | MemoryFill x ->
    let _mt = memory c x in
    [NumType I32Type; NumType I32Type; NumType I32Type] --> []

  | MemoryCopy (x, y) ->
    let _mt = memory c x in
    let _mt = memory c y in
    [NumType I32Type; NumType I32Type; NumType I32Type] --> []

  | MemoryInit (x, y) ->
    let _mt = memory c x in
    let () = data c y in
    [NumType I32Type; NumType I32Type; NumType I32Type] --> []

  | DataDrop x ->
    let () = data c x in
    [] --> []
>>>>>>> c2c00d81

  | RefNull ht ->
    check_heap_type c ht e.at;
    [] --> [RefT (Null, ht)], []

  | RefFunc x ->
    let dt = func c x in
    refer_func c x;
    [] --> [RefT (NoNull, DefHT dt)], []

  | RefIsNull ->
    let (_nul, ht) = peek_ref 0 s e.at in
    [RefT (Null, ht)] --> [NumT I32T], []

  | RefAsNonNull ->
    let (_nul, ht) = peek_ref 0 s e.at in
    [RefT (Null, ht)] --> [RefT (NoNull, ht)], []

  | RefTest rt ->
    let (_nul, ht) = rt in
    check_ref_type c rt e.at;
    [RefT (Null, top_of_heap_type c.types ht)] --> [NumT I32T], []

  | RefCast rt ->
    let (nul, ht) = rt in
    check_ref_type c rt e.at;
    [RefT (Null, top_of_heap_type c.types ht)] --> [RefT (nul, ht)], []

  | RefEq ->
    [RefT (Null, EqHT); RefT (Null, EqHT)] --> [NumT I32T], []

  | RefI31 ->
    [NumT I32T] --> [RefT (NoNull, I31HT)], []

  | I31Get ext ->
    [RefT (Null, I31HT)] --> [NumT I32T], []

  | StructNew (x, initop) ->
    let StructT fts = struct_type c x in
    require
      ( initop = Explicit || List.for_all (fun ft ->
          defaultable (unpacked_field_type ft)) fts ) x.at
      "field type is not defaultable";
    let ts = if initop = Implicit then [] else List.map unpacked_field_type fts in
    ts --> [RefT (NoNull, DefHT (type_ c x))], []

  | StructGet (x, y, exto) ->
    let StructT fts = struct_type c x in
    require (y.it < Lib.List32.length fts) y.at
      ("unknown field " ^ I32.to_string_u y.it);
    let FieldT (_mut, st) = Lib.List32.nth fts y.it in
    require ((exto <> None) == is_packed_storage_type st) y.at
      ("field is " ^ (if exto = None then "packed" else "unpacked"));
    let t = unpacked_storage_type st in
    [RefT (Null, DefHT (type_ c x))] --> [t], []

  | StructSet (x, y) ->
    let StructT fts = struct_type c x in
    require (y.it < Lib.List32.length fts) y.at
      ("unknown field " ^ I32.to_string_u y.it);
    let FieldT (mut, st) = Lib.List32.nth fts y.it in
    require (mut == Var) y.at "field is immutable";
    let t = unpacked_storage_type st in
    [RefT (Null, DefHT (type_ c x)); t] --> [], []

  | ArrayNew (x, initop) ->
    let ArrayT ft = array_type c x in
    require
      (initop = Explicit || defaultable (unpacked_field_type ft)) x.at
      "array type is not defaultable";
    let ts = if initop = Implicit then [] else [unpacked_field_type ft] in
    (ts @ [NumT I32T]) --> [RefT (NoNull, DefHT (type_ c x))], []

  | ArrayNewFixed (x, n) ->
    let ArrayT ft = array_type c x in
    let ts = Lib.List32.make n (unpacked_field_type ft) in
    ts --> [RefT (NoNull, DefHT (type_ c x))], []

  | ArrayNewElem (x, y) ->
    let ArrayT ft = array_type c x in
    let rt = elem c y in
    require (match_val_type c.types (RefT rt) (unpacked_field_type ft)) x.at
      ("type mismatch: element segment's type " ^ string_of_ref_type rt ^
       " does not match array's field type " ^ string_of_field_type ft);
    [NumT I32T; NumT I32T] --> [RefT (NoNull, DefHT (type_ c x))], []

  | ArrayNewData (x, y) ->
    let ArrayT ft = array_type c x in
    let () = data c y in
    let t = unpacked_field_type ft in
    require (is_num_type t || is_vec_type t) x.at
      "array type is not numeric or vector";
    [NumT I32T; NumT I32T] --> [RefT (NoNull, DefHT (type_ c x))], []

  | ArrayGet (x, exto) ->
    let ArrayT (FieldT (_mut, st)) = array_type c x in
    require ((exto <> None) == is_packed_storage_type st) e.at
      ("array is " ^ (if exto = None then "packed" else "unpacked"));
    let t = unpacked_storage_type st in
    [RefT (Null, DefHT (type_ c x)); NumT I32T] --> [t], []

  | ArraySet x ->
    let ArrayT (FieldT (mut, st)) = array_type c x in
    require (mut == Var) e.at "array is immutable";
    let t = unpacked_storage_type st in
    [RefT (Null, DefHT (type_ c x)); NumT I32T; t] --> [], []

  | ArrayLen ->
    [RefT (Null, ArrayHT)] --> [NumT I32T], []

  | ArrayCopy (x, y) ->
    let ArrayT (FieldT (mutd, std)) = array_type c x in
    let ArrayT (FieldT (_muts, sts)) = array_type c y in
    require (mutd = Var) e.at "array is immutable";
    require (match_storage_type c.types sts std) e.at "array types do not match";
    [RefT (Null, DefHT (type_ c x)); NumT I32T; RefT (Null, DefHT (type_ c y)); NumT I32T; NumT I32T] --> [], []

  | ArrayFill x ->
    let ArrayT (FieldT (mut, st)) = array_type c x in
    require (mut = Var) e.at "array is immutable";
    let t = unpacked_storage_type st in
    [RefT (Null, DefHT (type_ c x)); NumT I32T; t; NumT I32T] --> [], []

  | ArrayInitData (x, y) ->
    let ArrayT (FieldT (mut, st)) = array_type c x in
    require (mut = Var) e.at "array is immutable";
    let () = data c y in
    let t = unpacked_storage_type st in
    require (is_num_type t || is_vec_type t) x.at
      "array type is not numeric or vector";
    [RefT (Null, DefHT (type_ c x)); NumT I32T; NumT I32T; NumT I32T] --> [], []

  | ArrayInitElem (x, y) ->
    let ArrayT (FieldT (mut, st)) = array_type c x in
    require (mut = Var) e.at "array is immutable";
    let rt = elem c y in
    require (match_val_type c.types (RefT rt) (unpacked_storage_type st)) x.at
      ("type mismatch: element segment's type " ^ string_of_ref_type rt ^
       " does not match array's field type " ^ string_of_field_type (FieldT (mut, st)));
    [RefT (Null, DefHT (type_ c x)); NumT I32T; NumT I32T; NumT I32T] --> [], []

  | ExternConvert op ->
    let ht1, ht2 = type_externop op in
    let (nul, _ht) = peek_ref 0 s e.at in
    [RefT (nul, ht1)] --> [RefT (nul, ht2)], []

  | Const v ->
    let t = NumT (type_num v.it) in
    [] --> [t], []

  | Test testop ->
    let t = NumT (type_num testop) in
    [t] --> [NumT I32T], []

  | Compare relop ->
    let t = NumT (type_num relop) in
    [t; t] --> [NumT I32T], []

  | Unary unop ->
    check_unop unop e.at;
    let t = NumT (type_num unop) in
    [t] --> [t], []

  | Binary binop ->
    let t = NumT (type_num binop) in
    [t; t] --> [t], []

  | Convert cvtop ->
    let t1, t2 = type_cvtop e.at cvtop in
    [NumT t1] --> [NumT t2], []

  | VecConst v ->
    let t = VecT (type_vec v.it) in
    [] --> [t], []

  | VecTest testop ->
    let t = VecT (type_vec testop) in
    [t] --> [NumT I32T], []

  | VecUnary unop ->
    let t = VecT (type_vec unop) in
    [t] --> [t], []

  | VecBinary binop ->
    check_vec_binop binop e.at;
    let t = VecT (type_vec binop) in
    [t; t] --> [t], []

  | VecCompare relop ->
    let t = VecT (type_vec relop) in
    [t; t] --> [t], []

  | VecConvert cvtop ->
    let t = VecT (type_vec cvtop) in
    [t] --> [t], []

  | VecShift shiftop ->
    let t = VecT (type_vec shiftop) in
    [t; NumT I32T] --> [t], []

  | VecBitmask bitmaskop ->
    let t = VecT (type_vec bitmaskop) in
    [t] --> [NumT I32T], []

  | VecTestBits vtestop ->
    let t = VecT (type_vec vtestop) in
    [t] --> [NumT I32T], []

  | VecUnaryBits vunop ->
    let t = VecT (type_vec vunop) in
    [t] --> [t], []

  | VecBinaryBits vbinop ->
    let t = VecT (type_vec vbinop) in
    [t; t] --> [t], []

  | VecTernaryBits vternop ->
    let t = VecT (type_vec vternop) in
    [t; t; t] --> [t], []

  | VecSplat splatop ->
    let t1 = NumT (type_vec_lane splatop) in
    let t2 = VecT (type_vec splatop) in
    [t1] --> [t2], []

  | VecExtract extractop ->
    let t1 = VecT (type_vec extractop) in
    let t2 = NumT (type_vec_lane extractop) in
    require (lane_extractop extractop < num_lanes extractop) e.at
      "invalid lane index";
    [t1] --> [t2], []

  | VecReplace replaceop ->
    let t1 = VecT (type_vec replaceop) in
    let t2 = NumT (type_vec_lane replaceop) in
    require (lane_replaceop replaceop < num_lanes replaceop) e.at
      "invalid lane index";
    [t1; t2] --> [t1], []

and check_seq (c : context) (s : infer_result_type) (es : instr list)
  : infer_result_type * idx list =
  match es with
  | [] ->
    s, []

  | e::es' ->
    let {ins; outs}, xs = check_instr c e s in
    check_seq (init_locals c xs) (push c outs (pop c ins s e.at)) es'

and check_block (c : context) (es : instr list) (it : instr_type) at =
  let InstrT (ts1, ts2, _xs) = it in
  let s, xs' = check_seq c (stack ts1) es in
  let s' = pop c (stack ts2) s at in
  require (snd s' = []) at
    ("type mismatch: block requires " ^ string_of_result_type ts2 ^
     " but stack has " ^ string_of_result_type (snd s))


(* Functions & Constants *)

(*
 * Conventions:
 *   c : context
 *   m : module_
 *   f : func
 *   e : instr
 *   v : value
 *   t : val_type
 *   s : func_type
 *   x : variable
 *)

let check_local (c : context) (loc : local) : local_type =
  check_val_type c loc.it.ltype loc.at;
  let init = if defaultable loc.it.ltype then Set else Unset in
  LocalT (init, loc.it.ltype)

let check_func (c : context) (f : func) : context =
  let {ftype; locals; body} = f.it in
  let _ft = func_type c ftype in
  {c with funcs = c.funcs @ [type_ c ftype]}

let check_func_body (c : context) (f : func) =
  let {ftype; locals; body} = f.it in
  let FuncT (ts1, ts2) = func_type c ftype in
  let lts = List.map (check_local c) locals in
  let c' =
    { c with
      locals = List.map (fun t -> LocalT (Set, t)) ts1 @ lts;
      results = ts2;
      labels = [ts2]
    }
  in check_block c' body (InstrT ([], ts2, [])) f.at


let is_const (c : context) (e : instr) =
  match e.it with
  | Const _ | VecConst _
  | Binary (Value.I32 I32Op.(Add | Sub | Mul))
  | Binary (Value.I64 I64Op.(Add | Sub | Mul))
  | RefNull _ | RefFunc _
  | RefI31 | StructNew _ | ArrayNew _ | ArrayNewFixed _ -> true
  | GlobalGet x -> let GlobalT (mut, _t) = global c x in mut = Cons
  | _ -> false

let check_const (c : context) (const : const) (t : val_type) =
  require (List.for_all (is_const c) const.it) const.at
    "constant expression required";
  check_block c const.it (InstrT ([], [t], [])) const.at


(* Globals, Tables, Memories *)

let check_global (c : context) (glob : global) : context =
  let {gtype; ginit} = glob.it in
  let GlobalT (_mut, t) = gtype in
  check_global_type c gtype glob.at;
  check_const c ginit t;
  {c with globals = c.globals @ [gtype]}

let check_table (c : context) (tab : table) : context =
  let {ttype; tinit} = tab.it in
  let TableT (_lim, rt) = ttype in
  check_table_type c ttype tab.at;
  check_const c tinit (RefT rt);
  {c with tables = c.tables @ [ttype]}

let check_memory (c : context) (mem : memory) : context =
  let {mtype} = mem.it in
  check_memory_type c mtype mem.at;
  {c with memories = c.memories @ [mtype]}

let check_elem_mode (c : context) (t : ref_type) (mode : segment_mode) =
  match mode.it with
  | Passive -> ()
  | Active {index; offset} ->
    let TableT (_lim, et) = table c index in
    require (match_ref_type c.types t et) mode.at
      ("type mismatch: element segment's type " ^ string_of_ref_type t ^
       " does not match table's element type " ^ string_of_ref_type et);
    check_const c offset (NumT I32T)
  | Declarative -> ()

let check_elem (c : context) (seg : elem_segment) : context =
  let {etype; einit; emode} = seg.it in
  check_ref_type c etype seg.at;
  List.iter (fun const -> check_const c const (RefT etype)) einit;
  check_elem_mode c etype emode;
  {c with elems = c.elems @ [etype]}

let check_data_mode (c : context) (mode : segment_mode) =
  match mode.it with
  | Passive -> ()
  | Active {index; offset} ->
<<<<<<< HEAD
    ignore (memory c index);
    check_const c offset (NumT I32T)
=======
    let _mt = memory c index in
    check_const c offset (NumType I32Type)
>>>>>>> c2c00d81
  | Declarative -> assert false

let check_data (c : context) (seg : data_segment) : context =
  let {dinit; dmode} = seg.it in
  check_data_mode c dmode;
  {c with datas = c.datas @ [()]}


(* Modules *)

let check_start (c : context) (start : start) =
  let {sfunc} = start.it in
  let ft = as_func_str_type (expand_def_type (func c sfunc)) in
  require (ft = FuncT ([], [])) start.at
    "start function must not have parameters or results"

let check_import (c : context) (im : import) : context =
  let {module_name = _; item_name = _; idesc} = im.it in
  match idesc.it with
  | FuncImport x ->
    let _ = func_type c x in
    {c with funcs = c.funcs @ [type_ c x]}
  | GlobalImport gt ->
    check_global_type c gt idesc.at;
    {c with globals = c.globals @ [gt]}
  | TableImport tt ->
    check_table_type c tt idesc.at;
    {c with tables = c.tables @ [tt]}
  | MemoryImport mt ->
    check_memory_type c mt idesc.at;
    {c with memories = c.memories @ [mt]}

module NameSet = Set.Make(struct type t = Ast.name let compare = compare end)

let check_export (c : context) (set : NameSet.t) (ex : export) : NameSet.t =
  let {name; edesc} = ex.it in
  (match edesc.it with
  | FuncExport x -> ignore (func c x)
  | GlobalExport x -> ignore (global c x)
  | TableExport x -> ignore (table c x)
  | MemoryExport x -> ignore (memory c x)
  );
  require (not (NameSet.mem name set)) ex.at "duplicate export name";
  NameSet.add name set


let check_list f xs (c : context) : context =
  List.fold_left f c xs

let check_module (m : module_) =
  let refs = Free.module_ ({m.it with funcs = []; start = None} @@ m.at) in
  let c =
    {empty_context with refs}
    |> check_list check_type m.it.types
    |> check_list check_import m.it.imports
    |> check_list check_func m.it.funcs
    |> check_list check_table m.it.tables
    |> check_list check_memory m.it.memories
    |> check_list check_global m.it.globals
    |> check_list check_elem m.it.elems
    |> check_list check_data m.it.datas
  in
<<<<<<< HEAD
  require (List.length c.memories <= 1) m.at
    "multiple memories are not allowed (yet)";
  List.iter (check_func_body c) m.it.funcs;
  Option.iter (check_start c) m.it.start;
  ignore (List.fold_left (check_export c) NameSet.empty m.it.exports)
=======
  List.iter check_type types;
  List.iter (check_global c1) globals;
  List.iter (check_table c1) tables;
  List.iter (check_memory c1) memories;
  List.iter (check_elem c1) elems;
  List.iter (check_data c1) datas;
  List.iter (check_func c) funcs;
  Lib.Option.app (check_start c) start;
  ignore (List.fold_left (check_export c) NameSet.empty exports);
>>>>>>> c2c00d81
<|MERGE_RESOLUTION|>--- conflicted
+++ resolved
@@ -589,126 +589,68 @@
     [NumT I32T; NumT I32T; NumT I32T] --> [], []
 
   | ElemDrop x ->
-<<<<<<< HEAD
     ignore (elem c x);
     [] --> [], []
 
-  | Load memop ->
+  | Load (x, memop) ->
+    let _mt = memory c x in
     let t = check_memop c memop num_size (Lib.Option.map fst) e.at in
     [NumT I32T] --> [NumT t], []
 
-  | Store memop ->
+  | Store (x, memop) ->
+    let _mt = memory c x in
     let t = check_memop c memop num_size (fun sz -> sz) e.at in
     [NumT I32T; NumT t] --> [], []
 
-  | VecLoad memop ->
+  | VecLoad (x, memop) ->
+    let _mt = memory c x in
     let t = check_memop c memop vec_size (Lib.Option.map fst) e.at in
     [NumT I32T] --> [VecT t], []
 
-  | VecStore memop ->
+  | VecStore (x, memop) ->
+    let _mt = memory c x in
     let t = check_memop c memop vec_size (fun _ -> None) e.at in
     [NumT I32T; VecT t] --> [], []
 
-  | VecLoadLane (memop, i) ->
+  | VecLoadLane (x, memop, i) ->
+    let _mt = memory c x in
     let t = check_memop c memop vec_size (fun sz -> Some sz) e.at in
     require (i < vec_size t / Pack.packed_size memop.pack) e.at
-=======
-    let _rt = elem c x in
-    [] --> []
-
-  | Load (x, memop) ->
-    let _mt = memory c x in
-    check_memop c memop num_size (Lib.Option.map fst) e.at;
-    [NumType I32Type] --> [NumType memop.ty]
-
-  | Store (x, memop) ->
-    let _mt = memory c x in
-    check_memop c memop num_size (fun sz -> sz) e.at;
-    [NumType I32Type; NumType memop.ty] --> []
-
-  | VecLoad (x, memop) ->
-    let _mt = memory c x in
-    check_memop c memop vec_size (Lib.Option.map fst) e.at;
-    [NumType I32Type] --> [VecType memop.ty]
-
-  | VecStore (x, memop) ->
-    let _mt = memory c x in
-    check_memop c memop vec_size (fun _ -> None) e.at;
-    [NumType I32Type; VecType memop.ty] --> []
-
-  | VecLoadLane (x, memop, i) ->
-    let _mt = memory c x in
-    check_memop c memop vec_size (fun sz -> Some sz) e.at;
-    require (i < vec_size memop.ty / packed_size memop.pack) e.at
->>>>>>> c2c00d81
       "invalid lane index";
     [NumT I32T; VecT t] -->  [VecT t], []
 
-<<<<<<< HEAD
-  | VecStoreLane (memop, i) ->
+  | VecStoreLane (x, memop, i) ->
+    let _mt = memory c x in
     let t = check_memop c memop vec_size (fun sz -> Some sz) e.at in
     require (i < vec_size t / Pack.packed_size memop.pack) e.at
-=======
-  | VecStoreLane (x, memop, i) ->
-    let _mt = memory c x in
-    check_memop c memop vec_size (fun sz -> Some sz) e.at;
-    require (i < vec_size memop.ty / packed_size memop.pack) e.at
->>>>>>> c2c00d81
       "invalid lane index";
     [NumT I32T; VecT t] -->  [], []
 
-<<<<<<< HEAD
-  | MemorySize ->
-    let _mt = memory c (0l @@ e.at) in
+  | MemorySize x ->
+    let _mt = memory c x in
     [] --> [NumT I32T], []
 
-  | MemoryGrow ->
-    let _mt = memory c (0l @@ e.at) in
+  | MemoryGrow x ->
+    let _mt = memory c x in
     [NumT I32T] --> [NumT I32T], []
 
-  | MemoryFill ->
-    let _mt = memory c (0l @@ e.at) in
+  | MemoryFill x ->
+    let _mt = memory c x in
     [NumT I32T; NumT I32T; NumT I32T] --> [], []
 
-  | MemoryCopy ->
-    let _mt = memory c (0l @@ e.at) in
+  | MemoryCopy (x, y)->
+    let _mt = memory c x in
+    let _mt = memory c y in
     [NumT I32T; NumT I32T; NumT I32T] --> [], []
 
-  | MemoryInit x ->
-    let _mt = memory c (0l @@ e.at) in
-    let () = data c x in
+  | MemoryInit (x, y) ->
+    let _mt = memory c x in
+    let () = data c y in
     [NumT I32T; NumT I32T; NumT I32T] --> [], []
 
   | DataDrop x ->
     let () = data c x in
     [] --> [], []
-=======
-  | MemorySize x ->
-    let _mt = memory c x in
-    [] --> [NumType I32Type]
-
-  | MemoryGrow x ->
-    let _mt = memory c x in
-    [NumType I32Type] --> [NumType I32Type]
-
-  | MemoryFill x ->
-    let _mt = memory c x in
-    [NumType I32Type; NumType I32Type; NumType I32Type] --> []
-
-  | MemoryCopy (x, y) ->
-    let _mt = memory c x in
-    let _mt = memory c y in
-    [NumType I32Type; NumType I32Type; NumType I32Type] --> []
-
-  | MemoryInit (x, y) ->
-    let _mt = memory c x in
-    let () = data c y in
-    [NumType I32Type; NumType I32Type; NumType I32Type] --> []
-
-  | DataDrop x ->
-    let () = data c x in
-    [] --> []
->>>>>>> c2c00d81
 
   | RefNull ht ->
     check_heap_type c ht e.at;
@@ -1063,13 +1005,8 @@
   match mode.it with
   | Passive -> ()
   | Active {index; offset} ->
-<<<<<<< HEAD
-    ignore (memory c index);
+    let _mt = memory c index in
     check_const c offset (NumT I32T)
-=======
-    let _mt = memory c index in
-    check_const c offset (NumType I32Type)
->>>>>>> c2c00d81
   | Declarative -> assert false
 
 let check_data (c : context) (seg : data_segment) : context =
@@ -1132,20 +1069,6 @@
     |> check_list check_elem m.it.elems
     |> check_list check_data m.it.datas
   in
-<<<<<<< HEAD
-  require (List.length c.memories <= 1) m.at
-    "multiple memories are not allowed (yet)";
   List.iter (check_func_body c) m.it.funcs;
   Option.iter (check_start c) m.it.start;
-  ignore (List.fold_left (check_export c) NameSet.empty m.it.exports)
-=======
-  List.iter check_type types;
-  List.iter (check_global c1) globals;
-  List.iter (check_table c1) tables;
-  List.iter (check_memory c1) memories;
-  List.iter (check_elem c1) elems;
-  List.iter (check_data c1) datas;
-  List.iter (check_func c) funcs;
-  Lib.Option.app (check_start c) start;
-  ignore (List.fold_left (check_export c) NameSet.empty exports);
->>>>>>> c2c00d81
+  ignore (List.fold_left (check_export c) NameSet.empty m.it.exports)