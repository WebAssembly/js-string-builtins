(* Binary format version *)

let version = 1l


(* Errors *)

module Code = Error.Make ()
exception Code = Code.Error

let error = Code.error


(* Encoding stream *)

type stream =
{
  buf : Buffer.t;
  patches : (int * char) list ref
}

let stream () = {buf = Buffer.create 8192; patches = ref []}
let pos s = Buffer.length s.buf
let put s b = Buffer.add_char s.buf b
let put_string s bs = Buffer.add_string s.buf bs
let patch s pos b = s.patches := (pos, b) :: !(s.patches)

let to_string s =
  let bs = Buffer.to_bytes s.buf in
  List.iter (fun (pos, b) -> Bytes.set bs pos b) !(s.patches);
  Bytes.to_string bs


(* Encoding *)

module E (S : sig val stream : stream end) =
struct
  let s = S.stream


  (* Generic values *)

  let byte i = put s (Char.chr (i land 0xff))
  let word16 i = byte (i land 0xff); byte (i lsr 8)
  let word32 i =
    Int32.(word16 (to_int (logand i 0xffffl));
           word16 (to_int (shift_right i 16)))
  let word64 i =
    Int64.(word32 (to_int32 (logand i 0xffffffffL));
           word32 (to_int32 (shift_right i 32)))

  let rec u64 i =
    let b = Int64.(to_int (logand i 0x7fL)) in
    if 0L <= i && i < 128L then byte b
    else (byte (b lor 0x80); u64 (Int64.shift_right_logical i 7))

  let rec s64 i =
    let b = Int64.(to_int (logand i 0x7fL)) in
    if -64L <= i && i < 64L then byte b
    else (byte (b lor 0x80); s64 (Int64.shift_right i 7))

  let u1 i = u64 Int64.(logand (of_int i) 1L)
  let u32 i = u64 Int64.(logand (of_int32 i) 0xffffffffL)
  let s7 i = s64 (Int64.of_int i)
  let s32 i = s64 (Int64.of_int32 i)
  let s33 i = s64 (I64_convert.extend_i32_s i)
  let f32 x = word32 (F32.to_bits x)
  let f64 x = word64 (F64.to_bits x)
  let v128 v = String.iter (put s) (V128.to_bits v)

  let len i =
    if Int32.to_int (Int32.of_int i) <> i then
      Code.error Source.no_region "length out of bounds";
    u32 (Int32.of_int i)

  let bool b = u1 (if b then 1 else 0)
  let string bs = len (String.length bs); put_string s bs
  let name n = string (Utf8.encode n)
  let list f xs = List.iter f xs
  let opt f xo = Lib.Option.app f xo
  let vec f xs = len (List.length xs); list f xs

  let gap32 () = let p = pos s in word32 0l; byte 0; p
  let patch_gap32 p n =
    assert (n <= 0x0fff_ffff); (* Strings cannot excess 2G anyway *)
    let lsb i = Char.chr (i land 0xff) in
    patch s p (lsb (n lor 0x80));
    patch s (p + 1) (lsb ((n lsr 7) lor 0x80));
    patch s (p + 2) (lsb ((n lsr 14) lor 0x80));
    patch s (p + 3) (lsb ((n lsr 21) lor 0x80));
    patch s (p + 4) (lsb (n lsr 28))


  (* Types *)

  open Types

<<<<<<< HEAD
  let mutability = function
    | Cons -> byte 0
    | Var -> byte 1

  let var_type var = function
    | StatX x -> var x
    | DynX _ | RecX _ -> assert false
=======
  let var_type = function
    | StatX x -> s33 x
>>>>>>> 43727015

  let num_type = function
    | I32T -> s7 (-0x01)
    | I64T -> s7 (-0x02)
    | F32T -> s7 (-0x03)
    | F64T -> s7 (-0x04)

  let vec_type = function
    | V128T -> s7 (-0x05)

  let heap_type = function
    | AnyHT -> s7 (-0x12)
    | NoneHT -> s7 (-0x1b)
    | EqHT -> s7 (-0x13)
    | I31HT -> s7 (-0x16)
    | StructHT -> s7 (-0x19)
    | ArrayHT -> s7 (-0x1a)
    | FuncHT -> s7 (-0x10)
    | NoFuncHT -> s7 (-0x17)
    | ExternHT -> s7 (-0x11)
<<<<<<< HEAD
    | NoExternHT -> s7 (-0x18)
    | DefHT x -> var_type s33 x
    | BotHT -> assert false
=======
    | VarHT x -> var_type x
    | DefHT _ | BotHT -> assert false
>>>>>>> 43727015

  let ref_type = function
    | (Null, AnyHT) -> s7 (-0x12)
    | (Null, NoneHT) -> s7 (-0x1b)
    | (Null, EqHT) -> s7 (-0x13)
    | (Null, I31HT) -> s7 (-0x16)
    | (Null, StructHT) -> s7 (-0x19)
    | (Null, ArrayHT) -> s7 (-0x1a)
    | (Null, FuncHT) -> s7 (-0x10)
    | (Null, NoFuncHT) -> s7 (-0x17)
    | (Null, ExternHT) -> s7 (-0x11)
    | (Null, NoExternHT) -> s7 (-0x18)
    | (Null, t) -> s7 (-0x14); heap_type t
    | (NoNull, t) -> s7 (-0x15); heap_type t

  let val_type = function
    | NumT t -> num_type t
    | VecT t -> vec_type t
    | RefT t -> ref_type t
    | BotT -> assert false

  let pack_type = function
    | Pack.Pack8 -> s7 (-0x06)
    | Pack.Pack16 -> s7 (-0x07)
    | Pack.Pack32 | Pack.Pack64 -> assert false

  let storage_type = function
    | ValStorageT t -> val_type t
    | PackStorageT t -> pack_type t

  let field_type = function
    | FieldT (mut, t) -> storage_type t; mutability mut

  let struct_type = function
    | StructT fts -> vec field_type fts

  let array_type = function
    | ArrayT ft -> field_type ft

  let func_type = function
    | FuncT (ts1, ts2) -> vec val_type ts1; vec val_type ts2

  let str_type = function
    | DefStructT st -> s7 (-0x21); struct_type st
    | DefArrayT at -> s7 (-0x22); array_type at
    | DefFuncT ft -> s7 (-0x20); func_type ft

  let sub_type = function
    | SubT (Final, [], st) -> str_type st
    | SubT (Final, xs, st) -> s7 (-0x32); vec (var_type u32) xs; str_type st
    | SubT (NoFinal, xs, st) -> s7 (-0x30); vec (var_type u32) xs; str_type st

  let def_type = function
    | RecT [st] -> sub_type st
    | RecT sts -> s7 (-0x31); vec sub_type sts

  let limits uN {min; max} =
    bool (max <> None); uN min; opt uN max

  let table_type = function
    | TableT (lim, t) -> ref_type t; limits u32 lim

  let memory_type = function
    | MemoryT lim -> limits u32 lim

  let global_type = function
    | GlobalT (mut, t) -> val_type t; mutability mut


  (* Instructions *)

  open Source
  open Ast
  open Value
  open V128
  open Pack

  let op n = byte n
  let vecop n = op 0xfd; u32 n
  let end_ () = op 0x0b

  let memop {align; offset; _} = u32 (Int32.of_int align); u32 offset

  let var x = u32 x.it

  let block_type = function
    | VarBlockType x -> var_type s33 (StatX x.it)
    | ValBlockType None -> s33 (-0x40l)
    | ValBlockType (Some t) -> val_type t

  let local (n, loc) = len n; val_type loc.it.ltype

  let locals locs =
    let combine loc = function
      | (n, loc') :: nlocs' when loc.it.ltype = loc'.it.ltype ->
        (n + 1, loc') :: nlocs'
      | nlocs -> (1, loc) :: nlocs
    in vec local (List.fold_right combine locs [])

  let rec instr e =
    match e.it with
    | Unreachable -> op 0x00
    | Nop -> op 0x01

    | Block (bt, es) -> op 0x02; block_type bt; list instr es; end_ ()
    | Loop (bt, es) -> op 0x03; block_type bt; list instr es; end_ ()
    | If (bt, es1, es2) ->
      op 0x04; block_type bt; list instr es1;
      if es2 <> [] then op 0x05;
      list instr es2; end_ ()

    | Br x -> op 0x0c; var x
    | BrIf x -> op 0x0d; var x
    | BrTable (xs, x) -> op 0x0e; vec var xs; var x
    | BrOnNull x -> op 0xd4; var x
    | BrOnNonNull x -> op 0xd6; var x
    | BrOnCast (x, (NoNull, t)) -> op 0xfb; op 0x42; var x; heap_type t
    | BrOnCast (x, (Null, t)) -> op 0xfb; op 0x4a; var x; heap_type t
    | BrOnCastFail (x, (NoNull, t)) -> op 0xfb; op 0x43; var x; heap_type t
    | BrOnCastFail (x, (Null, t)) -> op 0xfb; op 0x4b; var x; heap_type t
    | Return -> op 0x0f
    | Call x -> op 0x10; var x
    | CallRef x -> op 0x14; var x
    | CallIndirect (x, y) -> op 0x11; var y; var x
    | ReturnCall x -> op 0x12; var x
    | ReturnCallRef x -> op 0x15; var x
    | ReturnCallIndirect (x, y) -> op 0x13; var y; var x

    | Drop -> op 0x1a
    | Select None -> op 0x1b
    | Select (Some ts) -> op 0x1c; vec val_type ts

    | LocalGet x -> op 0x20; var x
    | LocalSet x -> op 0x21; var x
    | LocalTee x -> op 0x22; var x
    | GlobalGet x -> op 0x23; var x
    | GlobalSet x -> op 0x24; var x

    | TableGet x -> op 0x25; var x
    | TableSet x -> op 0x26; var x
    | TableSize x -> op 0xfc; u32 0x10l; var x
    | TableGrow x -> op 0xfc; u32 0x0fl; var x
    | TableFill x -> op 0xfc; u32 0x11l; var x
    | TableCopy (x, y) -> op 0xfc; u32 0x0el; var x; var y
    | TableInit (x, y) -> op 0xfc; u32 0x0cl; var y; var x
    | ElemDrop x -> op 0xfc; u32 0x0dl; var x

    | Load ({ty = I32T; pack = None; _} as mo) -> op 0x28; memop mo
    | Load ({ty = I64T; pack = None; _} as mo) -> op 0x29; memop mo
    | Load ({ty = F32T; pack = None; _} as mo) -> op 0x2a; memop mo
    | Load ({ty = F64T; pack = None; _} as mo) -> op 0x2b; memop mo
    | Load ({ty = I32T; pack = Some (Pack8, SX); _} as mo) -> op 0x2c; memop mo
    | Load ({ty = I32T; pack = Some (Pack8, ZX); _} as mo) -> op 0x2d; memop mo
    | Load ({ty = I32T; pack = Some (Pack16, SX); _} as mo) -> op 0x2e; memop mo
    | Load ({ty = I32T; pack = Some (Pack16, ZX); _} as mo) -> op 0x2f; memop mo
    | Load {ty = I32T; pack = Some (Pack32, _); _} ->
      error e.at "illegal instruction i32.load32"
    | Load ({ty = I64T; pack = Some (Pack8, SX); _} as mo) -> op 0x30; memop mo
    | Load ({ty = I64T; pack = Some (Pack8, ZX); _} as mo) -> op 0x31; memop mo
    | Load ({ty = I64T; pack = Some (Pack16, SX); _} as mo) -> op 0x32; memop mo
    | Load ({ty = I64T; pack = Some (Pack16, ZX); _} as mo) -> op 0x33; memop mo
    | Load ({ty = I64T; pack = Some (Pack32, SX); _} as mo) -> op 0x34; memop mo
    | Load ({ty = I64T; pack = Some (Pack32, ZX); _} as mo) -> op 0x35; memop mo
    | Load {ty = F32T | F64T; pack = Some _; _} ->
      error e.at "illegal instruction fxx.loadN"
    | Load {ty = I32T | I64T; pack = Some (Pack64, _); _} ->
      error e.at "illegal instruction ixx.load64"

    | Store ({ty = I32T; pack = None; _} as mo) -> op 0x36; memop mo
    | Store ({ty = I64T; pack = None; _} as mo) -> op 0x37; memop mo
    | Store ({ty = F32T; pack = None; _} as mo) -> op 0x38; memop mo
    | Store ({ty = F64T; pack = None; _} as mo) -> op 0x39; memop mo
    | Store ({ty = I32T; pack = Some Pack8; _} as mo) -> op 0x3a; memop mo
    | Store ({ty = I32T; pack = Some Pack16; _} as mo) -> op 0x3b; memop mo
    | Store {ty = I32T; pack = Some Pack32; _} ->
      error e.at "illegal instruction i32.store32"
    | Store ({ty = I64T; pack = Some Pack8; _} as mo) -> op 0x3c; memop mo
    | Store ({ty = I64T; pack = Some Pack16; _} as mo) -> op 0x3d; memop mo
    | Store ({ty = I64T; pack = Some Pack32; _} as mo) -> op 0x3e; memop mo
    | Store {ty = F32T | F64T; pack = Some _; _} ->
      error e.at "illegal instruction fxx.storeN"
    | Store {ty = I32T | I64T; pack = Some Pack64; _} ->
      error e.at "illegal instruction ixx.store64"

    | VecLoad ({ty = V128T; pack = None; _} as mo) ->
      vecop 0x00l; memop mo
    | VecLoad ({ty = V128T; pack = Some (Pack64, ExtLane (Pack8x8, SX)); _} as mo) ->
      vecop 0x01l; memop mo
    | VecLoad ({ty = V128T; pack = Some (Pack64, ExtLane (Pack8x8, ZX)); _} as mo) ->
      vecop 0x02l; memop mo
    | VecLoad ({ty = V128T; pack = Some (Pack64, ExtLane (Pack16x4, SX)); _} as mo) ->
      vecop 0x03l; memop mo
    | VecLoad ({ty = V128T; pack = Some (Pack64, ExtLane (Pack16x4, ZX)); _} as mo) ->
      vecop 0x04l; memop mo
    | VecLoad ({ty = V128T; pack = Some (Pack64, ExtLane (Pack32x2, SX)); _} as mo) ->
      vecop 0x05l; memop mo
    | VecLoad ({ty = V128T; pack = Some (Pack64, ExtLane (Pack32x2, ZX)); _} as mo) ->
      vecop 0x06l; memop mo
    | VecLoad ({ty = V128T; pack = Some (Pack8, ExtSplat); _} as mo) ->
      vecop 0x07l; memop mo
    | VecLoad ({ty = V128T; pack = Some (Pack16, ExtSplat); _} as mo) ->
      vecop 0x08l; memop mo
    | VecLoad ({ty = V128T; pack = Some (Pack32, ExtSplat); _} as mo) ->
      vecop 0x09l; memop mo
    | VecLoad ({ty = V128T; pack = Some (Pack64, ExtSplat); _} as mo) ->
      vecop 0x0al; memop mo
    | VecLoad ({ty = V128T; pack = Some (Pack32, ExtZero); _} as mo) ->
      vecop 0x5cl; memop mo
    | VecLoad ({ty = V128T; pack = Some (Pack64, ExtZero); _} as mo) ->
      vecop 0x5dl; memop mo
    | VecLoad _ ->
      error e.at "illegal instruction v128.loadNxM_<ext>"

    | VecLoadLane ({ty = V128T; pack = Pack8; _} as mo, i) ->
      vecop 0x54l; memop mo; byte i
    | VecLoadLane ({ty = V128T; pack = Pack16; _} as mo, i) ->
      vecop 0x55l; memop mo; byte i
    | VecLoadLane ({ty = V128T; pack = Pack32; _} as mo, i) ->
      vecop 0x56l; memop mo; byte i
    | VecLoadLane ({ty = V128T; pack = Pack64; _} as mo, i) ->
      vecop 0x57l; memop mo; byte i

    | VecStore ({ty = V128T; _} as mo) -> vecop 0x0bl; memop mo

    | VecStoreLane ({ty = V128T; pack = Pack8; _} as mo, i) ->
      vecop 0x58l; memop mo; byte i
    | VecStoreLane ({ty = V128T; pack = Pack16; _} as mo, i) ->
      vecop 0x59l; memop mo; byte i
    | VecStoreLane ({ty = V128T; pack = Pack32; _} as mo, i) ->
      vecop 0x5al; memop mo; byte i
    | VecStoreLane ({ty = V128T; pack = Pack64; _} as mo, i) ->
      vecop 0x5bl; memop mo; byte i

    | MemorySize -> op 0x3f; byte 0x00
    | MemoryGrow -> op 0x40; byte 0x00
    | MemoryFill -> op 0xfc; u32 0x0bl; byte 0x00
    | MemoryCopy -> op 0xfc; u32 0x0al; byte 0x00; byte 0x00
    | MemoryInit x -> op 0xfc; u32 0x08l; var x; byte 0x00
    | DataDrop x -> op 0xfc; u32 0x09l; var x

    | RefNull t -> op 0xd0; heap_type t
    | RefFunc x -> op 0xd2; var x

    | RefIsNull -> op 0xd1
    | RefAsNonNull -> op 0xd3
    | RefTest (NoNull, t) -> op 0xfb; op 0x40; heap_type t
    | RefTest (Null, t) -> op 0xfb; op 0x48; heap_type t
    | RefCast (NoNull, t) -> op 0xfb; op 0x41; heap_type t
    | RefCast (Null, t) -> op 0xfb; op 0x49; heap_type t

    | RefEq -> op 0xd5

    | I31New -> op 0xfb; op 0x20
    | I31Get SX -> op 0xfb; op 0x21
    | I31Get ZX -> op 0xfb; op 0x22

    | StructNew (x, Explicit) -> op 0xfb; op 0x01; var x
    | StructNew (x, Implicit) -> op 0xfb; op 0x02; var x
    | StructGet (x, y, None) -> op 0xfb; op 0x03; var x; var y
    | StructGet (x, y, Some SX) -> op 0xfb; op 0x04; var x; var y
    | StructGet (x, y, Some ZX) -> op 0xfb; op 0x05; var x; var y
    | StructSet (x, y) -> op 0xfb; op 0x06; var x; var y

    | ArrayNew (x, Explicit) -> op 0xfb; op 0x11; var x
    | ArrayNew (x, Implicit) -> op 0xfb; op 0x12; var x
    | ArrayNewFixed (x, n) -> op 0xfb; op 0x19; var x; u32 n
    | ArrayNewElem (x, y) -> op 0xfb; op 0x1c; var x; var y
    | ArrayNewData (x, y) -> op 0xfb; op 0x1b; var x; var y
    | ArrayGet (x, None) -> op 0xfb; op 0x13; var x
    | ArrayGet (x, Some SX) -> op 0xfb; op 0x14; var x
    | ArrayGet (x, Some ZX) -> op 0xfb; op 0x15; var x
    | ArraySet x -> op 0xfb; op 0x16; var x
    | ArrayLen -> op 0xfb; op 0x17

    | ExternConvert Internalize -> op 0xfb; op 0x70
    | ExternConvert Externalize -> op 0xfb; op 0x71

    | Const {it = I32 c; _} -> op 0x41; s32 c
    | Const {it = I64 c; _} -> op 0x42; s64 c
    | Const {it = F32 c; _} -> op 0x43; f32 c
    | Const {it = F64 c; _} -> op 0x44; f64 c

    | Test (I32 I32Op.Eqz) -> op 0x45
    | Test (I64 I64Op.Eqz) -> op 0x50
    | Test (F32 _ | F64 _) -> .

    | Compare (I32 I32Op.Eq) -> op 0x46
    | Compare (I32 I32Op.Ne) -> op 0x47
    | Compare (I32 I32Op.LtS) -> op 0x48
    | Compare (I32 I32Op.LtU) -> op 0x49
    | Compare (I32 I32Op.GtS) -> op 0x4a
    | Compare (I32 I32Op.GtU) -> op 0x4b
    | Compare (I32 I32Op.LeS) -> op 0x4c
    | Compare (I32 I32Op.LeU) -> op 0x4d
    | Compare (I32 I32Op.GeS) -> op 0x4e
    | Compare (I32 I32Op.GeU) -> op 0x4f

    | Compare (I64 I64Op.Eq) -> op 0x51
    | Compare (I64 I64Op.Ne) -> op 0x52
    | Compare (I64 I64Op.LtS) -> op 0x53
    | Compare (I64 I64Op.LtU) -> op 0x54
    | Compare (I64 I64Op.GtS) -> op 0x55
    | Compare (I64 I64Op.GtU) -> op 0x56
    | Compare (I64 I64Op.LeS) -> op 0x57
    | Compare (I64 I64Op.LeU) -> op 0x58
    | Compare (I64 I64Op.GeS) -> op 0x59
    | Compare (I64 I64Op.GeU) -> op 0x5a

    | Compare (F32 F32Op.Eq) -> op 0x5b
    | Compare (F32 F32Op.Ne) -> op 0x5c
    | Compare (F32 F32Op.Lt) -> op 0x5d
    | Compare (F32 F32Op.Gt) -> op 0x5e
    | Compare (F32 F32Op.Le) -> op 0x5f
    | Compare (F32 F32Op.Ge) -> op 0x60

    | Compare (F64 F64Op.Eq) -> op 0x61
    | Compare (F64 F64Op.Ne) -> op 0x62
    | Compare (F64 F64Op.Lt) -> op 0x63
    | Compare (F64 F64Op.Gt) -> op 0x64
    | Compare (F64 F64Op.Le) -> op 0x65
    | Compare (F64 F64Op.Ge) -> op 0x66

    | Unary (I32 I32Op.Clz) -> op 0x67
    | Unary (I32 I32Op.Ctz) -> op 0x68
    | Unary (I32 I32Op.Popcnt) -> op 0x69
    | Unary (I32 (I32Op.ExtendS Pack8)) -> op 0xc0
    | Unary (I32 (I32Op.ExtendS Pack16)) -> op 0xc1
    | Unary (I32 (I32Op.ExtendS (Pack32 | Pack64))) ->
      error e.at "illegal instruction i32.extendN_s"

    | Unary (I64 I64Op.Clz) -> op 0x79
    | Unary (I64 I64Op.Ctz) -> op 0x7a
    | Unary (I64 I64Op.Popcnt) -> op 0x7b
    | Unary (I64 (I64Op.ExtendS Pack8)) -> op 0xc2
    | Unary (I64 (I64Op.ExtendS Pack16)) -> op 0xc3
    | Unary (I64 (I64Op.ExtendS Pack32)) -> op 0xc4
    | Unary (I64 (I64Op.ExtendS Pack64)) ->
      error e.at "illegal instruction i64.extend64_s"

    | Unary (F32 F32Op.Abs) -> op 0x8b
    | Unary (F32 F32Op.Neg) -> op 0x8c
    | Unary (F32 F32Op.Ceil) -> op 0x8d
    | Unary (F32 F32Op.Floor) -> op 0x8e
    | Unary (F32 F32Op.Trunc) -> op 0x8f
    | Unary (F32 F32Op.Nearest) -> op 0x90
    | Unary (F32 F32Op.Sqrt) -> op 0x91

    | Unary (F64 F64Op.Abs) -> op 0x99
    | Unary (F64 F64Op.Neg) -> op 0x9a
    | Unary (F64 F64Op.Ceil) -> op 0x9b
    | Unary (F64 F64Op.Floor) -> op 0x9c
    | Unary (F64 F64Op.Trunc) -> op 0x9d
    | Unary (F64 F64Op.Nearest) -> op 0x9e
    | Unary (F64 F64Op.Sqrt) -> op 0x9f

    | Binary (I32 I32Op.Add) -> op 0x6a
    | Binary (I32 I32Op.Sub) -> op 0x6b
    | Binary (I32 I32Op.Mul) -> op 0x6c
    | Binary (I32 I32Op.DivS) -> op 0x6d
    | Binary (I32 I32Op.DivU) -> op 0x6e
    | Binary (I32 I32Op.RemS) -> op 0x6f
    | Binary (I32 I32Op.RemU) -> op 0x70
    | Binary (I32 I32Op.And) -> op 0x71
    | Binary (I32 I32Op.Or) -> op 0x72
    | Binary (I32 I32Op.Xor) -> op 0x73
    | Binary (I32 I32Op.Shl) -> op 0x74
    | Binary (I32 I32Op.ShrS) -> op 0x75
    | Binary (I32 I32Op.ShrU) -> op 0x76
    | Binary (I32 I32Op.Rotl) -> op 0x77
    | Binary (I32 I32Op.Rotr) -> op 0x78

    | Binary (I64 I64Op.Add) -> op 0x7c
    | Binary (I64 I64Op.Sub) -> op 0x7d
    | Binary (I64 I64Op.Mul) -> op 0x7e
    | Binary (I64 I64Op.DivS) -> op 0x7f
    | Binary (I64 I64Op.DivU) -> op 0x80
    | Binary (I64 I64Op.RemS) -> op 0x81
    | Binary (I64 I64Op.RemU) -> op 0x82
    | Binary (I64 I64Op.And) -> op 0x83
    | Binary (I64 I64Op.Or) -> op 0x84
    | Binary (I64 I64Op.Xor) -> op 0x85
    | Binary (I64 I64Op.Shl) -> op 0x86
    | Binary (I64 I64Op.ShrS) -> op 0x87
    | Binary (I64 I64Op.ShrU) -> op 0x88
    | Binary (I64 I64Op.Rotl) -> op 0x89
    | Binary (I64 I64Op.Rotr) -> op 0x8a

    | Binary (F32 F32Op.Add) -> op 0x92
    | Binary (F32 F32Op.Sub) -> op 0x93
    | Binary (F32 F32Op.Mul) -> op 0x94
    | Binary (F32 F32Op.Div) -> op 0x95
    | Binary (F32 F32Op.Min) -> op 0x96
    | Binary (F32 F32Op.Max) -> op 0x97
    | Binary (F32 F32Op.CopySign) -> op 0x98

    | Binary (F64 F64Op.Add) -> op 0xa0
    | Binary (F64 F64Op.Sub) -> op 0xa1
    | Binary (F64 F64Op.Mul) -> op 0xa2
    | Binary (F64 F64Op.Div) -> op 0xa3
    | Binary (F64 F64Op.Min) -> op 0xa4
    | Binary (F64 F64Op.Max) -> op 0xa5
    | Binary (F64 F64Op.CopySign) -> op 0xa6

    | Convert (I32 I32Op.ExtendSI32) ->
      error e.at "illegal instruction i32.extend_i32_s"
    | Convert (I32 I32Op.ExtendUI32) ->
      error e.at "illegal instruction i32.extend_i32_u"
    | Convert (I32 I32Op.WrapI64) -> op 0xa7
    | Convert (I32 I32Op.TruncSF32) -> op 0xa8
    | Convert (I32 I32Op.TruncUF32) -> op 0xa9
    | Convert (I32 I32Op.TruncSF64) -> op 0xaa
    | Convert (I32 I32Op.TruncUF64) -> op 0xab
    | Convert (I32 I32Op.TruncSatSF32) -> op 0xfc; u32 0x00l
    | Convert (I32 I32Op.TruncSatUF32) -> op 0xfc; u32 0x01l
    | Convert (I32 I32Op.TruncSatSF64) -> op 0xfc; u32 0x02l
    | Convert (I32 I32Op.TruncSatUF64) -> op 0xfc; u32 0x03l
    | Convert (I32 I32Op.ReinterpretFloat) -> op 0xbc

    | Convert (I64 I64Op.ExtendSI32) -> op 0xac
    | Convert (I64 I64Op.ExtendUI32) -> op 0xad
    | Convert (I64 I64Op.WrapI64) ->
      error e.at "illegal instruction i64.wrap_i64"
    | Convert (I64 I64Op.TruncSF32) -> op 0xae
    | Convert (I64 I64Op.TruncUF32) -> op 0xaf
    | Convert (I64 I64Op.TruncSF64) -> op 0xb0
    | Convert (I64 I64Op.TruncUF64) -> op 0xb1
    | Convert (I64 I64Op.TruncSatSF32) -> op 0xfc; u32 0x04l
    | Convert (I64 I64Op.TruncSatUF32) -> op 0xfc; u32 0x05l
    | Convert (I64 I64Op.TruncSatSF64) -> op 0xfc; u32 0x06l
    | Convert (I64 I64Op.TruncSatUF64) -> op 0xfc; u32 0x07l
    | Convert (I64 I64Op.ReinterpretFloat) -> op 0xbd

    | Convert (F32 F32Op.ConvertSI32) -> op 0xb2
    | Convert (F32 F32Op.ConvertUI32) -> op 0xb3
    | Convert (F32 F32Op.ConvertSI64) -> op 0xb4
    | Convert (F32 F32Op.ConvertUI64) -> op 0xb5
    | Convert (F32 F32Op.PromoteF32) ->
      error e.at "illegal instruction f32.promote_f32"
    | Convert (F32 F32Op.DemoteF64) -> op 0xb6
    | Convert (F32 F32Op.ReinterpretInt) -> op 0xbe

    | Convert (F64 F64Op.ConvertSI32) -> op 0xb7
    | Convert (F64 F64Op.ConvertUI32) -> op 0xb8
    | Convert (F64 F64Op.ConvertSI64) -> op 0xb9
    | Convert (F64 F64Op.ConvertUI64) -> op 0xba
    | Convert (F64 F64Op.PromoteF32) -> op 0xbb
    | Convert (F64 F64Op.DemoteF64) ->
      error e.at "illegal instruction f64.demote_f64"
    | Convert (F64 F64Op.ReinterpretInt) -> op 0xbf

    | VecConst {it = V128 c; _} -> vecop 0x0cl; v128 c

    | VecTest (V128 (I8x16 V128Op.AllTrue)) -> vecop 0x63l
    | VecTest (V128 (I16x8 V128Op.AllTrue)) -> vecop 0x83l
    | VecTest (V128 (I32x4 V128Op.AllTrue)) -> vecop 0xa3l
    | VecTest (V128 (I64x2 V128Op.AllTrue)) -> vecop 0xc3l
    | VecTest (V128 _) -> .

    | VecUnary (V128 (I8x16 V128Op.Abs)) -> vecop 0x60l
    | VecUnary (V128 (I8x16 V128Op.Neg)) -> vecop 0x61l
    | VecUnary (V128 (I8x16 V128Op.Popcnt)) -> vecop 0x62l
    | VecUnary (V128 (I16x8 V128Op.Abs)) -> vecop 0x80l
    | VecUnary (V128 (I16x8 V128Op.Neg)) -> vecop 0x81l
    | VecUnary (V128 (I16x8 V128Op.Popcnt)) ->
      error e.at "illegal instruction i16x8.popcnt"
    | VecUnary (V128 (I32x4 V128Op.Abs)) -> vecop 0xa0l
    | VecUnary (V128 (I32x4 V128Op.Neg)) -> vecop 0xa1l
    | VecUnary (V128 (I32x4 V128Op.Popcnt)) ->
      error e.at "illegal instruction i32x4.popcnt"
    | VecUnary (V128 (I64x2 V128Op.Abs)) -> vecop 0xc0l
    | VecUnary (V128 (I64x2 V128Op.Neg)) -> vecop 0xc1l
    | VecUnary (V128 (I64x2 V128Op.Popcnt)) ->
      error e.at "illegal instruction i64x2.popcnt"
    | VecUnary (V128 (F32x4 V128Op.Ceil)) -> vecop 0x67l
    | VecUnary (V128 (F32x4 V128Op.Floor)) -> vecop 0x68l
    | VecUnary (V128 (F32x4 V128Op.Trunc)) -> vecop 0x69l
    | VecUnary (V128 (F32x4 V128Op.Nearest)) -> vecop 0x6al
    | VecUnary (V128 (F64x2 V128Op.Ceil)) -> vecop 0x74l
    | VecUnary (V128 (F64x2 V128Op.Floor)) -> vecop 0x75l
    | VecUnary (V128 (F64x2 V128Op.Trunc)) -> vecop 0x7al
    | VecUnary (V128 (F64x2 V128Op.Nearest)) -> vecop 0x94l
    | VecUnary (V128 (F32x4 V128Op.Abs)) -> vecop 0xe0l
    | VecUnary (V128 (F32x4 V128Op.Neg)) -> vecop 0xe1l
    | VecUnary (V128 (F32x4 V128Op.Sqrt)) -> vecop 0xe3l
    | VecUnary (V128 (F64x2 V128Op.Abs)) -> vecop 0xecl
    | VecUnary (V128 (F64x2 V128Op.Neg)) -> vecop 0xedl
    | VecUnary (V128 (F64x2 V128Op.Sqrt)) -> vecop 0xefl

    | VecCompare (V128 (I8x16 V128Op.Eq)) -> vecop 0x23l
    | VecCompare (V128 (I8x16 V128Op.Ne)) -> vecop 0x24l
    | VecCompare (V128 (I8x16 V128Op.LtS)) -> vecop 0x25l
    | VecCompare (V128 (I8x16 V128Op.LtU)) -> vecop 0x26l
    | VecCompare (V128 (I8x16 V128Op.GtS)) -> vecop 0x27l
    | VecCompare (V128 (I8x16 V128Op.GtU)) -> vecop 0x28l
    | VecCompare (V128 (I8x16 V128Op.LeS)) -> vecop 0x29l
    | VecCompare (V128 (I8x16 V128Op.LeU)) -> vecop 0x2al
    | VecCompare (V128 (I8x16 V128Op.GeS)) -> vecop 0x2bl
    | VecCompare (V128 (I8x16 V128Op.GeU)) -> vecop 0x2cl
    | VecCompare (V128 (I16x8 V128Op.Eq)) -> vecop 0x2dl
    | VecCompare (V128 (I16x8 V128Op.Ne)) -> vecop 0x2el
    | VecCompare (V128 (I16x8 V128Op.LtS)) -> vecop 0x2fl
    | VecCompare (V128 (I16x8 V128Op.LtU)) -> vecop 0x30l
    | VecCompare (V128 (I16x8 V128Op.GtS)) -> vecop 0x31l
    | VecCompare (V128 (I16x8 V128Op.GtU)) -> vecop 0x32l
    | VecCompare (V128 (I16x8 V128Op.LeS)) -> vecop 0x33l
    | VecCompare (V128 (I16x8 V128Op.LeU)) -> vecop 0x34l
    | VecCompare (V128 (I16x8 V128Op.GeS)) -> vecop 0x35l
    | VecCompare (V128 (I16x8 V128Op.GeU)) -> vecop 0x36l
    | VecCompare (V128 (I32x4 V128Op.Eq)) -> vecop 0x37l
    | VecCompare (V128 (I32x4 V128Op.Ne)) -> vecop 0x38l
    | VecCompare (V128 (I32x4 V128Op.LtS)) -> vecop 0x39l
    | VecCompare (V128 (I32x4 V128Op.LtU)) -> vecop 0x3al
    | VecCompare (V128 (I32x4 V128Op.GtS)) -> vecop 0x3bl
    | VecCompare (V128 (I32x4 V128Op.GtU)) -> vecop 0x3cl
    | VecCompare (V128 (I32x4 V128Op.LeS)) -> vecop 0x3dl
    | VecCompare (V128 (I32x4 V128Op.LeU)) -> vecop 0x3el
    | VecCompare (V128 (I32x4 V128Op.GeS)) -> vecop 0x3fl
    | VecCompare (V128 (I32x4 V128Op.GeU)) -> vecop 0x40l
    | VecCompare (V128 (I64x2 V128Op.Eq)) -> vecop 0xd6l
    | VecCompare (V128 (I64x2 V128Op.Ne)) -> vecop 0xd7l
    | VecCompare (V128 (I64x2 V128Op.LtS)) -> vecop 0xd8l
    | VecCompare (V128 (I64x2 V128Op.LtU)) ->
      error e.at "illegal instruction i64x2.lt_u"
    | VecCompare (V128 (I64x2 V128Op.GtS)) -> vecop 0xd9l
    | VecCompare (V128 (I64x2 V128Op.GtU)) ->
      error e.at "illegal instruction i64x2.gt_u"
    | VecCompare (V128 (I64x2 V128Op.LeS)) -> vecop 0xdal
    | VecCompare (V128 (I64x2 V128Op.LeU)) ->
      error e.at "illegal instruction i64x2.le_u"
    | VecCompare (V128 (I64x2 V128Op.GeS)) -> vecop 0xdbl
    | VecCompare (V128 (I64x2 V128Op.GeU)) ->
      error e.at "illegal instruction i64x2.ge_u"
    | VecCompare (V128 (F32x4 V128Op.Eq)) -> vecop 0x41l
    | VecCompare (V128 (F32x4 V128Op.Ne)) -> vecop 0x42l
    | VecCompare (V128 (F32x4 V128Op.Lt)) -> vecop 0x43l
    | VecCompare (V128 (F32x4 V128Op.Gt)) -> vecop 0x44l
    | VecCompare (V128 (F32x4 V128Op.Le)) -> vecop 0x45l
    | VecCompare (V128 (F32x4 V128Op.Ge)) -> vecop 0x46l
    | VecCompare (V128 (F64x2 V128Op.Eq)) -> vecop 0x47l
    | VecCompare (V128 (F64x2 V128Op.Ne)) -> vecop 0x48l
    | VecCompare (V128 (F64x2 V128Op.Lt)) -> vecop 0x49l
    | VecCompare (V128 (F64x2 V128Op.Gt)) -> vecop 0x4al
    | VecCompare (V128 (F64x2 V128Op.Le)) -> vecop 0x4bl
    | VecCompare (V128 (F64x2 V128Op.Ge)) -> vecop 0x4cl

    | VecBinary (V128 (I8x16 (V128Op.Shuffle is))) -> vecop 0x0dl; List.iter byte is
    | VecBinary (V128 (I8x16 V128Op.Swizzle)) -> vecop 0x0el
    | VecBinary (V128 (I8x16 V128Op.NarrowS)) -> vecop 0x65l
    | VecBinary (V128 (I8x16 V128Op.NarrowU)) -> vecop 0x66l
    | VecBinary (V128 (I8x16 V128Op.Add)) -> vecop 0x6el
    | VecBinary (V128 (I8x16 V128Op.AddSatS)) -> vecop 0x6fl
    | VecBinary (V128 (I8x16 V128Op.AddSatU)) -> vecop 0x70l
    | VecBinary (V128 (I8x16 V128Op.Sub)) -> vecop 0x71l
    | VecBinary (V128 (I8x16 V128Op.SubSatS)) -> vecop 0x72l
    | VecBinary (V128 (I8x16 V128Op.SubSatU)) -> vecop 0x73l
    | VecBinary (V128 (I8x16 V128Op.MinS)) -> vecop 0x76l
    | VecBinary (V128 (I8x16 V128Op.MinU)) -> vecop 0x77l
    | VecBinary (V128 (I8x16 V128Op.MaxS)) -> vecop 0x78l
    | VecBinary (V128 (I8x16 V128Op.MaxU)) -> vecop 0x79l
    | VecBinary (V128 (I8x16 V128Op.AvgrU)) -> vecop 0x7bl
    | VecBinary (V128 (I16x8 V128Op.NarrowS)) -> vecop 0x85l
    | VecBinary (V128 (I16x8 V128Op.NarrowU)) -> vecop 0x86l
    | VecBinary (V128 (I16x8 V128Op.Add)) -> vecop 0x8el
    | VecBinary (V128 (I16x8 V128Op.AddSatS)) -> vecop 0x8fl
    | VecBinary (V128 (I16x8 V128Op.AddSatU)) -> vecop 0x90l
    | VecBinary (V128 (I16x8 V128Op.Sub)) -> vecop 0x91l
    | VecBinary (V128 (I16x8 V128Op.SubSatS)) -> vecop 0x92l
    | VecBinary (V128 (I16x8 V128Op.SubSatU)) -> vecop 0x93l
    | VecBinary (V128 (I16x8 V128Op.Mul)) -> vecop 0x95l
    | VecBinary (V128 (I16x8 V128Op.MinS)) -> vecop 0x96l
    | VecBinary (V128 (I16x8 V128Op.MinU)) -> vecop 0x97l
    | VecBinary (V128 (I16x8 V128Op.MaxS)) -> vecop 0x98l
    | VecBinary (V128 (I16x8 V128Op.MaxU)) -> vecop 0x99l
    | VecBinary (V128 (I16x8 V128Op.AvgrU)) -> vecop 0x9bl
    | VecBinary (V128 (I16x8 V128Op.ExtMulLowS)) -> vecop 0x9cl
    | VecBinary (V128 (I16x8 V128Op.ExtMulHighS)) -> vecop 0x9dl
    | VecBinary (V128 (I16x8 V128Op.ExtMulLowU)) -> vecop 0x9el
    | VecBinary (V128 (I16x8 V128Op.ExtMulHighU)) -> vecop 0x9fl
    | VecBinary (V128 (I16x8 V128Op.Q15MulRSatS)) -> vecop 0x82l
    | VecBinary (V128 (I32x4 V128Op.Add)) -> vecop 0xael
    | VecBinary (V128 (I32x4 V128Op.Sub)) -> vecop 0xb1l
    | VecBinary (V128 (I32x4 V128Op.MinS)) -> vecop 0xb6l
    | VecBinary (V128 (I32x4 V128Op.MinU)) -> vecop 0xb7l
    | VecBinary (V128 (I32x4 V128Op.MaxS)) -> vecop 0xb8l
    | VecBinary (V128 (I32x4 V128Op.MaxU)) -> vecop 0xb9l
    | VecBinary (V128 (I32x4 V128Op.DotS)) -> vecop 0xbal
    | VecBinary (V128 (I32x4 V128Op.Mul)) -> vecop 0xb5l
    | VecBinary (V128 (I32x4 V128Op.ExtMulLowS)) -> vecop 0xbcl
    | VecBinary (V128 (I32x4 V128Op.ExtMulHighS)) -> vecop 0xbdl
    | VecBinary (V128 (I32x4 V128Op.ExtMulLowU)) -> vecop 0xbel
    | VecBinary (V128 (I32x4 V128Op.ExtMulHighU)) -> vecop 0xbfl
    | VecBinary (V128 (I64x2 V128Op.Add)) -> vecop 0xcel
    | VecBinary (V128 (I64x2 V128Op.Sub)) -> vecop 0xd1l
    | VecBinary (V128 (I64x2 V128Op.Mul)) -> vecop 0xd5l
    | VecBinary (V128 (I64x2 V128Op.ExtMulLowS)) -> vecop 0xdcl
    | VecBinary (V128 (I64x2 V128Op.ExtMulHighS)) -> vecop 0xddl
    | VecBinary (V128 (I64x2 V128Op.ExtMulLowU)) -> vecop 0xdel
    | VecBinary (V128 (I64x2 V128Op.ExtMulHighU)) -> vecop 0xdfl
    | VecBinary (V128 (F32x4 V128Op.Add)) -> vecop 0xe4l
    | VecBinary (V128 (F32x4 V128Op.Sub)) -> vecop 0xe5l
    | VecBinary (V128 (F32x4 V128Op.Mul)) -> vecop 0xe6l
    | VecBinary (V128 (F32x4 V128Op.Div)) -> vecop 0xe7l
    | VecBinary (V128 (F32x4 V128Op.Min)) -> vecop 0xe8l
    | VecBinary (V128 (F32x4 V128Op.Max)) -> vecop 0xe9l
    | VecBinary (V128 (F32x4 V128Op.Pmin)) -> vecop 0xeal
    | VecBinary (V128 (F32x4 V128Op.Pmax)) -> vecop 0xebl
    | VecBinary (V128 (F64x2 V128Op.Add)) -> vecop 0xf0l
    | VecBinary (V128 (F64x2 V128Op.Sub)) -> vecop 0xf1l
    | VecBinary (V128 (F64x2 V128Op.Mul)) -> vecop 0xf2l
    | VecBinary (V128 (F64x2 V128Op.Div)) -> vecop 0xf3l
    | VecBinary (V128 (F64x2 V128Op.Min)) -> vecop 0xf4l
    | VecBinary (V128 (F64x2 V128Op.Max)) -> vecop 0xf5l
    | VecBinary (V128 (F64x2 V128Op.Pmin)) -> vecop 0xf6l
    | VecBinary (V128 (F64x2 V128Op.Pmax)) -> vecop 0xf7l
    | VecBinary (V128 _) ->
      error e.at "illegal binary vector instruction"

    | VecConvert (V128 (I8x16 _)) ->
      error e.at "illegal i8x16 conversion instruction"
    | VecConvert (V128 (I16x8 V128Op.ExtendLowS)) -> vecop 0x87l
    | VecConvert (V128 (I16x8 V128Op.ExtendHighS)) -> vecop 0x88l
    | VecConvert (V128 (I16x8 V128Op.ExtendLowU)) -> vecop 0x89l
    | VecConvert (V128 (I16x8 V128Op.ExtendHighU)) -> vecop 0x8al
    | VecConvert (V128 (I16x8 V128Op.ExtAddPairwiseS)) -> vecop 0x7cl
    | VecConvert (V128 (I16x8 V128Op.ExtAddPairwiseU)) -> vecop 0x7dl
    | VecConvert (V128 (I16x8 _)) ->
      error e.at "illegal i16x8 conversion instruction"
    | VecConvert (V128 (I32x4 V128Op.ExtendLowS)) -> vecop 0xa7l
    | VecConvert (V128 (I32x4 V128Op.ExtendHighS)) -> vecop 0xa8l
    | VecConvert (V128 (I32x4 V128Op.ExtendLowU)) -> vecop 0xa9l
    | VecConvert (V128 (I32x4 V128Op.ExtendHighU)) -> vecop 0xaal
    | VecConvert (V128 (I32x4 V128Op.ExtAddPairwiseS)) -> vecop 0x7el
    | VecConvert (V128 (I32x4 V128Op.ExtAddPairwiseU)) -> vecop 0x7fl
    | VecConvert (V128 (I32x4 V128Op.TruncSatSF32x4)) -> vecop 0xf8l
    | VecConvert (V128 (I32x4 V128Op.TruncSatUF32x4)) -> vecop 0xf9l
    | VecConvert (V128 (I32x4 V128Op.TruncSatSZeroF64x2)) -> vecop 0xfcl
    | VecConvert (V128 (I32x4 V128Op.TruncSatUZeroF64x2)) -> vecop 0xfdl
    | VecConvert (V128 (I64x2 V128Op.ExtendLowS)) -> vecop 0xc7l
    | VecConvert (V128 (I64x2 V128Op.ExtendHighS)) -> vecop 0xc8l
    | VecConvert (V128 (I64x2 V128Op.ExtendLowU)) -> vecop 0xc9l
    | VecConvert (V128 (I64x2 V128Op.ExtendHighU)) -> vecop 0xcal
    | VecConvert (V128 (I64x2 _)) ->
      error e.at "illegal i64x2 conversion instruction"
    | VecConvert (V128 (F32x4 V128Op.DemoteZeroF64x2)) -> vecop 0x5el
    | VecConvert (V128 (F32x4 V128Op.PromoteLowF32x4)) ->
      error e.at "illegal instruction f32x4.promote_low_f32x4"
    | VecConvert (V128 (F32x4 V128Op.ConvertSI32x4)) -> vecop 0xfal
    | VecConvert (V128 (F32x4 V128Op.ConvertUI32x4)) -> vecop 0xfbl
    | VecConvert (V128 (F64x2 V128Op.DemoteZeroF64x2)) ->
      error e.at "illegal instruction f64x2.demote_zero_f64x2"
    | VecConvert (V128 (F64x2 V128Op.PromoteLowF32x4)) -> vecop 0x5fl
    | VecConvert (V128 (F64x2 V128Op.ConvertSI32x4)) -> vecop 0xfel
    | VecConvert (V128 (F64x2 V128Op.ConvertUI32x4)) -> vecop 0xffl

    | VecShift (V128 (I8x16 V128Op.Shl)) -> vecop 0x6bl
    | VecShift (V128 (I8x16 V128Op.ShrS)) -> vecop 0x6cl
    | VecShift (V128 (I8x16 V128Op.ShrU)) -> vecop 0x6dl
    | VecShift (V128 (I16x8 V128Op.Shl)) -> vecop 0x8bl
    | VecShift (V128 (I16x8 V128Op.ShrS)) -> vecop 0x8cl
    | VecShift (V128 (I16x8 V128Op.ShrU)) -> vecop 0x8dl
    | VecShift (V128 (I32x4 V128Op.Shl)) -> vecop 0xabl
    | VecShift (V128 (I32x4 V128Op.ShrS)) -> vecop 0xacl
    | VecShift (V128 (I32x4 V128Op.ShrU)) -> vecop 0xadl
    | VecShift (V128 (I64x2 V128Op.Shl)) -> vecop 0xcbl
    | VecShift (V128 (I64x2 V128Op.ShrS)) -> vecop 0xccl
    | VecShift (V128 (I64x2 V128Op.ShrU)) -> vecop 0xcdl
    | VecShift (V128 _) -> .

    | VecBitmask (V128 (I8x16 V128Op.Bitmask)) -> vecop 0x64l
    | VecBitmask (V128 (I16x8 V128Op.Bitmask)) -> vecop 0x84l
    | VecBitmask (V128 (I32x4 V128Op.Bitmask)) -> vecop 0xa4l
    | VecBitmask (V128 (I64x2 V128Op.Bitmask)) -> vecop 0xc4l
    | VecBitmask (V128 _) -> .

    | VecTestBits (V128 V128Op.AnyTrue) -> vecop 0x53l
    | VecUnaryBits (V128 V128Op.Not) -> vecop 0x4dl
    | VecBinaryBits (V128 V128Op.And) -> vecop 0x4el
    | VecBinaryBits (V128 V128Op.AndNot) -> vecop 0x4fl
    | VecBinaryBits (V128 V128Op.Or) -> vecop 0x50l
    | VecBinaryBits (V128 V128Op.Xor) -> vecop 0x51l
    | VecTernaryBits (V128 V128Op.Bitselect) -> vecop 0x52l

    | VecSplat (V128 ((I8x16 V128Op.Splat))) -> vecop 0x0fl
    | VecSplat (V128 ((I16x8 V128Op.Splat))) -> vecop 0x10l
    | VecSplat (V128 ((I32x4 V128Op.Splat))) -> vecop 0x11l
    | VecSplat (V128 ((I64x2 V128Op.Splat))) -> vecop 0x12l
    | VecSplat (V128 ((F32x4 V128Op.Splat))) -> vecop 0x13l
    | VecSplat (V128 ((F64x2 V128Op.Splat))) -> vecop 0x14l

    | VecExtract (V128 (I8x16 (V128Op.Extract (i, SX)))) -> vecop 0x15l; byte i
    | VecExtract (V128 (I8x16 (V128Op.Extract (i, ZX)))) -> vecop 0x16l; byte i
    | VecExtract (V128 (I16x8 (V128Op.Extract (i, SX)))) -> vecop 0x18l; byte i
    | VecExtract (V128 (I16x8 (V128Op.Extract (i, ZX)))) -> vecop 0x19l; byte i
    | VecExtract (V128 (I32x4 (V128Op.Extract (i, ())))) -> vecop 0x1bl; byte i
    | VecExtract (V128 (I64x2 (V128Op.Extract (i, ())))) -> vecop 0x1dl; byte i
    | VecExtract (V128 (F32x4 (V128Op.Extract (i, ())))) -> vecop 0x1fl; byte i
    | VecExtract (V128 (F64x2 (V128Op.Extract (i, ())))) -> vecop 0x21l; byte i

    | VecReplace (V128 (I8x16 (V128Op.Replace i))) -> vecop 0x17l; byte i
    | VecReplace (V128 (I16x8 (V128Op.Replace i))) -> vecop 0x1al; byte i
    | VecReplace (V128 (I32x4 (V128Op.Replace i))) -> vecop 0x1cl; byte i
    | VecReplace (V128 (I64x2 (V128Op.Replace i))) -> vecop 0x1el; byte i
    | VecReplace (V128 (F32x4 (V128Op.Replace i))) -> vecop 0x20l; byte i
    | VecReplace (V128 (F64x2 (V128Op.Replace i))) -> vecop 0x22l; byte i

  let const c =
    list instr c.it; end_ ()


  (* Sections *)

  let section id f x needed =
    if needed then begin
      byte id;
      let g = gap32 () in
      let p = pos s in
      f x;
      patch_gap32 g (pos s - p)
    end


  (* Type section *)

  let type_ t = def_type t.it

  let type_section ts =
    section 1 (vec type_) ts (ts <> [])


  (* Import section *)

  let import_desc d =
    match d.it with
    | FuncImport x -> byte 0x00; var x
    | TableImport t -> byte 0x01; table_type t
    | MemoryImport t -> byte 0x02; memory_type t
    | GlobalImport t -> byte 0x03; global_type t

  let import im =
    let {module_name; item_name; idesc} = im.it in
    name module_name; name item_name; import_desc idesc

  let import_section ims =
    section 2 (vec import) ims (ims <> [])


  (* Function section *)

  let func f = var f.it.ftype

  let func_section fs =
    section 3 (vec func) fs (fs <> [])


  (* Table section *)

  let table tab =
    let {ttype; tinit} = tab.it in
    match ttype, tinit.it with
    | TableT (_, (_, ht1)), [{it = RefNull ht2; _}] when ht1 = ht2 ->
      table_type ttype
    | _ -> op 0x40; op 0x00; table_type ttype; const tinit

  let table_section tabs =
    section 4 (vec table) tabs (tabs <> [])


  (* Memory section *)

  let memory mem =
    let {mtype} = mem.it in
    memory_type mtype

  let memory_section mems =
    section 5 (vec memory) mems (mems <> [])


  (* Global section *)

  let global g =
    let {gtype; ginit} = g.it in
    global_type gtype; const ginit

  let global_section gs =
    section 6 (vec global) gs (gs <> [])


  (* Export section *)

  let export_desc d =
    match d.it with
    | FuncExport x -> byte 0; var x
    | TableExport x -> byte 1; var x
    | MemoryExport x -> byte 2; var x
    | GlobalExport x -> byte 3; var x

  let export ex =
    let {name = n; edesc} = ex.it in
    name n; export_desc edesc

  let export_section exs =
    section 7 (vec export) exs (exs <> [])


  (* Start section *)

  let start st =
    let {sfunc} = st.it in
    var sfunc

  let start_section xo =
    section 8 (opt start) xo (xo <> None)


  (* Code section *)

  let code f =
    let {locals = locs; body; _} = f.it in
    let g = gap32 () in
    let p = pos s in
    locals locs;
    list instr body;
    end_ ();
    patch_gap32 g (pos s - p)

  let code_section fs =
    section 10 (vec code) fs (fs <> [])


  (* Element section *)

  let is_elem_kind = function
    | (NoNull, FuncHT) -> true
    | _ -> false

  let elem_kind = function
    | (NoNull, FuncHT) -> byte 0x00
    | _ -> assert false

  let is_elem_index e =
    match e.it with
    | [{it = RefFunc _; _}] -> true
    | _ -> false

  let elem_index e =
    match e.it with
    | [{it = RefFunc x; _}] -> var x
    | _ -> assert false

  let elem seg =
    let {etype; einit; emode} = seg.it in
    if is_elem_kind etype && List.for_all is_elem_index einit then
      match emode.it with
      | Passive ->
        u32 0x01l; elem_kind etype; vec elem_index einit
      | Active {index; offset} when index.it = 0l && is_elem_kind etype ->
        u32 0x00l; const offset; vec elem_index einit
      | Active {index; offset} ->
        u32 0x02l;
        var index; const offset; elem_kind etype; vec elem_index einit
      | Declarative ->
        u32 0x03l; elem_kind etype; vec elem_index einit
    else
      match emode.it with
      | Passive ->
        u32 0x05l; ref_type etype; vec const einit
      | Active {index; offset} when index.it = 0l && is_elem_kind etype ->
        u32 0x04l; const offset; vec const einit
      | Active {index; offset} ->
        u32 0x06l; var index; const offset; ref_type etype; vec const einit
      | Declarative ->
        u32 0x07l; ref_type etype; vec const einit

  let elem_section elems =
    section 9 (vec elem) elems (elems <> [])


  (* Data section *)

  let data seg =
    let {dinit; dmode} = seg.it in
    match dmode.it with
    | Passive ->
      u32 0x01l; string dinit
    | Active {index; offset} when index.it = 0l ->
      u32 0x00l; const offset; string dinit
    | Active {index; offset} ->
      u32 0x02l; var index; const offset; string dinit
    | Declarative ->
      error dmode.at "illegal declarative data segment"

  let data_section datas =
    section 11 (vec data) datas (datas <> [])


  (* Data count section *)

  let data_count_section datas m =
    section 12 len (List.length datas) Free.((module_ m).datas <> Set.empty)


  (* Custom section *)

  let custom (n, bs) =
    name n;
    put_string s bs

  let custom_section n bs =
    section 0 custom (n, bs) true


  (* Module *)

  let module_ m =
    word32 0x6d736100l;
    word32 version;
    type_section m.it.types;
    import_section m.it.imports;
    func_section m.it.funcs;
    table_section m.it.tables;
    memory_section m.it.memories;
    global_section m.it.globals;
    export_section m.it.exports;
    start_section m.it.start;
    elem_section m.it.elems;
    data_count_section m.it.datas m;
    code_section m.it.funcs;
    data_section m.it.datas
end


let encode m =
  let module E = E (struct let stream = stream () end) in
  E.module_ m; to_string E.s

let encode_custom name content =
  let module E = E (struct let stream = stream () end) in
  E.custom_section name content; to_string E.s<|MERGE_RESOLUTION|>--- conflicted
+++ resolved
@@ -95,18 +95,13 @@
 
   open Types
 
-<<<<<<< HEAD
   let mutability = function
     | Cons -> byte 0
     | Var -> byte 1
 
   let var_type var = function
     | StatX x -> var x
-    | DynX _ | RecX _ -> assert false
-=======
-  let var_type = function
-    | StatX x -> s33 x
->>>>>>> 43727015
+    | RecX _ -> assert false
 
   let num_type = function
     | I32T -> s7 (-0x01)
@@ -127,14 +122,13 @@
     | FuncHT -> s7 (-0x10)
     | NoFuncHT -> s7 (-0x17)
     | ExternHT -> s7 (-0x11)
-<<<<<<< HEAD
     | NoExternHT -> s7 (-0x18)
-    | DefHT x -> var_type s33 x
-    | BotHT -> assert false
-=======
-    | VarHT x -> var_type x
+    | VarHT x -> var_type s33 x
     | DefHT _ | BotHT -> assert false
->>>>>>> 43727015
+
+  let var_heap_type = function
+    | VarHT x -> var_type u32 x
+    | _ -> assert false
 
   let ref_type = function
     | (Null, AnyHT) -> s7 (-0x12)
@@ -184,10 +178,10 @@
 
   let sub_type = function
     | SubT (Final, [], st) -> str_type st
-    | SubT (Final, xs, st) -> s7 (-0x32); vec (var_type u32) xs; str_type st
-    | SubT (NoFinal, xs, st) -> s7 (-0x30); vec (var_type u32) xs; str_type st
-
-  let def_type = function
+    | SubT (Final, hts, st) -> s7 (-0x32); vec var_heap_type hts; str_type st
+    | SubT (NoFinal, hts, st) -> s7 (-0x30); vec var_heap_type hts; str_type st
+
+  let rec_type = function
     | RecT [st] -> sub_type st
     | RecT sts -> s7 (-0x31); vec sub_type sts
 
@@ -858,7 +852,7 @@
 
   (* Type section *)
 
-  let type_ t = def_type t.it
+  let type_ t = rec_type t.it
 
   let type_section ts =
     section 1 (vec type_) ts (ts <> [])
