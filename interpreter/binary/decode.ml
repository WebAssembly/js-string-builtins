--- conflicted
+++ resolved
@@ -492,13 +492,8 @@
   | 0xc5 | 0xc6 | 0xc7 | 0xc8 | 0xc9 | 0xca | 0xcb
   | 0xcc | 0xcd | 0xce | 0xcf as b -> illegal s pos b
 
-<<<<<<< HEAD
   | 0xd0 -> ref_null (heap_type s)
-  | 0xd1 -> ref_is_null (heap_type s)
-=======
-  | 0xd0 -> ref_null (ref_type s)
   | 0xd1 -> ref_is_null
->>>>>>> 6c0beae4
   | 0xd2 -> ref_func (at var s)
   | 0xd3 -> ref_as_non_null (heap_type s)
   | 0xd4 ->
