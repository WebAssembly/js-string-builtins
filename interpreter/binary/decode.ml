--- conflicted
+++ resolved
@@ -206,30 +206,6 @@
 
 let math_prefix s =
   let pos = pos s in
-<<<<<<< HEAD
-  match op s with
-  | 0x00 -> i32_trunc_sat_f32_s
-  | 0x01 -> i32_trunc_sat_f32_u
-  | 0x02 -> i32_trunc_sat_f64_s
-  | 0x03 -> i32_trunc_sat_f64_u
-  | 0x04 -> i64_trunc_sat_f32_s
-  | 0x05 -> i64_trunc_sat_f32_u
-  | 0x06 -> i64_trunc_sat_f64_s
-  | 0x07 -> i64_trunc_sat_f64_u
-  | 0x08 ->
-    let x = at var s in
-    zero_flag s; memory_init x
-  | 0x09 -> data_drop (at var s)
-  | 0x0a -> zero_flag s; zero_flag s; memory_copy
-  | 0x0b -> zero_flag s; memory_fill
-
-  | 0x0c ->
-    let x = at var s in
-    zero_flag s; table_init x
-  | 0x0d -> elem_drop (at var s)
-  | 0x0e -> zero_flag s; zero_flag s; table_copy
-  | b -> illegal s pos b
-=======
   match vu32 s with
   | 0x00l -> i32_trunc_sat_f32_s
   | 0x01l -> i32_trunc_sat_f32_u
@@ -239,8 +215,19 @@
   | 0x05l -> i64_trunc_sat_f32_u
   | 0x06l -> i64_trunc_sat_f64_s
   | 0x07l -> i64_trunc_sat_f64_u
+  | 0x08l ->
+    let x = at var s in
+    zero_flag s; memory_init x
+  | 0x09l -> data_drop (at var s)
+  | 0x0al -> zero_flag s; zero_flag s; memory_copy
+  | 0x0bl -> zero_flag s; memory_fill
+
+  | 0x0cl ->
+    let x = at var s in
+    zero_flag s; table_init x
+  | 0x0dl -> elem_drop (at var s)
+  | 0x0el -> zero_flag s; zero_flag s; table_copy
   | n -> illegal s pos (I32.to_int_u n)
->>>>>>> b1c679e1
 
 let rec instr s =
   let pos = pos s in
